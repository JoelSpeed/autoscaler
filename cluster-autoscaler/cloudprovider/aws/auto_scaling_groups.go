/*
Copyright 2016 The Kubernetes Authors.

Licensed under the Apache License, Version 2.0 (the "License");
you may not use this file except in compliance with the License.
You may obtain a copy of the License at

    http://www.apache.org/licenses/LICENSE-2.0

Unless required by applicable law or agreed to in writing, software
distributed under the License is distributed on an "AS IS" BASIS,
WITHOUT WARRANTIES OR CONDITIONS OF ANY KIND, either express or implied.
See the License for the specific language governing permissions and
limitations under the License.
*/

package aws

import (
	"fmt"
	"reflect"
	"regexp"
	"strings"
	"sync"

	"k8s.io/autoscaler/cluster-autoscaler/cloudprovider"
	"k8s.io/autoscaler/cluster-autoscaler/config/dynamic"

	"github.com/aws/aws-sdk-go/aws"
	"github.com/aws/aws-sdk-go/service/autoscaling"
	"k8s.io/klog"
)

const (
	scaleToZeroSupported          = true
	placeholderInstanceNamePrefix = "i-placeholder"
)

type asgCache struct {
	registeredAsgs []*asg
	asgToInstances map[AwsRef][]AwsInstanceRef
	instanceToAsg  map[AwsInstanceRef]*asg
	mutex          sync.Mutex
	service        autoScalingWrapper
	interrupt      chan struct{}

	asgAutoDiscoverySpecs []cloudprovider.ASGAutoDiscoveryConfig
	explicitlyConfigured  map[AwsRef]bool
}

type launchTemplate struct {
	name    string
	version string
}

type mixedInstancesPolicy struct {
	launchTemplate         *launchTemplate
	instanceTypesOverrides []string
}

type asg struct {
	AwsRef

	minSize int
	maxSize int
	curSize int

	AvailabilityZones       []string
	LaunchConfigurationName string
	LaunchTemplate          *launchTemplate
	MixedInstancesPolicy    *mixedInstancesPolicy
	Tags                    []*autoscaling.TagDescription
}

func newASGCache(service autoScalingWrapper, explicitSpecs []string, autoDiscoverySpecs []cloudprovider.ASGAutoDiscoveryConfig) (*asgCache, error) {
	registry := &asgCache{
		registeredAsgs:        make([]*asg, 0),
		service:               service,
		asgToInstances:        make(map[AwsRef][]AwsInstanceRef),
		instanceToAsg:         make(map[AwsInstanceRef]*asg),
		interrupt:             make(chan struct{}),
		asgAutoDiscoverySpecs: autoDiscoverySpecs,
		explicitlyConfigured:  make(map[AwsRef]bool),
	}

	if err := registry.parseExplicitAsgs(explicitSpecs); err != nil {
		return nil, err
	}

	return registry, nil
}

// Fetch explicitly configured ASGs. These ASGs should never be unregistered
// during refreshes, even if they no longer exist in AWS.
func (m *asgCache) parseExplicitAsgs(specs []string) error {
	for _, spec := range specs {
		asg, err := m.buildAsgFromSpec(spec)
		if err != nil {
			return fmt.Errorf("failed to parse node group spec: %v", err)
		}
		m.explicitlyConfigured[asg.AwsRef] = true
		m.register(asg)
	}

	return nil
}

// Register ASG. Returns the registered ASG.
func (m *asgCache) register(asg *asg) *asg {
	for i := range m.registeredAsgs {
		if existing := m.registeredAsgs[i]; existing.AwsRef == asg.AwsRef {
			if reflect.DeepEqual(existing, asg) {
				return existing
			}

			klog.V(4).Infof("Updating ASG %s", asg.AwsRef.Name)

			// Explicit registered groups should always use the manually provided min/max
			// values and the not the ones returned by the API
			if !m.explicitlyConfigured[asg.AwsRef] {
				existing.minSize = asg.minSize
				existing.maxSize = asg.maxSize
			}

			existing.curSize = asg.curSize

			// Those information are mainly required to create templates when scaling
			// from zero
			existing.AvailabilityZones = asg.AvailabilityZones
			existing.LaunchConfigurationName = asg.LaunchConfigurationName
			existing.LaunchTemplate = asg.LaunchTemplate
			existing.MixedInstancesPolicy = asg.MixedInstancesPolicy
			existing.Tags = asg.Tags

			return existing
		}
	}
	klog.V(1).Infof("Registering ASG %s", asg.AwsRef.Name)
	m.registeredAsgs = append(m.registeredAsgs, asg)
	return asg
}

// Unregister ASG. Returns the unregistered ASG.
func (m *asgCache) unregister(a *asg) *asg {
	updated := make([]*asg, 0, len(m.registeredAsgs))
	var changed *asg
	for _, existing := range m.registeredAsgs {
		if existing.AwsRef == a.AwsRef {
			klog.V(1).Infof("Unregistered ASG %s", a.AwsRef.Name)
			changed = a
			continue
		}
		updated = append(updated, existing)
	}
	m.registeredAsgs = updated
	return changed
}

func (m *asgCache) buildAsgFromSpec(spec string) (*asg, error) {
	s, err := dynamic.SpecFromString(spec, scaleToZeroSupported)
	if err != nil {
		return nil, fmt.Errorf("failed to parse node group spec: %v", err)
	}
	asg := &asg{
		AwsRef:  AwsRef{Name: s.Name},
		minSize: s.MinSize,
		maxSize: s.MaxSize,
	}
	return asg, nil
}

// Get returns the currently registered ASGs
func (m *asgCache) Get() []*asg {
	m.mutex.Lock()
	defer m.mutex.Unlock()

	return m.registeredAsgs
}

// FindForInstance returns AsgConfig of the given Instance
func (m *asgCache) FindForInstance(instance AwsInstanceRef) *asg {
	m.mutex.Lock()
	defer m.mutex.Unlock()

	return m.findForInstance(instance)
}

func (m *asgCache) findForInstance(instance AwsInstanceRef) *asg {
	if asg, found := m.instanceToAsg[instance]; found {
		return asg
	}

	return nil
}

// InstancesByAsg returns the nodes of an ASG
func (m *asgCache) InstancesByAsg(ref AwsRef) ([]AwsInstanceRef, error) {
	m.mutex.Lock()
	defer m.mutex.Unlock()

	if instances, found := m.asgToInstances[ref]; found {
		return instances, nil
	}

	return nil, fmt.Errorf("error while looking for instances of ASG: %s", ref)
}

func (m *asgCache) SetAsgSize(asg *asg, size int) error {
	m.mutex.Lock()
	defer m.mutex.Unlock()

	return m.setAsgSizeNoLock(asg, size)
}

func (m *asgCache) setAsgSizeNoLock(asg *asg, size int) error {
	params := &autoscaling.SetDesiredCapacityInput{
		AutoScalingGroupName: aws.String(asg.Name),
		DesiredCapacity:      aws.Int64(int64(size)),
		HonorCooldown:        aws.Bool(false),
	}
	klog.V(0).Infof("Setting asg %s size to %d", asg.Name, size)
	_, err := m.service.SetDesiredCapacity(params)
	if err != nil {
		return err
	}

	// Proactively set the ASG size so autoscaler makes better decisions
	asg.curSize = size

	return nil
}

func (m *asgCache) decreaseAsgSizeByOneNoLock(asg *asg) error {
	return m.setAsgSizeNoLock(asg, asg.curSize-1)
}

// DeleteInstances deletes the given instances. All instances must be controlled by the same ASG.
func (m *asgCache) DeleteInstances(instances []*AwsInstanceRef) error {
	m.mutex.Lock()
	defer m.mutex.Unlock()

	if len(instances) == 0 {
		return nil
	}
	commonAsg := m.findForInstance(*instances[0])
	if commonAsg == nil {
		return fmt.Errorf("can't delete instance %s, which is not part of an ASG", instances[0].Name)
	}

	for _, instance := range instances {
		asg := m.findForInstance(*instance)

		if asg != commonAsg {
			instanceIds := make([]string, len(instances))
			for i, instance := range instances {
				instanceIds[i] = instance.Name
			}

			return fmt.Errorf("can't delete instances %s as they belong to at least two different ASGs (%s and %s)", strings.Join(instanceIds, ","), commonAsg.Name, asg.Name)
		}
	}

	for _, instance := range instances {
		// check if the instance is a placeholder - a requested instance that was never created by the node group
		// if it is, just decrease the size of the node group, as there's no specific instance we can remove
		if m.isPlaceholderInstance(instance) {
			klog.V(4).Infof("instance %s is detected as a placeholder, decreasing ASG requested size instead "+
				"of deleting instance", instance.Name)
			m.decreaseAsgSizeByOneNoLock(commonAsg)
		} else {
			params := &autoscaling.TerminateInstanceInAutoScalingGroupInput{
				InstanceId:                     aws.String(instance.Name),
				ShouldDecrementDesiredCapacity: aws.Bool(true),
			}
			resp, err := m.service.TerminateInstanceInAutoScalingGroup(params)
			if err != nil {
				return err
			}
			klog.V(4).Infof(*resp.Activity.Description)
		}

		// Proactively decrement the size so autoscaler makes better decisions
		commonAsg.curSize--
	}
	return nil
}

// isPlaceholderInstance checks if the given instance is only a placeholder
func (m *asgCache) isPlaceholderInstance(instance *AwsInstanceRef) bool {
	matched, _ := regexp.MatchString(fmt.Sprintf("^%s.*\\d+$", placeholderInstanceNamePrefix), instance.Name)
	return matched
}

// Fetch automatically discovered ASGs. These ASGs should be unregistered if
// they no longer exist in AWS.
func (m *asgCache) fetchAutoAsgNames() ([]string, error) {
	groupNames := make([]string, 0)

	for _, spec := range m.asgAutoDiscoverySpecs {
		names, err := m.service.getAutoscalingGroupNamesByTags(spec.Tags)
		if err != nil {
			return nil, fmt.Errorf("cannot autodiscover ASGs: %s", err)
		}

		groupNames = append(groupNames, names...)
	}

	return groupNames, nil
}

func (m *asgCache) buildAsgNames() ([]string, error) {
	// Collect explicitly specified names
	refreshNames := make([]string, len(m.explicitlyConfigured))
	i := 0
	for k := range m.explicitlyConfigured {
		refreshNames[i] = k.Name
		i++
	}

	// Append auto-discovered names
	autoDiscoveredNames, err := m.fetchAutoAsgNames()
	if err != nil {
		return nil, err
	}
	for _, name := range autoDiscoveredNames {
		autoRef := AwsRef{Name: name}

		if m.explicitlyConfigured[autoRef] {
			// This ASG was already explicitly configured, we only need to fetch it once
			continue
		}

		refreshNames = append(refreshNames, name)
	}

	return refreshNames, nil
}

// regenerate the cached view of explicitly configured and auto-discovered ASGs
func (m *asgCache) regenerate() error {
	m.mutex.Lock()
	defer m.mutex.Unlock()

	newInstanceToAsgCache := make(map[AwsInstanceRef]*asg)
	newAsgToInstancesCache := make(map[AwsRef][]AwsInstanceRef)

	// Build list of knowns ASG names
	refreshNames, err := m.buildAsgNames()
	if err != nil {
		return err
	}

	// Fetch details of all ASGs
	klog.V(4).Infof("Regenerating instance to ASG map for ASGs: %v", refreshNames)
	groups, err := m.service.getAutoscalingGroupsByNames(refreshNames)
	if err != nil {
		return err
	}

	// If currently any ASG has more Desired than running Instances, introduce placeholders
	// for the instances to come up. This is required to track Desired instances that
	// will never come up, like with Spot Request that can't be fulfilled
	groups = m.createPlaceholdersForDesiredNonStartedInstances(groups)

	// Register or update ASGs
	exists := make(map[AwsRef]bool)
	for _, group := range groups {
		asg, err := m.buildAsgFromAWS(group)
		if err != nil {
			return err
		}
		exists[asg.AwsRef] = true

		asg = m.register(asg)

		newAsgToInstancesCache[asg.AwsRef] = make([]AwsInstanceRef, len(group.Instances))

		for i, instance := range group.Instances {
			ref := m.buildInstanceRefFromAWS(instance)
			newInstanceToAsgCache[ref] = asg
			newAsgToInstancesCache[asg.AwsRef][i] = ref
		}
	}

	// Unregister no longer existing auto-discovered ASGs
	for _, asg := range m.registeredAsgs {
		if !exists[asg.AwsRef] && !m.explicitlyConfigured[asg.AwsRef] {
			m.unregister(asg)
		}
	}

	m.asgToInstances = newAsgToInstancesCache
	m.instanceToAsg = newInstanceToAsgCache
	return nil
}

func (m *asgCache) createPlaceholdersForDesiredNonStartedInstances(groups []*autoscaling.Group) []*autoscaling.Group {
	for _, g := range groups {
		desired := *g.DesiredCapacity
		real := int64(len(g.Instances))
		if desired <= real {
			continue
		}

		for i := real; i < desired; i++ {
			id := fmt.Sprintf("%s-%s-%d", placeholderInstanceNamePrefix, *g.AutoScalingGroupName, i)
			klog.V(4).Infof("Instance group %s has only %d instances created while requested count is %d. "+
				"Creating placeholder instance with ID %s.", *g.AutoScalingGroupName, real, desired, id)
			g.Instances = append(g.Instances, &autoscaling.Instance{
				InstanceId:       &id,
				AvailabilityZone: g.AvailabilityZones[0],
			})
		}
	}
	return groups
}

func (m *asgCache) buildAsgFromAWS(g *autoscaling.Group) (*asg, error) {
	spec := dynamic.NodeGroupSpec{
		Name:               aws.StringValue(g.AutoScalingGroupName),
		MinSize:            int(aws.Int64Value(g.MinSize)),
		MaxSize:            int(aws.Int64Value(g.MaxSize)),
		SupportScaleToZero: scaleToZeroSupported,
	}

	if verr := spec.Validate(); verr != nil {
		return nil, fmt.Errorf("failed to create node group spec: %v", verr)
	}

	asg := &asg{
		AwsRef:  AwsRef{Name: spec.Name},
		minSize: spec.MinSize,
		maxSize: spec.MaxSize,

		curSize:                 int(aws.Int64Value(g.DesiredCapacity)),
		AvailabilityZones:       aws.StringValueSlice(g.AvailabilityZones),
		LaunchConfigurationName: aws.StringValue(g.LaunchConfigurationName),
		Tags:                    g.Tags,
	}

	if g.LaunchTemplate != nil {
		asg.LaunchTemplate = m.buildLaunchTemplateFromSpec(g.LaunchTemplate)
	}

	if g.MixedInstancesPolicy != nil {
		getInstanceTypes := func(data []*autoscaling.LaunchTemplateOverrides) []string {
			res := make([]string, len(data))
			for i := 0; i < len(data); i++ {
				res[i] = aws.StringValue(data[i].InstanceType)
			}
			return res
		}

		asg.MixedInstancesPolicy = &mixedInstancesPolicy{
			launchTemplate:         m.buildLaunchTemplateFromSpec(g.MixedInstancesPolicy.LaunchTemplate.LaunchTemplateSpecification),
			instanceTypesOverrides: getInstanceTypes(g.MixedInstancesPolicy.LaunchTemplate.Overrides),
		}
	}

	return asg, nil
}

<<<<<<< HEAD
func (m *asgCache) buildLaunchTemplateParams(g *autoscaling.Group) (string, string) {
	if g.LaunchTemplate != nil {
		return aws.StringValue(g.LaunchTemplate.LaunchTemplateName), aws.StringValue(g.LaunchTemplate.Version)
	} else if g.MixedInstancesPolicy != nil && g.MixedInstancesPolicy.LaunchTemplate != nil {
		return aws.StringValue(g.MixedInstancesPolicy.LaunchTemplate.LaunchTemplateSpecification.LaunchTemplateName),
			aws.StringValue(g.MixedInstancesPolicy.LaunchTemplate.LaunchTemplateSpecification.Version)
=======
func (m *asgCache) buildLaunchTemplateFromSpec(ltSpec *autoscaling.LaunchTemplateSpecification) *launchTemplate {
	// NOTE(jaypipes): The LaunchTemplateSpecification.Version is a pointer to
	// string. When the pointer is nil, EC2 AutoScaling API considers the value
	// to be "$Default", however aws.StringValue(ltSpec.Version) will return an
	// empty string (which is not considered the same as "$Default" or a nil
	// string pointer. So, in order to not pass an empty string as the version
	// for the launch template when we communicate with the EC2 AutoScaling API
	// using the information in the launchTemplate, we store the string
	// "$Default" here when the ltSpec.Version is a nil pointer.
	//
	// See:
	//
	// https://github.com/kubernetes/autoscaler/issues/1728
	// https://github.com/aws/aws-sdk-go/blob/81fad3b797f4a9bd1b452a5733dd465eefef1060/service/autoscaling/api.go#L10666-L10671
	//
	// A cleaner alternative might be to make launchTemplate.version a string
	// pointer instead of a string, or even store the aws-sdk-go's
	// LaunchTemplateSpecification structs directly.
	var version string
	if ltSpec.Version == nil {
		version = "$Default"
	} else {
		version = aws.StringValue(ltSpec.Version)
	}
	return &launchTemplate{
		name:    aws.StringValue(ltSpec.LaunchTemplateName),
		version: version,
>>>>>>> f470bae5
	}
}

func (m *asgCache) buildInstanceRefFromAWS(instance *autoscaling.Instance) AwsInstanceRef {
	providerID := fmt.Sprintf("aws:///%s/%s", aws.StringValue(instance.AvailabilityZone), aws.StringValue(instance.InstanceId))
	return AwsInstanceRef{
		ProviderID: providerID,
		Name:       aws.StringValue(instance.InstanceId),
	}
}

// Cleanup closes the channel to signal the go routine to stop that is handling the cache
func (m *asgCache) Cleanup() {
	close(m.interrupt)
}<|MERGE_RESOLUTION|>--- conflicted
+++ resolved
@@ -460,14 +460,6 @@
 	return asg, nil
 }
 
-<<<<<<< HEAD
-func (m *asgCache) buildLaunchTemplateParams(g *autoscaling.Group) (string, string) {
-	if g.LaunchTemplate != nil {
-		return aws.StringValue(g.LaunchTemplate.LaunchTemplateName), aws.StringValue(g.LaunchTemplate.Version)
-	} else if g.MixedInstancesPolicy != nil && g.MixedInstancesPolicy.LaunchTemplate != nil {
-		return aws.StringValue(g.MixedInstancesPolicy.LaunchTemplate.LaunchTemplateSpecification.LaunchTemplateName),
-			aws.StringValue(g.MixedInstancesPolicy.LaunchTemplate.LaunchTemplateSpecification.Version)
-=======
 func (m *asgCache) buildLaunchTemplateFromSpec(ltSpec *autoscaling.LaunchTemplateSpecification) *launchTemplate {
 	// NOTE(jaypipes): The LaunchTemplateSpecification.Version is a pointer to
 	// string. When the pointer is nil, EC2 AutoScaling API considers the value
@@ -495,7 +487,6 @@
 	return &launchTemplate{
 		name:    aws.StringValue(ltSpec.LaunchTemplateName),
 		version: version,
->>>>>>> f470bae5
 	}
 }
 
