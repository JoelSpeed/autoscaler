--- conflicted
+++ resolved
@@ -18,11 +18,7 @@
 
 import (
 	"fmt"
-<<<<<<< HEAD
-
-=======
 	"io"
->>>>>>> d09c20dc
 	"net/http"
 	"net/http/httptest"
 	"os"
@@ -320,12 +316,9 @@
 				},
 			})
 
-<<<<<<< HEAD
-=======
 			// #1449 Without AWS_REGION getRegion() lookup runs till timeout during tests.
 			defer resetAWSRegion(os.LookupEnv("AWS_REGION"))
 			os.Setenv("AWS_REGION", "fanghorn")
->>>>>>> d09c20dc
 			m, err := createAWSManagerInternal(nil, cloudprovider.NodeGroupDiscoveryOptions{}, nil, &ec2Wrapper{s})
 			assert.NoError(t, err)
 
@@ -404,11 +397,7 @@
 	defer resetAWSRegion(os.LookupEnv("AWS_REGION"))
 	os.Setenv("AWS_REGION", "fanghorn")
 	// fetchAutoASGs is called at manager creation time, via forceRefresh
-<<<<<<< HEAD
-	m, err := createAWSManagerInternal(nil, do, &autoScalingWrapper{s}, nil)
-=======
 	m, err := createAWSManagerInternal(nil, do, &autoScalingWrapper{s, map[string]string{}}, nil)
->>>>>>> d09c20dc
 	assert.NoError(t, err)
 
 	asgs := m.asgCache.Get()
@@ -428,8 +417,6 @@
 	assert.Empty(t, m.asgCache.Get())
 }
 
-<<<<<<< HEAD
-=======
 type ServiceDescriptor struct {
 	name                         string
 	region                       string
@@ -702,7 +689,6 @@
 	}
 }
 
->>>>>>> d09c20dc
 func tagsMatcher(expected *autoscaling.DescribeTagsInput) func(*autoscaling.DescribeTagsInput) bool {
 	return func(actual *autoscaling.DescribeTagsInput) bool {
 		expectedTags := flatTagSlice(expected.Filters)
