---
apiVersion: v1
kind: ServiceAccount
metadata:
  labels:
    k8s-addon: cluster-autoscaler.addons.k8s.io
    k8s-app: cluster-autoscaler
  name: cluster-autoscaler
  namespace: kube-system
---
apiVersion: rbac.authorization.k8s.io/v1
kind: ClusterRole
metadata:
  name: cluster-autoscaler
  labels:
    k8s-addon: cluster-autoscaler.addons.k8s.io
    k8s-app: cluster-autoscaler
rules:
- apiGroups: [""]
  resources: ["events","endpoints"]
  verbs: ["create", "patch"]
- apiGroups: [""]
  resources: ["pods/eviction"]
  verbs: ["create"]
- apiGroups: [""]
  resources: ["pods/status"]
  verbs: ["update"]
- apiGroups: [""]
  resources: ["endpoints"]
  resourceNames: ["cluster-autoscaler"]
  verbs: ["get","update"]
- apiGroups: [""]
  resources: ["nodes"]
  verbs: ["watch","list","get","update"]
- apiGroups: [""]
  resources: ["pods","services","replicationcontrollers","persistentvolumeclaims","persistentvolumes"]
  verbs: ["watch","list","get"]
- apiGroups: ["extensions"]
  resources: ["replicasets","daemonsets"]
  verbs: ["watch","list","get"]
- apiGroups: ["policy"]
  resources: ["poddisruptionbudgets"]
  verbs: ["watch","list"]
- apiGroups: ["apps"]
  resources: ["statefulsets", "replicasets", "daemonsets"]
  verbs: ["watch","list","get"]
- apiGroups: ["storage.k8s.io"]
  resources: ["storageclasses"]
  verbs: ["watch","list","get"]

---
apiVersion: rbac.authorization.k8s.io/v1
kind: Role
metadata:
  name: cluster-autoscaler
  namespace: kube-system
  labels:
    k8s-addon: cluster-autoscaler.addons.k8s.io
    k8s-app: cluster-autoscaler
rules:
- apiGroups: [""]
  resources: ["configmaps"]
  verbs: ["create"]
- apiGroups: [""]
  resources: ["configmaps"]
  resourceNames: ["cluster-autoscaler-status"]
  verbs: ["delete","get","update"]

---
apiVersion: rbac.authorization.k8s.io/v1
kind: ClusterRoleBinding
metadata:
  name: cluster-autoscaler
  labels:
    k8s-addon: cluster-autoscaler.addons.k8s.io
    k8s-app: cluster-autoscaler
roleRef:
  apiGroup: rbac.authorization.k8s.io
  kind: ClusterRole
  name: cluster-autoscaler
subjects:
  - kind: ServiceAccount
    name: cluster-autoscaler
    namespace: kube-system

---
apiVersion: rbac.authorization.k8s.io/v1
kind: RoleBinding
metadata:
  name: cluster-autoscaler
  namespace: kube-system
  labels:
    k8s-addon: cluster-autoscaler.addons.k8s.io
    k8s-app: cluster-autoscaler
roleRef:
  apiGroup: rbac.authorization.k8s.io
  kind: Role
  name: cluster-autoscaler
subjects:
  - kind: ServiceAccount
    name: cluster-autoscaler
    namespace: kube-system

---
apiVersion: apps/v1
kind: Deployment
metadata:
  name: cluster-autoscaler
  namespace: kube-system
  labels:
    app: cluster-autoscaler
spec:
  replicas: 1
  selector:
    matchLabels:
      app: cluster-autoscaler
  template:
    metadata:
      labels:
        app: cluster-autoscaler
    spec:
      serviceAccountName: cluster-autoscaler
      containers:
<<<<<<< HEAD
        - image: k8s.gcr.io/cluster-autoscaler:v1.13.2
=======
        - image: k8s.gcr.io/cluster-autoscaler:v1.3.6
>>>>>>> d09c20dc
          name: cluster-autoscaler
          resources:
            limits:
              cpu: 100m
              memory: 300Mi
            requests:
              cpu: 100m
              memory: 300Mi
          command:
            - ./cluster-autoscaler
            - --v=4
            - --stderrthreshold=info
            - --cloud-provider=aws
            - --skip-nodes-with-local-storage=false
            - --expander=least-waste
            - --node-group-auto-discovery=asg:tag=k8s.io/cluster-autoscaler/enabled,k8s.io/cluster-autoscaler/<YOUR CLUSTER NAME>
          volumeMounts:
            - name: ssl-certs
              mountPath: /etc/ssl/certs/ca-certificates.crt
              readOnly: true
          imagePullPolicy: "Always"
      volumes:
        - name: ssl-certs
          hostPath:
            path: "/etc/ssl/certs/ca-certificates.crt"<|MERGE_RESOLUTION|>--- conflicted
+++ resolved
@@ -121,11 +121,7 @@
     spec:
       serviceAccountName: cluster-autoscaler
       containers:
-<<<<<<< HEAD
-        - image: k8s.gcr.io/cluster-autoscaler:v1.13.2
-=======
         - image: k8s.gcr.io/cluster-autoscaler:v1.3.6
->>>>>>> d09c20dc
           name: cluster-autoscaler
           resources:
             limits:
