--- conflicted
+++ resolved
@@ -185,10 +185,6 @@
 
 	configuration, err := m.aService.getScalingGroupConfigurationByID(sg.ActiveScalingConfigurationId, asgId)
 	if err != nil {
-<<<<<<< HEAD
-		klog.Errorf("failed to get instanceType by configuration Id:%s from ASG:%s,because of %s", sg.ActiveScalingConfigurationId, asgId, err.Error())
-=======
->>>>>>> d09c20dc
 		return nil, err
 	}
 
@@ -200,11 +196,7 @@
 
 	tags, err := m.iService.getInstanceTags(configuration.Tags)
 	if err != nil {
-<<<<<<< HEAD
-		klog.Errorf("failed to get instanceType by Id:%s,because of %s", typeID, err.Error())
-=======
 		klog.Errorf("failed to getInstanceTags from scalingGroup %s,because of %s", asgId, err.Error())
->>>>>>> d09c20dc
 		return nil, err
 	}
 
