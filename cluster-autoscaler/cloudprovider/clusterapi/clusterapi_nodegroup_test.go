--- conflicted
+++ resolved
@@ -172,6 +172,10 @@
 			t.Errorf("expected %q, got %q", expectedDebug, ng.Debug())
 		}
 
+		if _, err := ng.TemplateNodeInfo(); err != cloudprovider.ErrNotImplemented {
+			t.Error("expected error")
+		}
+
 		if exists := ng.Exist(); !exists {
 			t.Errorf("expected %t, got %t", true, exists)
 		}
@@ -317,11 +321,10 @@
 
 func TestNodeGroupIncreaseSize(t *testing.T) {
 	type testCase struct {
-		description   string
-		delta         int
-		initialSpec   *int32
-		initialStatus int32
-		expected      int32
+		description string
+		delta       int
+		initial     int32
+		expected    int32
 	}
 
 	test := func(t *testing.T, tc *testCase, testConfig *testConfig) {
@@ -343,16 +346,8 @@
 			t.Fatalf("unexpected error: %v", err)
 		}
 
-		// If initialSpec is nil, fallback to replica count from status
-		// TODO: Remove this fallback once defaulting is implemented for MachineSet Replicas
-		if tc.initialSpec != nil {
-			if currReplicas != int(pointer.Int32PtrDerefOr(tc.initialSpec, -1)) {
-				t.Errorf("initially expected %v, got %v", tc.initialSpec, currReplicas)
-			}
-		} else {
-			if currReplicas != int(tc.initialStatus) {
-				t.Errorf("initially expected %v, got %v", tc.initialStatus, currReplicas)
-			}
+		if currReplicas != int(tc.initial) {
+			t.Errorf("initially expected %v, got %v", tc.initial, currReplicas)
 		}
 
 		if err := ng.IncreaseSize(tc.delta); err != nil {
@@ -391,43 +386,21 @@
 	t.Run("MachineSet", func(t *testing.T) {
 		tc := testCase{
 			description: "increase by 1",
-			initialSpec: pointer.Int32Ptr(3),
+			initial:     3,
 			expected:    4,
 			delta:       1,
 		}
-		test(t, &tc, createMachineSetTestConfig(testNamespace, int(*tc.initialSpec), annotations))
+		test(t, &tc, createMachineSetTestConfig(testNamespace, int(tc.initial), annotations))
 	})
 
 	t.Run("MachineDeployment", func(t *testing.T) {
 		tc := testCase{
 			description: "increase by 1",
-			initialSpec: pointer.Int32Ptr(3),
+			initial:     3,
 			expected:    4,
 			delta:       1,
 		}
-		test(t, &tc, createMachineDeploymentTestConfig(testNamespace, int(*tc.initialSpec), annotations))
-	})
-
-	t.Run("MachineSet with nil Spec.Replicas", func(t *testing.T) {
-		tc := testCase{
-			description:   "increase by 3",
-			initialSpec:   nil,
-			initialStatus: 2,
-			expected:      5,
-			delta:         3,
-		}
-		test(t, &tc, createMachineSetTestConfig(testNamespace, int(tc.initialStatus), annotations))
-	})
-
-	t.Run("MachineDeployment with nil Spec.Replicas", func(t *testing.T) {
-		tc := testCase{
-			description:   "increase by 3",
-			initialSpec:   nil,
-			initialStatus: 2,
-			expected:      5,
-			delta:         3,
-		}
-		test(t, &tc, createMachineDeploymentTestConfig(testNamespace, int(tc.initialStatus), annotations))
+		test(t, &tc, createMachineDeploymentTestConfig(testNamespace, int(tc.initial), annotations))
 	})
 }
 
@@ -435,8 +408,7 @@
 	type testCase struct {
 		description         string
 		delta               int
-		initialSpec         *int32
-		initialStatus       int32
+		initial             int32
 		targetSizeIncrement int32
 		expected            int32
 		expectedError       bool
@@ -493,21 +465,8 @@
 			t.Fatalf("unexpected error: %v", err)
 		}
 
-<<<<<<< HEAD
-		// If initialSpec is nil, fallback to replica count from status
-		// TODO: Remove this fallback once defaulting is implemented for MachineSet Replicas
-		if tc.initialSpec != nil {
-			if currReplicas != int(*tc.initialSpec)+int(tc.targetSizeIncrement) {
-				t.Errorf("initially expected %v, got %v", *tc.initialSpec, currReplicas)
-			}
-		} else {
-			if currReplicas != int(tc.initialStatus)+int(tc.targetSizeIncrement) {
-				t.Errorf("initially expected %v, got %v", tc.initialStatus, currReplicas)
-			}
-=======
 		if currReplicas != int(tc.initial)+int(tc.targetSizeIncrement) {
 			t.Errorf("initially expected %v, got %v", tc.initial, currReplicas)
->>>>>>> db76938c
 		}
 
 		if err := ng.DecreaseTargetSize(tc.delta); (err != nil) != tc.expectedError {
@@ -546,48 +505,36 @@
 	t.Run("MachineSet", func(t *testing.T) {
 		tc := testCase{
 			description:         "Same number of existing instances and node group target size should error",
-			initialSpec:         pointer.Int32Ptr(3),
+			initial:             3,
 			targetSizeIncrement: 0,
 			expected:            3,
 			delta:               -1,
 			expectedError:       true,
 		}
-		test(t, &tc, createMachineSetTestConfig(testNamespace, int(*tc.initialSpec), annotations))
+		test(t, &tc, createMachineSetTestConfig(testNamespace, int(tc.initial), annotations))
 	})
 
 	t.Run("MachineSet", func(t *testing.T) {
 		tc := testCase{
 			description:         "A node group with targe size 4 but only 3 existing instances should decrease by 1",
-			initialSpec:         pointer.Int32Ptr(3),
+			initial:             3,
 			targetSizeIncrement: 1,
 			expected:            3,
 			delta:               -1,
 		}
-		test(t, &tc, createMachineSetTestConfig(testNamespace, int(*tc.initialSpec), annotations))
+		test(t, &tc, createMachineSetTestConfig(testNamespace, int(tc.initial), annotations))
 	})
 
 	t.Run("MachineDeployment", func(t *testing.T) {
 		tc := testCase{
 			description:         "Same number of existing instances and node group target size should error",
-			initialSpec:         pointer.Int32Ptr(3),
+			initial:             3,
 			targetSizeIncrement: 0,
 			expected:            3,
 			delta:               -1,
 			expectedError:       true,
 		}
-		test(t, &tc, createMachineDeploymentTestConfig(testNamespace, int(*tc.initialSpec), annotations))
-	})
-
-	t.Run("MachineSet with nil Spec.Replicas", func(t *testing.T) {
-		tc := testCase{
-			description:         "A node group with targe size 6 but only 4 existing instances should decrease by 2",
-			initialSpec:         nil,
-			initialStatus:       4,
-			targetSizeIncrement: 2,
-			expected:            4,
-			delta:               -2,
-		}
-		test(t, &tc, createMachineSetTestConfig(testNamespace, int(tc.initialStatus), annotations))
+		test(t, &tc, createMachineDeploymentTestConfig(testNamespace, int(tc.initial), annotations))
 	})
 }
 
@@ -1066,13 +1013,8 @@
 		// Simulate a failed machine
 		machine := testConfig.machines[3].DeepCopy()
 		machine.Spec.ProviderID = nil
-<<<<<<< HEAD
-		errorMessage := "ErrorMessage"
-		machine.Status.ErrorMessage = &errorMessage
-=======
 		failureMessage := "FailureMessage"
 		machine.Status.FailureMessage = &failureMessage
->>>>>>> db76938c
 		if err := controller.machineInformer.Informer().GetStore().Update(newUnstructuredFromMachine(machine)); err != nil {
 			t.Fatalf("unexpected error updating machine, got %v", err)
 		}
