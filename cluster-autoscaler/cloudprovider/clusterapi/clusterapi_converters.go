/*
Copyright 2020 The Kubernetes Authors.

Licensed under the Apache License, Version 2.0 (the "License");
you may not use this file except in compliance with the License.
You may obtain a copy of the License at

    http://www.apache.org/licenses/LICENSE-2.0

Unless required by applicable law or agreed to in writing, software
distributed under the License is distributed on an "AS IS" BASIS,
WITHOUT WARRANTIES OR CONDITIONS OF ANY KIND, either express or implied.
See the License for the specific language governing permissions and
limitations under the License.
*/

package clusterapi

import (
	"time"

	corev1 "k8s.io/api/core/v1"
	metav1 "k8s.io/apimachinery/pkg/apis/meta/v1"
	"k8s.io/apimachinery/pkg/apis/meta/v1/unstructured"
	"k8s.io/utils/pointer"
)

func newTaintFromInterface(t interface{}) corev1.Taint {
	taint := corev1.Taint{}
	if tt, ok := t.(map[string]interface{}); ok {
		if tmap, found, _ := unstructured.NestedMap(tt); found {
			if val, ok := tmap["key"].(string); ok {
				taint.Key = val
			}
			if val, ok := tmap["effect"].(string); ok {
				taint.Effect = corev1.TaintEffect(val)
			}
			if val, ok := tmap["value"].(string); ok {
				taint.Value = val
			}
			if val, ok := tmap["timeAdded"].(string); ok {
				ta := time.Time{}
				ta.UnmarshalText([]byte(val))
				nta := metav1.NewTime(ta)
				taint.TimeAdded = &nta
			}
		}
	}
	return taint
}

func newMachineDeploymentFromUnstructured(u *unstructured.Unstructured) *MachineDeployment {
	machineDeployment := MachineDeployment{
		TypeMeta: metav1.TypeMeta{
			Kind:       u.GetKind(),
			APIVersion: u.GetAPIVersion(),
		},
		ObjectMeta: metav1.ObjectMeta{
			Name:              u.GetName(),
			Namespace:         u.GetNamespace(),
			UID:               u.GetUID(),
			Labels:            u.GetLabels(),
			Annotations:       u.GetAnnotations(),
			OwnerReferences:   u.GetOwnerReferences(),
			DeletionTimestamp: u.GetDeletionTimestamp(),
		},
		Spec:   MachineDeploymentSpec{},
		Status: MachineDeploymentStatus{},
	}

	machineSpec, found, err := unstructured.NestedMap(u.Object, "spec", "template", "spec")
	if err == nil && found {
		machineSpecUnstructured := unstructured.Unstructured{Object: machineSpec}
		machineDeployment.Spec.Template.Spec.Labels = machineSpecUnstructured.GetLabels()
		taints, _, _ := unstructured.NestedSlice(machineSpec, "taints")
		if taints != nil {
			taintobjlist := make([]corev1.Taint, len(taints))
			for i, t := range taints {
				taintobjlist[i] = newTaintFromInterface(t)
			}
			machineDeployment.Spec.Template.Spec.Taints = taintobjlist
		}
	}

	if replicas, found, err := unstructured.NestedInt64(u.Object, "spec", "replicas"); err == nil && found {
		machineDeployment.Spec.Replicas = pointer.Int32Ptr(int32(replicas))
	}

	if replicas, found, err := unstructured.NestedInt64(u.Object, "status", "replicas"); err == nil && found {
		machineDeployment.Status.Replicas = int32(replicas)
	}

	return &machineDeployment
}

func newMachineSetFromUnstructured(u *unstructured.Unstructured) *MachineSet {
	machineSet := MachineSet{
		TypeMeta: metav1.TypeMeta{
			Kind:       u.GetKind(),
			APIVersion: u.GetAPIVersion(),
		},
		ObjectMeta: metav1.ObjectMeta{
			Name:              u.GetName(),
			Namespace:         u.GetNamespace(),
			UID:               u.GetUID(),
			Labels:            u.GetLabels(),
			Annotations:       u.GetAnnotations(),
			OwnerReferences:   u.GetOwnerReferences(),
			DeletionTimestamp: u.GetDeletionTimestamp(),
		},
		Spec:   MachineSetSpec{},
		Status: MachineSetStatus{},
	}

	machineSpec, found, err := unstructured.NestedMap(u.Object, "spec", "template", "spec")
	if err == nil && found {
		machineSpecUnstructured := unstructured.Unstructured{Object: machineSpec}
		machineSet.Spec.Template.Spec.Labels = machineSpecUnstructured.GetLabels()
		taints, _, _ := unstructured.NestedSlice(machineSpec, "taints")
		if taints != nil {
			taintobjlist := make([]corev1.Taint, len(taints))
			for i, t := range taints {
				taintobjlist[i] = newTaintFromInterface(t)
			}
			machineSet.Spec.Template.Spec.Taints = taintobjlist
		}
	}

	if replicas, found, err := unstructured.NestedInt64(u.Object, "spec", "replicas"); err == nil && found {
		machineSet.Spec.Replicas = pointer.Int32Ptr(int32(replicas))
	}

	if replicas, found, err := unstructured.NestedInt64(u.Object, "status", "replicas"); err == nil && found {
		machineSet.Status.Replicas = int32(replicas)
	}

	return &machineSet
}

func newMachineFromUnstructured(u *unstructured.Unstructured) *Machine {
	machine := Machine{
		TypeMeta: metav1.TypeMeta{
			Kind:       u.GetKind(),
			APIVersion: u.GetAPIVersion(),
		},
		ObjectMeta: metav1.ObjectMeta{
			Name:              u.GetName(),
			Namespace:         u.GetNamespace(),
			UID:               u.GetUID(),
			Labels:            u.GetLabels(),
			Annotations:       u.GetAnnotations(),
			OwnerReferences:   u.GetOwnerReferences(),
			ClusterName:       u.GetClusterName(),
			DeletionTimestamp: u.GetDeletionTimestamp(),
		},
		Spec:   MachineSpec{},
		Status: MachineStatus{},
	}

	if providerID, _, _ := unstructured.NestedString(u.Object, "spec", "providerID"); providerID != "" {
		machine.Spec.ProviderID = pointer.StringPtr(providerID)
	}

	nodeRef := corev1.ObjectReference{}

	if nodeRefKind, _, _ := unstructured.NestedString(u.Object, "status", "nodeRef", "kind"); nodeRefKind != "" {
		nodeRef.Kind = nodeRefKind
	}

	if nodeRefName, _, _ := unstructured.NestedString(u.Object, "status", "nodeRef", "name"); nodeRefName != "" {
		nodeRef.Name = nodeRefName
	}

	if nodeRef.Name != "" || nodeRef.Kind != "" {
		machine.Status.NodeRef = &nodeRef
	}

<<<<<<< HEAD
	if errorMessage, _, _ := unstructured.NestedString(u.Object, "status", "errorMessage"); errorMessage != "" {
		machine.Status.ErrorMessage = pointer.StringPtr(errorMessage)
=======
	if failureMessage, _, _ := unstructured.NestedString(u.Object, "status", "failureMessage"); failureMessage != "" {
		machine.Status.FailureMessage = pointer.StringPtr(failureMessage)
>>>>>>> db76938c
	}

	return &machine
}

func newUnstructuredFromMachineSet(m *MachineSet) *unstructured.Unstructured {
	u := unstructured.Unstructured{}

	u.SetAPIVersion(m.APIVersion)
	u.SetAnnotations(m.Annotations)
	u.SetKind(m.Kind)
	u.SetLabels(m.Labels)
	u.SetName(m.Name)
	u.SetNamespace(m.Namespace)
	u.SetOwnerReferences(m.OwnerReferences)
	u.SetUID(m.UID)
	u.SetDeletionTimestamp(m.DeletionTimestamp)

	if m.Spec.Replicas != nil {
		unstructured.SetNestedField(u.Object, int64(*m.Spec.Replicas), "spec", "replicas")
	}
	unstructured.SetNestedField(u.Object, int64(m.Status.Replicas), "status", "replicas")

	return &u
}

func newUnstructuredFromMachineDeployment(m *MachineDeployment) *unstructured.Unstructured {
	u := unstructured.Unstructured{}

	u.SetAPIVersion(m.APIVersion)
	u.SetAnnotations(m.Annotations)
	u.SetKind(m.Kind)
	u.SetLabels(m.Labels)
	u.SetName(m.Name)
	u.SetNamespace(m.Namespace)
	u.SetOwnerReferences(m.OwnerReferences)
	u.SetUID(m.UID)
	u.SetDeletionTimestamp(m.DeletionTimestamp)

	if m.Spec.Replicas != nil {
		unstructured.SetNestedField(u.Object, int64(*m.Spec.Replicas), "spec", "replicas")
	}
	unstructured.SetNestedField(u.Object, int64(m.Status.Replicas), "status", "replicas")

	return &u
}

func newUnstructuredFromMachine(m *Machine) *unstructured.Unstructured {
	u := unstructured.Unstructured{}

	u.SetAPIVersion(m.APIVersion)
	u.SetAnnotations(m.Annotations)
	u.SetKind(m.Kind)
	u.SetLabels(m.Labels)
	u.SetName(m.Name)
	u.SetNamespace(m.Namespace)
	u.SetOwnerReferences(m.OwnerReferences)
	u.SetUID(m.UID)
	u.SetDeletionTimestamp(m.DeletionTimestamp)

	if m.Spec.ProviderID != nil && *m.Spec.ProviderID != "" {
		unstructured.SetNestedField(u.Object, *m.Spec.ProviderID, "spec", "providerID")
	}

	if m.Status.NodeRef != nil {
		if m.Status.NodeRef.Kind != "" {
			unstructured.SetNestedField(u.Object, m.Status.NodeRef.Kind, "status", "nodeRef", "kind")
		}
		if m.Status.NodeRef.Name != "" {
			unstructured.SetNestedField(u.Object, m.Status.NodeRef.Name, "status", "nodeRef", "name")
		}
	}

<<<<<<< HEAD
	if m.Status.ErrorMessage != nil {
		unstructured.SetNestedField(u.Object, *m.Status.ErrorMessage, "status", "errorMessage")
=======
	if m.Status.FailureMessage != nil {
		unstructured.SetNestedField(u.Object, *m.Status.FailureMessage, "status", "failureMessage")
>>>>>>> db76938c
	}

	return &u
}<|MERGE_RESOLUTION|>--- conflicted
+++ resolved
@@ -17,37 +17,11 @@
 package clusterapi
 
 import (
-	"time"
-
 	corev1 "k8s.io/api/core/v1"
 	metav1 "k8s.io/apimachinery/pkg/apis/meta/v1"
 	"k8s.io/apimachinery/pkg/apis/meta/v1/unstructured"
 	"k8s.io/utils/pointer"
 )
-
-func newTaintFromInterface(t interface{}) corev1.Taint {
-	taint := corev1.Taint{}
-	if tt, ok := t.(map[string]interface{}); ok {
-		if tmap, found, _ := unstructured.NestedMap(tt); found {
-			if val, ok := tmap["key"].(string); ok {
-				taint.Key = val
-			}
-			if val, ok := tmap["effect"].(string); ok {
-				taint.Effect = corev1.TaintEffect(val)
-			}
-			if val, ok := tmap["value"].(string); ok {
-				taint.Value = val
-			}
-			if val, ok := tmap["timeAdded"].(string); ok {
-				ta := time.Time{}
-				ta.UnmarshalText([]byte(val))
-				nta := metav1.NewTime(ta)
-				taint.TimeAdded = &nta
-			}
-		}
-	}
-	return taint
-}
 
 func newMachineDeploymentFromUnstructured(u *unstructured.Unstructured) *MachineDeployment {
 	machineDeployment := MachineDeployment{
@@ -68,26 +42,9 @@
 		Status: MachineDeploymentStatus{},
 	}
 
-	machineSpec, found, err := unstructured.NestedMap(u.Object, "spec", "template", "spec")
+	replicas, found, err := unstructured.NestedInt64(u.Object, "spec", "replicas")
 	if err == nil && found {
-		machineSpecUnstructured := unstructured.Unstructured{Object: machineSpec}
-		machineDeployment.Spec.Template.Spec.Labels = machineSpecUnstructured.GetLabels()
-		taints, _, _ := unstructured.NestedSlice(machineSpec, "taints")
-		if taints != nil {
-			taintobjlist := make([]corev1.Taint, len(taints))
-			for i, t := range taints {
-				taintobjlist[i] = newTaintFromInterface(t)
-			}
-			machineDeployment.Spec.Template.Spec.Taints = taintobjlist
-		}
-	}
-
-	if replicas, found, err := unstructured.NestedInt64(u.Object, "spec", "replicas"); err == nil && found {
 		machineDeployment.Spec.Replicas = pointer.Int32Ptr(int32(replicas))
-	}
-
-	if replicas, found, err := unstructured.NestedInt64(u.Object, "status", "replicas"); err == nil && found {
-		machineDeployment.Status.Replicas = int32(replicas)
 	}
 
 	return &machineDeployment
@@ -112,26 +69,9 @@
 		Status: MachineSetStatus{},
 	}
 
-	machineSpec, found, err := unstructured.NestedMap(u.Object, "spec", "template", "spec")
+	replicas, found, err := unstructured.NestedInt64(u.Object, "spec", "replicas")
 	if err == nil && found {
-		machineSpecUnstructured := unstructured.Unstructured{Object: machineSpec}
-		machineSet.Spec.Template.Spec.Labels = machineSpecUnstructured.GetLabels()
-		taints, _, _ := unstructured.NestedSlice(machineSpec, "taints")
-		if taints != nil {
-			taintobjlist := make([]corev1.Taint, len(taints))
-			for i, t := range taints {
-				taintobjlist[i] = newTaintFromInterface(t)
-			}
-			machineSet.Spec.Template.Spec.Taints = taintobjlist
-		}
-	}
-
-	if replicas, found, err := unstructured.NestedInt64(u.Object, "spec", "replicas"); err == nil && found {
 		machineSet.Spec.Replicas = pointer.Int32Ptr(int32(replicas))
-	}
-
-	if replicas, found, err := unstructured.NestedInt64(u.Object, "status", "replicas"); err == nil && found {
-		machineSet.Status.Replicas = int32(replicas)
 	}
 
 	return &machineSet
@@ -175,13 +115,8 @@
 		machine.Status.NodeRef = &nodeRef
 	}
 
-<<<<<<< HEAD
-	if errorMessage, _, _ := unstructured.NestedString(u.Object, "status", "errorMessage"); errorMessage != "" {
-		machine.Status.ErrorMessage = pointer.StringPtr(errorMessage)
-=======
 	if failureMessage, _, _ := unstructured.NestedString(u.Object, "status", "failureMessage"); failureMessage != "" {
 		machine.Status.FailureMessage = pointer.StringPtr(failureMessage)
->>>>>>> db76938c
 	}
 
 	return &machine
@@ -203,7 +138,6 @@
 	if m.Spec.Replicas != nil {
 		unstructured.SetNestedField(u.Object, int64(*m.Spec.Replicas), "spec", "replicas")
 	}
-	unstructured.SetNestedField(u.Object, int64(m.Status.Replicas), "status", "replicas")
 
 	return &u
 }
@@ -224,7 +158,6 @@
 	if m.Spec.Replicas != nil {
 		unstructured.SetNestedField(u.Object, int64(*m.Spec.Replicas), "spec", "replicas")
 	}
-	unstructured.SetNestedField(u.Object, int64(m.Status.Replicas), "status", "replicas")
 
 	return &u
 }
@@ -255,13 +188,8 @@
 		}
 	}
 
-<<<<<<< HEAD
-	if m.Status.ErrorMessage != nil {
-		unstructured.SetNestedField(u.Object, *m.Status.ErrorMessage, "status", "errorMessage")
-=======
 	if m.Status.FailureMessage != nil {
 		unstructured.SetNestedField(u.Object, *m.Status.FailureMessage, "status", "failureMessage")
->>>>>>> db76938c
 	}
 
 	return &u
