package(default_visibility = ["//visibility:public"])

load(
    "@io_bazel_rules_go//go:def.bzl",
    "go_library",
    "go_test",
)

go_test(
    name = "go_default_test",
    srcs = [
        "certs_test.go",
        "webhook_test.go",
    ],
    embed = [":go_default_library"],
    deps = [
        "//staging/src/k8s.io/api/authentication/v1beta1:go_default_library",
        "//staging/src/k8s.io/apimachinery/pkg/apis/meta/v1:go_default_library",
        "//staging/src/k8s.io/apiserver/pkg/authentication/authenticator:go_default_library",
        "//staging/src/k8s.io/apiserver/pkg/authentication/token/cache:go_default_library",
        "//staging/src/k8s.io/apiserver/pkg/authentication/user:go_default_library",
        "//staging/src/k8s.io/client-go/tools/clientcmd/api/v1:go_default_library",
    ],
)

go_library(
    name = "go_default_library",
    srcs = ["webhook.go"],
    importmap = "k8s.io/kubernetes/vendor/k8s.io/apiserver/plugin/pkg/authenticator/token/webhook",
    importpath = "k8s.io/apiserver/plugin/pkg/authenticator/token/webhook",
    deps = [
        "//staging/src/k8s.io/api/authentication/v1beta1:go_default_library",
        "//staging/src/k8s.io/apimachinery/pkg/runtime:go_default_library",
        "//staging/src/k8s.io/apimachinery/pkg/runtime/schema:go_default_library",
<<<<<<< HEAD
        "//staging/src/k8s.io/apimachinery/pkg/util/cache:go_default_library",
=======
>>>>>>> d54edf18
        "//staging/src/k8s.io/apiserver/pkg/authentication/authenticator:go_default_library",
        "//staging/src/k8s.io/apiserver/pkg/authentication/user:go_default_library",
        "//staging/src/k8s.io/apiserver/pkg/util/webhook:go_default_library",
        "//staging/src/k8s.io/client-go/kubernetes/scheme:go_default_library",
        "//staging/src/k8s.io/client-go/kubernetes/typed/authentication/v1beta1:go_default_library",
        "//vendor/k8s.io/klog:go_default_library",
    ],
)

filegroup(
    name = "package-srcs",
    srcs = glob(["**"]),
    tags = ["automanaged"],
    visibility = ["//visibility:private"],
)

filegroup(
    name = "all-srcs",
    srcs = [":package-srcs"],
    tags = ["automanaged"],
)<|MERGE_RESOLUTION|>--- conflicted
+++ resolved
@@ -32,10 +32,6 @@
         "//staging/src/k8s.io/api/authentication/v1beta1:go_default_library",
         "//staging/src/k8s.io/apimachinery/pkg/runtime:go_default_library",
         "//staging/src/k8s.io/apimachinery/pkg/runtime/schema:go_default_library",
-<<<<<<< HEAD
-        "//staging/src/k8s.io/apimachinery/pkg/util/cache:go_default_library",
-=======
->>>>>>> d54edf18
         "//staging/src/k8s.io/apiserver/pkg/authentication/authenticator:go_default_library",
         "//staging/src/k8s.io/apiserver/pkg/authentication/user:go_default_library",
         "//staging/src/k8s.io/apiserver/pkg/util/webhook:go_default_library",
