--- conflicted
+++ resolved
@@ -47,13 +47,8 @@
 type KlogWriter struct{}
 
 // Write implements the io.Writer interface.
-<<<<<<< HEAD
-func (writer GlogWriter) Write(data []byte) (n int, err error) {
-	glog.InfoDepth(1, string(data))
-=======
 func (writer KlogWriter) Write(data []byte) (n int, err error) {
 	klog.InfoDepth(1, string(data))
->>>>>>> d54edf18
 	return len(data), nil
 }
 
@@ -72,26 +67,14 @@
 
 // NewLogger creates a new log.Logger which sends logs to klog.Info.
 func NewLogger(prefix string) *log.Logger {
-<<<<<<< HEAD
-	return log.New(GlogWriter{}, prefix, 0)
-=======
 	return log.New(KlogWriter{}, prefix, 0)
->>>>>>> d54edf18
 }
 
 // GlogSetter is a setter to set glog level.
 func GlogSetter(val string) (string, error) {
-<<<<<<< HEAD
-	var level glog.Level
-	if err := level.Set(val); err != nil {
-		return "", fmt.Errorf("failed set glog.logging.verbosity %s: %v", val, err)
-	}
-	return fmt.Sprintf("successfully set glog.logging.verbosity to %s", val), nil
-=======
 	var level klog.Level
 	if err := level.Set(val); err != nil {
 		return "", fmt.Errorf("failed set klog.logging.verbosity %s: %v", val, err)
 	}
 	return fmt.Sprintf("successfully set klog.logging.verbosity to %s", val), nil
->>>>>>> d54edf18
 }