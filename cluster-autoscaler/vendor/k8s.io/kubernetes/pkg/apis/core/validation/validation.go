--- conflicted
+++ resolved
@@ -1521,14 +1521,9 @@
 
 var supportedVolumeModes = sets.NewString(string(core.PersistentVolumeBlock), string(core.PersistentVolumeFilesystem))
 
-<<<<<<< HEAD
-var supportedDataSourceKinds = sets.NewString(string("VolumeSnapshot"))
-var supportedDataSourceAPIGroups = sets.NewString(string("snapshot.storage.k8s.io"))
-=======
 var supportedDataSourceAPIGroupKinds = map[schema.GroupKind]bool{
 	{Group: "snapshot.storage.k8s.io", Kind: "VolumeSnapshot"}: true,
 }
->>>>>>> d54edf18
 
 func ValidatePersistentVolume(pv *core.PersistentVolume) field.ErrorList {
 	metaPath := field.NewPath("metadata")
@@ -1859,12 +1854,6 @@
 	} else if spec.DataSource != nil {
 		if len(spec.DataSource.Name) == 0 {
 			allErrs = append(allErrs, field.Required(fldPath.Child("dataSource", "name"), ""))
-<<<<<<< HEAD
-		} else if !supportedDataSourceKinds.Has(string(spec.DataSource.Kind)) {
-			allErrs = append(allErrs, field.NotSupported(fldPath.Child("dataSource"), spec.DataSource.Kind, supportedDataSourceKinds.List()))
-		} else if !supportedDataSourceAPIGroups.Has(string(spec.DataSource.APIGroup)) {
-			allErrs = append(allErrs, field.NotSupported(fldPath.Child("dataSource"), spec.DataSource.APIGroup, supportedDataSourceAPIGroups.List()))
-=======
 		}
 
 		groupKind := schema.GroupKind{Group: "", Kind: spec.DataSource.Kind}
@@ -1877,7 +1866,6 @@
 		}
 		if !supportedDataSourceAPIGroupKinds[groupKind] {
 			allErrs = append(allErrs, field.NotSupported(fldPath.Child("dataSource"), groupKind.String(), groupKindList))
->>>>>>> d54edf18
 		}
 	}
 
@@ -3172,7 +3160,6 @@
 	valuesPath := fldPath.Child("values")
 	if len(rq.Values) == 0 {
 		allErrs = append(allErrs, field.Required(valuesPath, ""))
-<<<<<<< HEAD
 	}
 
 	// Validate set property of Values field
@@ -3183,18 +3170,6 @@
 		valueSet.Insert(value)
 	}
 
-=======
-	}
-
-	// Validate set property of Values field
-	for i, value := range rq.Values {
-		if valueSet.Has(value) {
-			allErrs = append(allErrs, field.Duplicate(valuesPath.Index(i), value))
-		}
-		valueSet.Insert(value)
-	}
-
->>>>>>> d54edf18
 	allErrs = append(allErrs, unversionedvalidation.ValidateLabelName(rq.Key, fldPath.Child("key"))...)
 
 	return valueSet, allErrs
