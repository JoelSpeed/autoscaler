--- conflicted
+++ resolved
@@ -23,14 +23,10 @@
 	"hash/fnv"
 	"sync"
 
-	"github.com/golang/glog"
 	"k8s.io/api/core/v1"
 	"k8s.io/apimachinery/pkg/util/sets"
 	utilfeature "k8s.io/apiserver/pkg/util/feature"
-<<<<<<< HEAD
-=======
 	"k8s.io/klog"
->>>>>>> d54edf18
 	"k8s.io/kubernetes/pkg/features"
 	"k8s.io/kubernetes/pkg/scheduler/algorithm"
 	"k8s.io/kubernetes/pkg/scheduler/algorithm/predicates"
@@ -39,12 +35,9 @@
 	hashutil "k8s.io/kubernetes/pkg/util/hash"
 )
 
-<<<<<<< HEAD
-=======
 // nodeMap stores a *NodeCache for each node.
 type nodeMap map[string]*NodeCache
 
->>>>>>> d54edf18
 // Cache is a thread safe map saves and reuses the output of predicate functions,
 // it uses node name as key to access those cached results.
 //
@@ -52,15 +45,6 @@
 // class". (Equivalence class is defined in the `Class` type.) Saved results
 // will be reused until an appropriate invalidation function is called.
 type Cache struct {
-<<<<<<< HEAD
-	// i.e. map[string]*NodeCache
-	sync.Map
-}
-
-// NewCache create an empty equiv class cache.
-func NewCache() *Cache {
-	return new(Cache)
-=======
 	// NOTE(harry): Theoretically sync.Map has better performance in machine with 8+ CPUs, while
 	// the reality is lock contention in first level cache is rare.
 	mu             sync.RWMutex
@@ -78,7 +62,6 @@
 		nodeToCache:    make(nodeMap),
 		predicateIDMap: predicateIDMap,
 	}
->>>>>>> d54edf18
 }
 
 // NodeCache saves and reuses the output of predicate functions. Use RunPredicate to
@@ -93,23 +76,77 @@
 type NodeCache struct {
 	mu    sync.RWMutex
 	cache predicateMap
-<<<<<<< HEAD
+	// generation is current generation of node cache, incremented on node
+	// invalidation.
+	generation uint64
+	// snapshotGeneration saves snapshot of generation of node cache.
+	snapshotGeneration uint64
+	// predicateGenerations stores generation numbers for predicates, incremented on
+	// predicate invalidation. Created on first update. Use 0 if does not
+	// exist.
+	predicateGenerations []uint64
+	// snapshotPredicateGenerations saves snapshot of generation numbers for predicates.
+	snapshotPredicateGenerations []uint64
 }
 
 // newNodeCache returns an empty NodeCache.
-func newNodeCache() *NodeCache {
+func newNodeCache(n int) *NodeCache {
 	return &NodeCache{
-		cache: make(predicateMap),
-	}
+		cache:                        make(predicateMap, n),
+		predicateGenerations:         make([]uint64, n),
+		snapshotPredicateGenerations: make([]uint64, n),
+	}
+}
+
+// Snapshot snapshots current generations of cache.
+// NOTE: We snapshot generations of all node caches before using it and these
+// operations are serialized, we can save snapshot as member of node cache
+// itself.
+func (c *Cache) Snapshot() {
+	c.mu.RLock()
+	defer c.mu.RUnlock()
+	for _, n := range c.nodeToCache {
+		n.mu.Lock()
+		// snapshot predicate generations
+		copy(n.snapshotPredicateGenerations, n.predicateGenerations)
+		// snapshot node generation
+		n.snapshotGeneration = n.generation
+		n.mu.Unlock()
+	}
+	return
 }
 
 // GetNodeCache returns the existing NodeCache for given node if present. Otherwise,
 // it creates the NodeCache and returns it.
 // The boolean flag is true if the value was loaded, false if created.
 func (c *Cache) GetNodeCache(name string) (nodeCache *NodeCache, exists bool) {
-	v, exists := c.LoadOrStore(name, newNodeCache())
-	nodeCache = v.(*NodeCache)
+	c.mu.Lock()
+	defer c.mu.Unlock()
+	if nodeCache, exists = c.nodeToCache[name]; !exists {
+		nodeCache = newNodeCache(len(c.predicateIDMap))
+		c.nodeToCache[name] = nodeCache
+	}
 	return
+}
+
+// LoadNodeCache returns the existing NodeCache for given node, nil if not
+// present.
+func (c *Cache) LoadNodeCache(node string) *NodeCache {
+	c.mu.RLock()
+	defer c.mu.RUnlock()
+	return c.nodeToCache[node]
+}
+
+func (c *Cache) predicateKeysToIDs(predicateKeys sets.String) []int {
+	predicateIDs := make([]int, 0, len(predicateKeys))
+	for predicateKey := range predicateKeys {
+		if id, ok := c.predicateIDMap[predicateKey]; ok {
+			predicateIDs = append(predicateIDs, id)
+		} else {
+			klog.Errorf("predicate key %q not found", predicateKey)
+		}
+	}
+	return predicateIDs
 }
 
 // InvalidatePredicates clears all cached results for the given predicates.
@@ -117,12 +154,13 @@
 	if len(predicateKeys) == 0 {
 		return
 	}
-	c.Range(func(k, v interface{}) bool {
-		n := v.(*NodeCache)
-		n.invalidatePreds(predicateKeys)
-		return true
-	})
-	glog.V(5).Infof("Cache invalidation: node=*,predicates=%v", predicateKeys)
+	c.mu.RLock()
+	defer c.mu.RUnlock()
+	predicateIDs := c.predicateKeysToIDs(predicateKeys)
+	for _, n := range c.nodeToCache {
+		n.invalidatePreds(predicateIDs)
+	}
+	klog.V(5).Infof("Cache invalidation: node=*,predicates=%v", predicateKeys)
 
 }
 
@@ -131,17 +169,23 @@
 	if len(predicateKeys) == 0 {
 		return
 	}
-	if v, ok := c.Load(nodeName); ok {
-		n := v.(*NodeCache)
-		n.invalidatePreds(predicateKeys)
-	}
-	glog.V(5).Infof("Cache invalidation: node=%s,predicates=%v", nodeName, predicateKeys)
+	c.mu.RLock()
+	defer c.mu.RUnlock()
+	predicateIDs := c.predicateKeysToIDs(predicateKeys)
+	if n, ok := c.nodeToCache[nodeName]; ok {
+		n.invalidatePreds(predicateIDs)
+	}
+	klog.V(5).Infof("Cache invalidation: node=%s,predicates=%v", nodeName, predicateKeys)
 }
 
 // InvalidateAllPredicatesOnNode clears all cached results for one node.
 func (c *Cache) InvalidateAllPredicatesOnNode(nodeName string) {
-	c.Delete(nodeName)
-	glog.V(5).Infof("Cache invalidation: node=%s,predicates=*", nodeName)
+	c.mu.RLock()
+	defer c.mu.RUnlock()
+	if node, ok := c.nodeToCache[nodeName]; ok {
+		node.invalidate()
+	}
+	klog.V(5).Infof("Cache invalidation: node=%s,predicates=*", nodeName)
 }
 
 // InvalidateCachedPredicateItemForPodAdd is a wrapper of
@@ -187,164 +231,6 @@
 				invalidPredicates.Insert(predicates.MaxAzureDiskVolumeCountPred)
 			}
 		}
-=======
-	// generation is current generation of node cache, incremented on node
-	// invalidation.
-	generation uint64
-	// snapshotGeneration saves snapshot of generation of node cache.
-	snapshotGeneration uint64
-	// predicateGenerations stores generation numbers for predicates, incremented on
-	// predicate invalidation. Created on first update. Use 0 if does not
-	// exist.
-	predicateGenerations []uint64
-	// snapshotPredicateGenerations saves snapshot of generation numbers for predicates.
-	snapshotPredicateGenerations []uint64
-}
-
-// newNodeCache returns an empty NodeCache.
-func newNodeCache(n int) *NodeCache {
-	return &NodeCache{
-		cache:                        make(predicateMap, n),
-		predicateGenerations:         make([]uint64, n),
-		snapshotPredicateGenerations: make([]uint64, n),
->>>>>>> d54edf18
-	}
-	c.InvalidatePredicatesOnNode(nodeName, invalidPredicates)
-}
-
-// Snapshot snapshots current generations of cache.
-// NOTE: We snapshot generations of all node caches before using it and these
-// operations are serialized, we can save snapshot as member of node cache
-// itself.
-func (c *Cache) Snapshot() {
-	c.mu.RLock()
-	defer c.mu.RUnlock()
-	for _, n := range c.nodeToCache {
-		n.mu.Lock()
-		// snapshot predicate generations
-		copy(n.snapshotPredicateGenerations, n.predicateGenerations)
-		// snapshot node generation
-		n.snapshotGeneration = n.generation
-		n.mu.Unlock()
-	}
-	return
-}
-
-// GetNodeCache returns the existing NodeCache for given node if present. Otherwise,
-// it creates the NodeCache and returns it.
-// The boolean flag is true if the value was loaded, false if created.
-func (c *Cache) GetNodeCache(name string) (nodeCache *NodeCache, exists bool) {
-	c.mu.Lock()
-	defer c.mu.Unlock()
-	if nodeCache, exists = c.nodeToCache[name]; !exists {
-		nodeCache = newNodeCache(len(c.predicateIDMap))
-		c.nodeToCache[name] = nodeCache
-	}
-	return
-}
-
-// LoadNodeCache returns the existing NodeCache for given node, nil if not
-// present.
-func (c *Cache) LoadNodeCache(node string) *NodeCache {
-	c.mu.RLock()
-	defer c.mu.RUnlock()
-	return c.nodeToCache[node]
-}
-
-func (c *Cache) predicateKeysToIDs(predicateKeys sets.String) []int {
-	predicateIDs := make([]int, 0, len(predicateKeys))
-	for predicateKey := range predicateKeys {
-		if id, ok := c.predicateIDMap[predicateKey]; ok {
-			predicateIDs = append(predicateIDs, id)
-		} else {
-			klog.Errorf("predicate key %q not found", predicateKey)
-		}
-	}
-	return predicateIDs
-}
-
-// InvalidatePredicates clears all cached results for the given predicates.
-func (c *Cache) InvalidatePredicates(predicateKeys sets.String) {
-	if len(predicateKeys) == 0 {
-		return
-	}
-	c.mu.RLock()
-	defer c.mu.RUnlock()
-	predicateIDs := c.predicateKeysToIDs(predicateKeys)
-	for _, n := range c.nodeToCache {
-		n.invalidatePreds(predicateIDs)
-	}
-	klog.V(5).Infof("Cache invalidation: node=*,predicates=%v", predicateKeys)
-
-}
-
-// InvalidatePredicatesOnNode clears cached results for the given predicates on one node.
-func (c *Cache) InvalidatePredicatesOnNode(nodeName string, predicateKeys sets.String) {
-	if len(predicateKeys) == 0 {
-		return
-	}
-	c.mu.RLock()
-	defer c.mu.RUnlock()
-	predicateIDs := c.predicateKeysToIDs(predicateKeys)
-	if n, ok := c.nodeToCache[nodeName]; ok {
-		n.invalidatePreds(predicateIDs)
-	}
-	klog.V(5).Infof("Cache invalidation: node=%s,predicates=%v", nodeName, predicateKeys)
-}
-
-// InvalidateAllPredicatesOnNode clears all cached results for one node.
-func (c *Cache) InvalidateAllPredicatesOnNode(nodeName string) {
-	c.mu.RLock()
-	defer c.mu.RUnlock()
-	if node, ok := c.nodeToCache[nodeName]; ok {
-		node.invalidate()
-	}
-	klog.V(5).Infof("Cache invalidation: node=%s,predicates=*", nodeName)
-}
-
-// InvalidateCachedPredicateItemForPodAdd is a wrapper of
-// InvalidateCachedPredicateItem for pod add case
-// TODO: This does not belong with the equivalence cache implementation.
-func (c *Cache) InvalidateCachedPredicateItemForPodAdd(pod *v1.Pod, nodeName string) {
-	// MatchInterPodAffinity: we assume scheduler can make sure newly bound pod
-	// will not break the existing inter pod affinity. So we does not need to
-	// invalidate MatchInterPodAffinity when pod added.
-	//
-	// But when a pod is deleted, existing inter pod affinity may become invalid.
-	// (e.g. this pod was preferred by some else, or vice versa)
-	//
-	// NOTE: assumptions above will not stand when we implemented features like
-	// RequiredDuringSchedulingRequiredDuringExecutioc.
-
-	// NoDiskConflict: the newly scheduled pod fits to existing pods on this node,
-	// it will also fits to equivalence class of existing pods
-
-	// GeneralPredicates: will always be affected by adding a new pod
-	invalidPredicates := sets.NewString(predicates.GeneralPred)
-
-	// MaxPDVolumeCountPredicate: we check the volumes of pod to make decisioc.
-	for _, vol := range pod.Spec.Volumes {
-		if vol.PersistentVolumeClaim != nil {
-			invalidPredicates.Insert(
-				predicates.MaxEBSVolumeCountPred,
-				predicates.MaxGCEPDVolumeCountPred,
-				predicates.MaxAzureDiskVolumeCountPred)
-			if utilfeature.DefaultFeatureGate.Enabled(features.AttachVolumeLimit) {
-				invalidPredicates.Insert(predicates.MaxCSIVolumeCountPred)
-			}
-		} else {
-			// We do not consider CSI volumes here because CSI
-			// volumes can not be used inline.
-			if vol.AWSElasticBlockStore != nil {
-				invalidPredicates.Insert(predicates.MaxEBSVolumeCountPred)
-			}
-			if vol.GCEPersistentDisk != nil {
-				invalidPredicates.Insert(predicates.MaxGCEPDVolumeCountPred)
-			}
-			if vol.AzureDisk != nil {
-				invalidPredicates.Insert(predicates.MaxAzureDiskVolumeCountPred)
-			}
-		}
 	}
 	c.InvalidatePredicatesOnNode(nodeName, invalidPredicates)
 }
@@ -375,13 +261,8 @@
 	return nil
 }
 
-<<<<<<< HEAD
-// predicateMap stores resultMaps with predicate name as the key.
-type predicateMap map[string]resultMap
-=======
 // predicateMap stores resultMaps with predicate ID as the key.
 type predicateMap []resultMap
->>>>>>> d54edf18
 
 // resultMap stores PredicateResult with pod equivalence hash as the key.
 type resultMap map[uint64]predicateResult
@@ -395,11 +276,7 @@
 // RunPredicate returns a cached predicate result. In case of a cache miss, the predicate will be
 // run and its results cached for the next call.
 //
-<<<<<<< HEAD
-// NOTE: RunPredicate will not update the equivalence cache if the given NodeInfo is stale.
-=======
 // NOTE: RunPredicate will not update the equivalence cache if generation does not match live version.
->>>>>>> d54edf18
 func (n *NodeCache) RunPredicate(
 	pred algorithm.FitPredicate,
 	predicateKey string,
@@ -414,11 +291,7 @@
 		return false, []algorithm.PredicateFailureReason{}, fmt.Errorf("nodeInfo is nil or node is invalid")
 	}
 
-<<<<<<< HEAD
-	result, ok := n.lookupResult(pod.GetName(), nodeInfo.Node().GetName(), predicateKey, equivClass.hash)
-=======
 	result, ok := n.lookupResult(pod.GetName(), nodeInfo.Node().GetName(), predicateKey, predicateID, equivClass.hash)
->>>>>>> d54edf18
 	if ok {
 		return result.Fit, result.FailReasons, nil
 	}
@@ -426,13 +299,7 @@
 	if err != nil {
 		return fit, reasons, err
 	}
-<<<<<<< HEAD
-	if cache != nil {
-		n.updateResult(pod.GetName(), predicateKey, fit, reasons, equivClass.hash, cache, nodeInfo)
-	}
-=======
 	n.updateResult(pod.GetName(), predicateKey, predicateID, fit, reasons, equivClass.hash, nodeInfo)
->>>>>>> d54edf18
 	return fit, reasons, nil
 }
 
@@ -450,14 +317,6 @@
 		metrics.EquivalenceCacheWrites.WithLabelValues("discarded_bad_node").Inc()
 		return
 	}
-<<<<<<< HEAD
-	// Skip update if NodeInfo is stale.
-	if !cache.IsUpToDate(nodeInfo) {
-		metrics.EquivalenceCacheWrites.WithLabelValues("discarded_stale").Inc()
-		return
-	}
-=======
->>>>>>> d54edf18
 
 	predicateItem := predicateResult{
 		Fit:         fit,
@@ -466,14 +325,6 @@
 
 	n.mu.Lock()
 	defer n.mu.Unlock()
-<<<<<<< HEAD
-	// If cached predicate map already exists, just update the predicate by key
-	if predicates, ok := n.cache[predicateKey]; ok {
-		// maps in golang are references, no need to add them back
-		predicates[equivalenceHash] = predicateItem
-	} else {
-		n.cache[predicateKey] =
-=======
 	if (n.snapshotGeneration != n.generation) || (n.snapshotPredicateGenerations[predicateID] != n.predicateGenerations[predicateID]) {
 		// Generation of node or predicate has been updated since we last took
 		// a snapshot, this indicates that we received a invalidation request
@@ -487,19 +338,13 @@
 		predicates[equivalenceHash] = predicateItem
 	} else {
 		n.cache[predicateID] =
->>>>>>> d54edf18
 			resultMap{
 				equivalenceHash: predicateItem,
 			}
 	}
-<<<<<<< HEAD
-
-	glog.V(5).Infof("Cache update: node=%s, predicate=%s,pod=%s,value=%v",
-=======
 	n.predicateGenerations[predicateID]++
 
 	klog.V(5).Infof("Cache update: node=%s, predicate=%s,pod=%s,value=%v",
->>>>>>> d54edf18
 		nodeInfo.Node().Name, predicateKey, podName, predicateItem)
 }
 
@@ -512,11 +357,7 @@
 ) (value predicateResult, ok bool) {
 	n.mu.RLock()
 	defer n.mu.RUnlock()
-<<<<<<< HEAD
-	value, ok = n.cache[predicateKey][equivalenceHash]
-=======
 	value, ok = n.cache[predicateID][equivalenceHash]
->>>>>>> d54edf18
 	if ok {
 		metrics.EquivalenceCacheHits.Inc()
 	} else {
@@ -525,15 +366,6 @@
 	return value, ok
 }
 
-<<<<<<< HEAD
-// invalidatePreds deletes cached predicates by given keys.
-func (n *NodeCache) invalidatePreds(predicateKeys sets.String) {
-	n.mu.Lock()
-	defer n.mu.Unlock()
-	for predicateKey := range predicateKeys {
-		delete(n.cache, predicateKey)
-	}
-=======
 // invalidatePreds deletes cached predicates by given IDs.
 func (n *NodeCache) invalidatePreds(predicateIDs []int) {
 	n.mu.Lock()
@@ -550,7 +382,6 @@
 	defer n.mu.Unlock()
 	n.cache = make(predicateMap, len(n.cache))
 	n.generation++
->>>>>>> d54edf18
 }
 
 // equivalencePod is the set of pod attributes which must match for two pods to
