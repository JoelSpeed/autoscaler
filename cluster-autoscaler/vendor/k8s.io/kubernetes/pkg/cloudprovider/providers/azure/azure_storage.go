--- conflicted
+++ resolved
@@ -31,23 +31,14 @@
 	dedicatedDiskAccountNamePrefix = "dd"
 )
 
-<<<<<<< HEAD
-// CreateFileShare creates a file share, using a matching storage account
-func (az *Cloud) CreateFileShare(shareName, accountName, accountType, resourceGroup, location string, requestGiB int) (string, string, error) {
-=======
 // CreateFileShare creates a file share, using a matching storage account type, account kind, etc.
 // storage account will be created if specified account is not found
 func (az *Cloud) CreateFileShare(shareName, accountName, accountType, accountKind, resourceGroup, location string, requestGiB int) (string, string, error) {
->>>>>>> d54edf18
 	if resourceGroup == "" {
 		resourceGroup = az.resourceGroup
 	}
 
-<<<<<<< HEAD
-	account, key, err := az.ensureStorageAccount(accountName, accountType, resourceGroup, location, fileShareAccountNamePrefix)
-=======
 	account, key, err := az.ensureStorageAccount(accountName, accountType, accountKind, resourceGroup, location, fileShareAccountNamePrefix)
->>>>>>> d54edf18
 	if err != nil {
 		return "", "", fmt.Errorf("could not get storage key for storage account %s: %v", accountName, err)
 	}
