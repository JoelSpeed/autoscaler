/*
Copyright 2017 The Kubernetes Authors.

Licensed under the Apache License, Version 2.0 (the "License");
you may not use this file except in compliance with the License.
You may obtain a copy of the License at

    http://www.apache.org/licenses/LICENSE-2.0

Unless required by applicable law or agreed to in writing, software
distributed under the License is distributed on an "AS IS" BASIS,
WITHOUT WARRANTIES OR CONDITIONS OF ANY KIND, either express or implied.
See the License for the specific language governing permissions and
limitations under the License.
*/

package csi

import (
	"context"
	"errors"
	"fmt"
	"io"
	"net"
	"strings"
	"time"

	csipbv1 "github.com/container-storage-interface/spec/lib/go/csi"
	"google.golang.org/grpc"
	api "k8s.io/api/core/v1"
	utilversion "k8s.io/apimachinery/pkg/util/version"
<<<<<<< HEAD
=======
	"k8s.io/apimachinery/pkg/util/wait"
>>>>>>> d09c20dc
	utilfeature "k8s.io/apiserver/pkg/util/feature"
	"k8s.io/klog"
	"k8s.io/kubernetes/pkg/features"
	csipbv0 "k8s.io/kubernetes/pkg/volume/csi/csiv0"
)

type csiClient interface {
	NodeGetInfo(ctx context.Context) (
		nodeID string,
		maxVolumePerNode int64,
		accessibleTopology map[string]string,
		err error)
	NodePublishVolume(
		ctx context.Context,
		volumeid string,
		readOnly bool,
		stagingTargetPath string,
		targetPath string,
		accessMode api.PersistentVolumeAccessMode,
		publishContext map[string]string,
		volumeContext map[string]string,
		secrets map[string]string,
		fsType string,
		mountOptions []string,
	) error
	NodeUnpublishVolume(
		ctx context.Context,
		volID string,
		targetPath string,
	) error
	NodeStageVolume(ctx context.Context,
		volID string,
		publishVolumeInfo map[string]string,
		stagingTargetPath string,
		fsType string,
		accessMode api.PersistentVolumeAccessMode,
		secrets map[string]string,
		volumeContext map[string]string,
	) error
	NodeUnstageVolume(ctx context.Context, volID, stagingTargetPath string) error
	NodeSupportsStageUnstage(ctx context.Context) (bool, error)
}

// Strongly typed address
type csiAddr string

// Strongly typed driver name
type csiDriverName string

// csiClient encapsulates all csi-plugin methods
type csiDriverClient struct {
	driverName          csiDriverName
	addr                csiAddr
	nodeV1ClientCreator nodeV1ClientCreator
	nodeV0ClientCreator nodeV0ClientCreator
}

var _ csiClient = &csiDriverClient{}

type nodeV1ClientCreator func(addr csiAddr) (
	nodeClient csipbv1.NodeClient,
	closer io.Closer,
	err error,
)

type nodeV0ClientCreator func(addr csiAddr) (
	nodeClient csipbv0.NodeClient,
	closer io.Closer,
	err error,
)

<<<<<<< HEAD
=======
const (
	initialDuration = 1 * time.Second
	factor          = 2.0
	steps           = 5
)

>>>>>>> d09c20dc
// newV1NodeClient creates a new NodeClient with the internally used gRPC
// connection set up. It also returns a closer which must to be called to close
// the gRPC connection when the NodeClient is not used anymore.
// This is the default implementation for the nodeV1ClientCreator, used in
// newCsiDriverClient.
func newV1NodeClient(addr csiAddr) (nodeClient csipbv1.NodeClient, closer io.Closer, err error) {
	var conn *grpc.ClientConn
	conn, err = newGrpcConn(addr)
	if err != nil {
		return nil, nil, err
	}

	nodeClient = csipbv1.NewNodeClient(conn)
	return nodeClient, conn, nil
}

// newV0NodeClient creates a new NodeClient with the internally used gRPC
// connection set up. It also returns a closer which must to be called to close
// the gRPC connection when the NodeClient is not used anymore.
// This is the default implementation for the nodeV1ClientCreator, used in
// newCsiDriverClient.
func newV0NodeClient(addr csiAddr) (nodeClient csipbv0.NodeClient, closer io.Closer, err error) {
	var conn *grpc.ClientConn
	conn, err = newGrpcConn(addr)
	if err != nil {
		return nil, nil, err
<<<<<<< HEAD
	}

	nodeClient = csipbv0.NewNodeClient(conn)
	return nodeClient, conn, nil
}

func newCsiDriverClient(driverName csiDriverName) (*csiDriverClient, error) {
	if driverName == "" {
		return nil, fmt.Errorf("driver name is empty")
	}

	addr := fmt.Sprintf(csiAddrTemplate, driverName)
	requiresV0Client := true
	if utilfeature.DefaultFeatureGate.Enabled(features.KubeletPluginsWatcher) {
		var existingDriver csiDriver
		driverExists := false
		func() {
			csiDrivers.RLock()
			defer csiDrivers.RUnlock()
			existingDriver, driverExists = csiDrivers.driversMap[string(driverName)]
		}()

		if !driverExists {
			return nil, fmt.Errorf("driver name %s not found in the list of registered CSI drivers", driverName)
		}

		addr = existingDriver.driverEndpoint
		requiresV0Client = versionRequiresV0Client(existingDriver.highestSupportedVersion)
	}

	nodeV1ClientCreator := newV1NodeClient
	nodeV0ClientCreator := newV0NodeClient
	if requiresV0Client {
		nodeV1ClientCreator = nil
	} else {
		nodeV0ClientCreator = nil
	}

=======
	}

	nodeClient = csipbv0.NewNodeClient(conn)
	return nodeClient, conn, nil
}

func newCsiDriverClient(driverName csiDriverName) (*csiDriverClient, error) {
	if driverName == "" {
		return nil, fmt.Errorf("driver name is empty")
	}

	addr := fmt.Sprintf(csiAddrTemplate, driverName)
	requiresV0Client := true
	if utilfeature.DefaultFeatureGate.Enabled(features.KubeletPluginsWatcher) {
		existingDriver, driverExists := csiDrivers.Get(string(driverName))
		if !driverExists {
			return nil, fmt.Errorf("driver name %s not found in the list of registered CSI drivers", driverName)
		}

		addr = existingDriver.endpoint
		requiresV0Client = versionRequiresV0Client(existingDriver.highestSupportedVersion)
	}

	nodeV1ClientCreator := newV1NodeClient
	nodeV0ClientCreator := newV0NodeClient
	if requiresV0Client {
		nodeV1ClientCreator = nil
	} else {
		nodeV0ClientCreator = nil
	}

>>>>>>> d09c20dc
	return &csiDriverClient{
		driverName:          driverName,
		addr:                csiAddr(addr),
		nodeV1ClientCreator: nodeV1ClientCreator,
		nodeV0ClientCreator: nodeV0ClientCreator,
	}, nil
}

func (c *csiDriverClient) NodeGetInfo(ctx context.Context) (
	nodeID string,
	maxVolumePerNode int64,
	accessibleTopology map[string]string,
	err error) {
	klog.V(4).Info(log("calling NodeGetInfo rpc"))
	if c.nodeV1ClientCreator != nil {
		return c.nodeGetInfoV1(ctx)
	} else if c.nodeV0ClientCreator != nil {
		return c.nodeGetInfoV0(ctx)
	}

	err = fmt.Errorf("failed to call NodeGetInfo. Both nodeV1ClientCreator and nodeV0ClientCreator are nil")

	return nodeID, maxVolumePerNode, accessibleTopology, err
}

func (c *csiDriverClient) nodeGetInfoV1(ctx context.Context) (
	nodeID string,
	maxVolumePerNode int64,
	accessibleTopology map[string]string,
	err error) {

	nodeClient, closer, err := c.nodeV1ClientCreator(c.addr)
	if err != nil {
		return "", 0, nil, err
	}
	defer closer.Close()

<<<<<<< HEAD
	res, err := nodeClient.NodeGetInfo(ctx, &csipbv1.NodeGetInfoRequest{})
	if err != nil {
		return "", 0, nil, err
	}

	topology := res.GetAccessibleTopology()
	if topology != nil {
		accessibleTopology = topology.Segments
	}
	return res.GetNodeId(), res.GetMaxVolumesPerNode(), accessibleTopology, nil
}

func (c *csiDriverClient) nodeGetInfoV0(ctx context.Context) (
=======
	// TODO retries should happen at a lower layer (issue #73371)
	backoff := wait.Backoff{Duration: initialDuration, Factor: factor, Steps: steps}
	err = wait.ExponentialBackoff(backoff, func() (bool, error) {
		var getNodeInfoError error
		if c.nodeV1ClientCreator != nil {
			nodeID, maxVolumePerNode, accessibleTopology, getNodeInfoError = c.nodeGetInfoV1(ctx)
		} else if c.nodeV0ClientCreator != nil {
			nodeID, maxVolumePerNode, accessibleTopology, getNodeInfoError = c.nodeGetInfoV0(ctx)
		}
		if nodeID != "" {
			return true, nil
		}
		// kubelet plugin registration service not implemented is a terminal error, no need to retry
		if strings.Contains(getNodeInfoError.Error(), "no handler registered for plugin type") {
			return false, getNodeInfoError
		}
		// Continue with exponential backoff
		return false, nil
	})

	return nodeID, maxVolumePerNode, accessibleTopology, err
}

func (c *csiDriverClient) nodeGetInfoV1(ctx context.Context) (
>>>>>>> d09c20dc
	nodeID string,
	maxVolumePerNode int64,
	accessibleTopology map[string]string,
	err error) {

<<<<<<< HEAD
	nodeClient, closer, err := c.nodeV0ClientCreator(c.addr)
=======
	nodeClient, closer, err := c.nodeV1ClientCreator(c.addr)
>>>>>>> d09c20dc
	if err != nil {
		return "", 0, nil, err
	}
	defer closer.Close()

<<<<<<< HEAD
	res, err := nodeClient.NodeGetInfo(ctx, &csipbv0.NodeGetInfoRequest{})
=======
	res, err := nodeClient.NodeGetInfo(ctx, &csipbv1.NodeGetInfoRequest{})
>>>>>>> d09c20dc
	if err != nil {
		return "", 0, nil, err
	}

	topology := res.GetAccessibleTopology()
	if topology != nil {
		accessibleTopology = topology.Segments
	}
	return res.GetNodeId(), res.GetMaxVolumesPerNode(), accessibleTopology, nil
<<<<<<< HEAD
=======
}

func (c *csiDriverClient) nodeGetInfoV0(ctx context.Context) (
	nodeID string,
	maxVolumePerNode int64,
	accessibleTopology map[string]string,
	err error) {

	nodeClient, closer, err := c.nodeV0ClientCreator(c.addr)
	if err != nil {
		return "", 0, nil, err
	}
	defer closer.Close()

	res, err := nodeClient.NodeGetInfo(ctx, &csipbv0.NodeGetInfoRequest{})
	if err != nil {
		return "", 0, nil, err
	}

	topology := res.GetAccessibleTopology()
	if topology != nil {
		accessibleTopology = topology.Segments
	}
	return res.GetNodeId(), res.GetMaxVolumesPerNode(), accessibleTopology, nil
>>>>>>> d09c20dc
}

func (c *csiDriverClient) NodePublishVolume(
	ctx context.Context,
	volID string,
	readOnly bool,
	stagingTargetPath string,
	targetPath string,
	accessMode api.PersistentVolumeAccessMode,
	publishContext map[string]string,
	volumeContext map[string]string,
	secrets map[string]string,
	fsType string,
	mountOptions []string,
) error {
	klog.V(4).Info(log("calling NodePublishVolume rpc [volid=%s,target_path=%s]", volID, targetPath))
	if volID == "" {
		return errors.New("missing volume id")
	}
	if targetPath == "" {
		return errors.New("missing target path")
	}
	if c.nodeV1ClientCreator != nil {
		return c.nodePublishVolumeV1(
			ctx,
			volID,
			readOnly,
			stagingTargetPath,
			targetPath,
			accessMode,
			publishContext,
			volumeContext,
			secrets,
			fsType,
			mountOptions,
		)
	} else if c.nodeV0ClientCreator != nil {
		return c.nodePublishVolumeV0(
			ctx,
			volID,
			readOnly,
			stagingTargetPath,
			targetPath,
			accessMode,
			publishContext,
			volumeContext,
			secrets,
			fsType,
			mountOptions,
		)
	}
<<<<<<< HEAD

	return fmt.Errorf("failed to call NodePublishVolume. Both nodeV1ClientCreator and nodeV0ClientCreator are nil")

=======

	return fmt.Errorf("failed to call NodePublishVolume. Both nodeV1ClientCreator and nodeV0ClientCreator are nil")

>>>>>>> d09c20dc
}

func (c *csiDriverClient) nodePublishVolumeV1(
	ctx context.Context,
	volID string,
	readOnly bool,
	stagingTargetPath string,
	targetPath string,
	accessMode api.PersistentVolumeAccessMode,
	publishContext map[string]string,
	volumeContext map[string]string,
	secrets map[string]string,
	fsType string,
	mountOptions []string,
) error {
	nodeClient, closer, err := c.nodeV1ClientCreator(c.addr)
	if err != nil {
		return err
	}
	defer closer.Close()

	req := &csipbv1.NodePublishVolumeRequest{
		VolumeId:       volID,
		TargetPath:     targetPath,
		Readonly:       readOnly,
		PublishContext: publishContext,
		VolumeContext:  volumeContext,
		Secrets:        secrets,
		VolumeCapability: &csipbv1.VolumeCapability{
			AccessMode: &csipbv1.VolumeCapability_AccessMode{
				Mode: asCSIAccessModeV1(accessMode),
<<<<<<< HEAD
			},
		},
	}
	if stagingTargetPath != "" {
		req.StagingTargetPath = stagingTargetPath
	}

	if fsType == fsTypeBlockName {
		req.VolumeCapability.AccessType = &csipbv1.VolumeCapability_Block{
			Block: &csipbv1.VolumeCapability_BlockVolume{},
		}
	} else {
		req.VolumeCapability.AccessType = &csipbv1.VolumeCapability_Mount{
			Mount: &csipbv1.VolumeCapability_MountVolume{
				FsType:     fsType,
				MountFlags: mountOptions,
			},
		}
	}

	_, err = nodeClient.NodePublishVolume(ctx, req)
	return err
}

func (c *csiDriverClient) nodePublishVolumeV0(
	ctx context.Context,
	volID string,
	readOnly bool,
	stagingTargetPath string,
	targetPath string,
	accessMode api.PersistentVolumeAccessMode,
	publishContext map[string]string,
	volumeContext map[string]string,
	secrets map[string]string,
	fsType string,
	mountOptions []string,
) error {
	nodeClient, closer, err := c.nodeV0ClientCreator(c.addr)
	if err != nil {
		return err
	}
	defer closer.Close()

	req := &csipbv0.NodePublishVolumeRequest{
		VolumeId:           volID,
		TargetPath:         targetPath,
		Readonly:           readOnly,
		PublishInfo:        publishContext,
		VolumeAttributes:   volumeContext,
		NodePublishSecrets: secrets,
		VolumeCapability: &csipbv0.VolumeCapability{
			AccessMode: &csipbv0.VolumeCapability_AccessMode{
				Mode: asCSIAccessModeV0(accessMode),
=======
>>>>>>> d09c20dc
			},
		},
	}
	if stagingTargetPath != "" {
		req.StagingTargetPath = stagingTargetPath
	}

	if fsType == fsTypeBlockName {
<<<<<<< HEAD
		req.VolumeCapability.AccessType = &csipbv0.VolumeCapability_Block{
			Block: &csipbv0.VolumeCapability_BlockVolume{},
		}
	} else {
=======
		req.VolumeCapability.AccessType = &csipbv1.VolumeCapability_Block{
			Block: &csipbv1.VolumeCapability_BlockVolume{},
		}
	} else {
		req.VolumeCapability.AccessType = &csipbv1.VolumeCapability_Mount{
			Mount: &csipbv1.VolumeCapability_MountVolume{
				FsType:     fsType,
				MountFlags: mountOptions,
			},
		}
	}

	_, err = nodeClient.NodePublishVolume(ctx, req)
	return err
}

func (c *csiDriverClient) nodePublishVolumeV0(
	ctx context.Context,
	volID string,
	readOnly bool,
	stagingTargetPath string,
	targetPath string,
	accessMode api.PersistentVolumeAccessMode,
	publishContext map[string]string,
	volumeContext map[string]string,
	secrets map[string]string,
	fsType string,
	mountOptions []string,
) error {
	nodeClient, closer, err := c.nodeV0ClientCreator(c.addr)
	if err != nil {
		return err
	}
	defer closer.Close()

	req := &csipbv0.NodePublishVolumeRequest{
		VolumeId:           volID,
		TargetPath:         targetPath,
		Readonly:           readOnly,
		PublishInfo:        publishContext,
		VolumeAttributes:   volumeContext,
		NodePublishSecrets: secrets,
		VolumeCapability: &csipbv0.VolumeCapability{
			AccessMode: &csipbv0.VolumeCapability_AccessMode{
				Mode: asCSIAccessModeV0(accessMode),
			},
		},
	}
	if stagingTargetPath != "" {
		req.StagingTargetPath = stagingTargetPath
	}

	if fsType == fsTypeBlockName {
		req.VolumeCapability.AccessType = &csipbv0.VolumeCapability_Block{
			Block: &csipbv0.VolumeCapability_BlockVolume{},
		}
	} else {
>>>>>>> d09c20dc
		req.VolumeCapability.AccessType = &csipbv0.VolumeCapability_Mount{
			Mount: &csipbv0.VolumeCapability_MountVolume{
				FsType:     fsType,
				MountFlags: mountOptions,
			},
		}
	}

	_, err = nodeClient.NodePublishVolume(ctx, req)
	return err
}

func (c *csiDriverClient) NodeUnpublishVolume(ctx context.Context, volID string, targetPath string) error {
	klog.V(4).Info(log("calling NodeUnpublishVolume rpc: [volid=%s, target_path=%s", volID, targetPath))
	if volID == "" {
		return errors.New("missing volume id")
	}
	if targetPath == "" {
		return errors.New("missing target path")
	}

	if c.nodeV1ClientCreator != nil {
		return c.nodeUnpublishVolumeV1(ctx, volID, targetPath)
	} else if c.nodeV0ClientCreator != nil {
		return c.nodeUnpublishVolumeV0(ctx, volID, targetPath)
	}

	return fmt.Errorf("failed to call NodeUnpublishVolume. Both nodeV1ClientCreator and nodeV0ClientCreator are nil")
}

func (c *csiDriverClient) nodeUnpublishVolumeV1(ctx context.Context, volID string, targetPath string) error {
	nodeClient, closer, err := c.nodeV1ClientCreator(c.addr)
	if err != nil {
		return err
	}
	defer closer.Close()

	req := &csipbv1.NodeUnpublishVolumeRequest{
		VolumeId:   volID,
		TargetPath: targetPath,
	}

	_, err = nodeClient.NodeUnpublishVolume(ctx, req)
	return err
}

func (c *csiDriverClient) nodeUnpublishVolumeV0(ctx context.Context, volID string, targetPath string) error {
	nodeClient, closer, err := c.nodeV0ClientCreator(c.addr)
	if err != nil {
		return err
	}
	defer closer.Close()

	req := &csipbv0.NodeUnpublishVolumeRequest{
		VolumeId:   volID,
		TargetPath: targetPath,
	}

	_, err = nodeClient.NodeUnpublishVolume(ctx, req)
	return err
}

func (c *csiDriverClient) NodeStageVolume(ctx context.Context,
	volID string,
	publishContext map[string]string,
	stagingTargetPath string,
	fsType string,
	accessMode api.PersistentVolumeAccessMode,
	secrets map[string]string,
	volumeContext map[string]string,
) error {
	klog.V(4).Info(log("calling NodeStageVolume rpc [volid=%s,staging_target_path=%s]", volID, stagingTargetPath))
	if volID == "" {
		return errors.New("missing volume id")
	}
	if stagingTargetPath == "" {
		return errors.New("missing staging target path")
	}

	if c.nodeV1ClientCreator != nil {
		return c.nodeStageVolumeV1(ctx, volID, publishContext, stagingTargetPath, fsType, accessMode, secrets, volumeContext)
	} else if c.nodeV0ClientCreator != nil {
		return c.nodeStageVolumeV0(ctx, volID, publishContext, stagingTargetPath, fsType, accessMode, secrets, volumeContext)
	}

	return fmt.Errorf("failed to call NodeStageVolume. Both nodeV1ClientCreator and nodeV0ClientCreator are nil")
}

func (c *csiDriverClient) nodeStageVolumeV1(
	ctx context.Context,
	volID string,
	publishContext map[string]string,
	stagingTargetPath string,
	fsType string,
	accessMode api.PersistentVolumeAccessMode,
	secrets map[string]string,
	volumeContext map[string]string,
) error {
	nodeClient, closer, err := c.nodeV1ClientCreator(c.addr)
	if err != nil {
		return err
	}
	defer closer.Close()

	req := &csipbv1.NodeStageVolumeRequest{
		VolumeId:          volID,
		PublishContext:    publishContext,
		StagingTargetPath: stagingTargetPath,
		VolumeCapability: &csipbv1.VolumeCapability{
			AccessMode: &csipbv1.VolumeCapability_AccessMode{
				Mode: asCSIAccessModeV1(accessMode),
			},
		},
		Secrets:       secrets,
		VolumeContext: volumeContext,
	}

	if fsType == fsTypeBlockName {
		req.VolumeCapability.AccessType = &csipbv1.VolumeCapability_Block{
			Block: &csipbv1.VolumeCapability_BlockVolume{},
		}
	} else {
		req.VolumeCapability.AccessType = &csipbv1.VolumeCapability_Mount{
			Mount: &csipbv1.VolumeCapability_MountVolume{
				FsType: fsType,
			},
		}
	}

	_, err = nodeClient.NodeStageVolume(ctx, req)
	return err
}

func (c *csiDriverClient) nodeStageVolumeV0(
	ctx context.Context,
	volID string,
	publishContext map[string]string,
	stagingTargetPath string,
	fsType string,
	accessMode api.PersistentVolumeAccessMode,
	secrets map[string]string,
	volumeContext map[string]string,
) error {
	nodeClient, closer, err := c.nodeV0ClientCreator(c.addr)
	if err != nil {
		return err
	}
	defer closer.Close()

	req := &csipbv0.NodeStageVolumeRequest{
		VolumeId:          volID,
		PublishInfo:       publishContext,
		StagingTargetPath: stagingTargetPath,
		VolumeCapability: &csipbv0.VolumeCapability{
			AccessMode: &csipbv0.VolumeCapability_AccessMode{
				Mode: asCSIAccessModeV0(accessMode),
			},
		},
		NodeStageSecrets: secrets,
		VolumeAttributes: volumeContext,
	}

	if fsType == fsTypeBlockName {
		req.VolumeCapability.AccessType = &csipbv0.VolumeCapability_Block{
			Block: &csipbv0.VolumeCapability_BlockVolume{},
		}
	} else {
		req.VolumeCapability.AccessType = &csipbv0.VolumeCapability_Mount{
			Mount: &csipbv0.VolumeCapability_MountVolume{
				FsType: fsType,
			},
		}
	}

	_, err = nodeClient.NodeStageVolume(ctx, req)
	return err
}

func (c *csiDriverClient) NodeUnstageVolume(ctx context.Context, volID, stagingTargetPath string) error {
	klog.V(4).Info(log("calling NodeUnstageVolume rpc [volid=%s,staging_target_path=%s]", volID, stagingTargetPath))
	if volID == "" {
		return errors.New("missing volume id")
	}
	if stagingTargetPath == "" {
		return errors.New("missing staging target path")
	}

	if c.nodeV1ClientCreator != nil {
		return c.nodeUnstageVolumeV1(ctx, volID, stagingTargetPath)
	} else if c.nodeV0ClientCreator != nil {
		return c.nodeUnstageVolumeV0(ctx, volID, stagingTargetPath)
	}

	return fmt.Errorf("failed to call NodeUnstageVolume. Both nodeV1ClientCreator and nodeV0ClientCreator are nil")
}

func (c *csiDriverClient) nodeUnstageVolumeV1(ctx context.Context, volID, stagingTargetPath string) error {
	nodeClient, closer, err := c.nodeV1ClientCreator(c.addr)
<<<<<<< HEAD
	if err != nil {
		return err
	}
	defer closer.Close()

	req := &csipbv1.NodeUnstageVolumeRequest{
		VolumeId:          volID,
		StagingTargetPath: stagingTargetPath,
	}
	_, err = nodeClient.NodeUnstageVolume(ctx, req)
	return err
}

func (c *csiDriverClient) nodeUnstageVolumeV0(ctx context.Context, volID, stagingTargetPath string) error {
	nodeClient, closer, err := c.nodeV0ClientCreator(c.addr)
=======
>>>>>>> d09c20dc
	if err != nil {
		return err
	}
	defer closer.Close()

<<<<<<< HEAD
	req := &csipbv0.NodeUnstageVolumeRequest{
=======
	req := &csipbv1.NodeUnstageVolumeRequest{
>>>>>>> d09c20dc
		VolumeId:          volID,
		StagingTargetPath: stagingTargetPath,
	}
	_, err = nodeClient.NodeUnstageVolume(ctx, req)
	return err
}

<<<<<<< HEAD
func (c *csiDriverClient) NodeSupportsStageUnstage(ctx context.Context) (bool, error) {
	klog.V(4).Info(log("calling NodeGetCapabilities rpc to determine if NodeSupportsStageUnstage"))

	if c.nodeV1ClientCreator != nil {
		return c.nodeSupportsStageUnstageV1(ctx)
	} else if c.nodeV0ClientCreator != nil {
		return c.nodeSupportsStageUnstageV0(ctx)
	}

	return false, fmt.Errorf("failed to call NodeSupportsStageUnstage. Both nodeV1ClientCreator and nodeV0ClientCreator are nil")
}

func (c *csiDriverClient) nodeSupportsStageUnstageV1(ctx context.Context) (bool, error) {
	nodeClient, closer, err := c.nodeV1ClientCreator(c.addr)
	if err != nil {
		return false, err
	}
	defer closer.Close()

	req := &csipbv1.NodeGetCapabilitiesRequest{}
	resp, err := nodeClient.NodeGetCapabilities(ctx, req)
	if err != nil {
		return false, err
	}

	capabilities := resp.GetCapabilities()

	stageUnstageSet := false
	if capabilities == nil {
		return false, nil
	}
	for _, capability := range capabilities {
		if capability.GetRpc().GetType() == csipbv1.NodeServiceCapability_RPC_STAGE_UNSTAGE_VOLUME {
			stageUnstageSet = true
		}
	}
	return stageUnstageSet, nil
}

func (c *csiDriverClient) nodeSupportsStageUnstageV0(ctx context.Context) (bool, error) {
	nodeClient, closer, err := c.nodeV0ClientCreator(c.addr)
=======
func (c *csiDriverClient) nodeUnstageVolumeV0(ctx context.Context, volID, stagingTargetPath string) error {
	nodeClient, closer, err := c.nodeV0ClientCreator(c.addr)
	if err != nil {
		return err
	}
	defer closer.Close()

	req := &csipbv0.NodeUnstageVolumeRequest{
		VolumeId:          volID,
		StagingTargetPath: stagingTargetPath,
	}
	_, err = nodeClient.NodeUnstageVolume(ctx, req)
	return err
}

func (c *csiDriverClient) NodeSupportsStageUnstage(ctx context.Context) (bool, error) {
	klog.V(4).Info(log("calling NodeGetCapabilities rpc to determine if NodeSupportsStageUnstage"))

	if c.nodeV1ClientCreator != nil {
		return c.nodeSupportsStageUnstageV1(ctx)
	} else if c.nodeV0ClientCreator != nil {
		return c.nodeSupportsStageUnstageV0(ctx)
	}

	return false, fmt.Errorf("failed to call NodeSupportsStageUnstage. Both nodeV1ClientCreator and nodeV0ClientCreator are nil")
}

func (c *csiDriverClient) nodeSupportsStageUnstageV1(ctx context.Context) (bool, error) {
	nodeClient, closer, err := c.nodeV1ClientCreator(c.addr)
>>>>>>> d09c20dc
	if err != nil {
		return false, err
	}
	defer closer.Close()

<<<<<<< HEAD
	req := &csipbv0.NodeGetCapabilitiesRequest{}
=======
	req := &csipbv1.NodeGetCapabilitiesRequest{}
>>>>>>> d09c20dc
	resp, err := nodeClient.NodeGetCapabilities(ctx, req)
	if err != nil {
		return false, err
	}

	capabilities := resp.GetCapabilities()

	stageUnstageSet := false
	if capabilities == nil {
		return false, nil
	}
	for _, capability := range capabilities {
<<<<<<< HEAD
		if capability.GetRpc().GetType() == csipbv0.NodeServiceCapability_RPC_STAGE_UNSTAGE_VOLUME {
=======
		if capability.GetRpc().GetType() == csipbv1.NodeServiceCapability_RPC_STAGE_UNSTAGE_VOLUME {
>>>>>>> d09c20dc
			stageUnstageSet = true
		}
	}
	return stageUnstageSet, nil
}

<<<<<<< HEAD
=======
func (c *csiDriverClient) nodeSupportsStageUnstageV0(ctx context.Context) (bool, error) {
	nodeClient, closer, err := c.nodeV0ClientCreator(c.addr)
	if err != nil {
		return false, err
	}
	defer closer.Close()

	req := &csipbv0.NodeGetCapabilitiesRequest{}
	resp, err := nodeClient.NodeGetCapabilities(ctx, req)
	if err != nil {
		return false, err
	}

	capabilities := resp.GetCapabilities()

	stageUnstageSet := false
	if capabilities == nil {
		return false, nil
	}
	for _, capability := range capabilities {
		if capability.GetRpc().GetType() == csipbv0.NodeServiceCapability_RPC_STAGE_UNSTAGE_VOLUME {
			stageUnstageSet = true
		}
	}
	return stageUnstageSet, nil
}

>>>>>>> d09c20dc
func asCSIAccessModeV1(am api.PersistentVolumeAccessMode) csipbv1.VolumeCapability_AccessMode_Mode {
	switch am {
	case api.ReadWriteOnce:
		return csipbv1.VolumeCapability_AccessMode_SINGLE_NODE_WRITER
	case api.ReadOnlyMany:
		return csipbv1.VolumeCapability_AccessMode_MULTI_NODE_READER_ONLY
	case api.ReadWriteMany:
		return csipbv1.VolumeCapability_AccessMode_MULTI_NODE_MULTI_WRITER
	}
	return csipbv1.VolumeCapability_AccessMode_UNKNOWN
}

func asCSIAccessModeV0(am api.PersistentVolumeAccessMode) csipbv0.VolumeCapability_AccessMode_Mode {
	switch am {
	case api.ReadWriteOnce:
		return csipbv0.VolumeCapability_AccessMode_SINGLE_NODE_WRITER
	case api.ReadOnlyMany:
		return csipbv0.VolumeCapability_AccessMode_MULTI_NODE_READER_ONLY
	case api.ReadWriteMany:
		return csipbv0.VolumeCapability_AccessMode_MULTI_NODE_MULTI_WRITER
	}
	return csipbv0.VolumeCapability_AccessMode_UNKNOWN
}

func newGrpcConn(addr csiAddr) (*grpc.ClientConn, error) {
	network := "unix"
	klog.V(4).Infof(log("creating new gRPC connection for [%s://%s]", network, addr))

	return grpc.Dial(
		string(addr),
		grpc.WithInsecure(),
		grpc.WithDialer(func(target string, timeout time.Duration) (net.Conn, error) {
			return net.Dial(network, target)
		}),
	)
}

func versionRequiresV0Client(version *utilversion.Version) bool {
	if version != nil && version.Major() == 0 {
		return true
	}

	return false
}<|MERGE_RESOLUTION|>--- conflicted
+++ resolved
@@ -29,10 +29,7 @@
 	"google.golang.org/grpc"
 	api "k8s.io/api/core/v1"
 	utilversion "k8s.io/apimachinery/pkg/util/version"
-<<<<<<< HEAD
-=======
 	"k8s.io/apimachinery/pkg/util/wait"
->>>>>>> d09c20dc
 	utilfeature "k8s.io/apiserver/pkg/util/feature"
 	"k8s.io/klog"
 	"k8s.io/kubernetes/pkg/features"
@@ -104,15 +101,12 @@
 	err error,
 )
 
-<<<<<<< HEAD
-=======
 const (
 	initialDuration = 1 * time.Second
 	factor          = 2.0
 	steps           = 5
 )
 
->>>>>>> d09c20dc
 // newV1NodeClient creates a new NodeClient with the internally used gRPC
 // connection set up. It also returns a closer which must to be called to close
 // the gRPC connection when the NodeClient is not used anymore.
@@ -139,7 +133,6 @@
 	conn, err = newGrpcConn(addr)
 	if err != nil {
 		return nil, nil, err
-<<<<<<< HEAD
 	}
 
 	nodeClient = csipbv0.NewNodeClient(conn)
@@ -154,19 +147,12 @@
 	addr := fmt.Sprintf(csiAddrTemplate, driverName)
 	requiresV0Client := true
 	if utilfeature.DefaultFeatureGate.Enabled(features.KubeletPluginsWatcher) {
-		var existingDriver csiDriver
-		driverExists := false
-		func() {
-			csiDrivers.RLock()
-			defer csiDrivers.RUnlock()
-			existingDriver, driverExists = csiDrivers.driversMap[string(driverName)]
-		}()
-
+		existingDriver, driverExists := csiDrivers.Get(string(driverName))
 		if !driverExists {
 			return nil, fmt.Errorf("driver name %s not found in the list of registered CSI drivers", driverName)
 		}
 
-		addr = existingDriver.driverEndpoint
+		addr = existingDriver.endpoint
 		requiresV0Client = versionRequiresV0Client(existingDriver.highestSupportedVersion)
 	}
 
@@ -178,39 +164,6 @@
 		nodeV0ClientCreator = nil
 	}
 
-=======
-	}
-
-	nodeClient = csipbv0.NewNodeClient(conn)
-	return nodeClient, conn, nil
-}
-
-func newCsiDriverClient(driverName csiDriverName) (*csiDriverClient, error) {
-	if driverName == "" {
-		return nil, fmt.Errorf("driver name is empty")
-	}
-
-	addr := fmt.Sprintf(csiAddrTemplate, driverName)
-	requiresV0Client := true
-	if utilfeature.DefaultFeatureGate.Enabled(features.KubeletPluginsWatcher) {
-		existingDriver, driverExists := csiDrivers.Get(string(driverName))
-		if !driverExists {
-			return nil, fmt.Errorf("driver name %s not found in the list of registered CSI drivers", driverName)
-		}
-
-		addr = existingDriver.endpoint
-		requiresV0Client = versionRequiresV0Client(existingDriver.highestSupportedVersion)
-	}
-
-	nodeV1ClientCreator := newV1NodeClient
-	nodeV0ClientCreator := newV0NodeClient
-	if requiresV0Client {
-		nodeV1ClientCreator = nil
-	} else {
-		nodeV0ClientCreator = nil
-	}
-
->>>>>>> d09c20dc
 	return &csiDriverClient{
 		driverName:          driverName,
 		addr:                csiAddr(addr),
@@ -225,44 +178,7 @@
 	accessibleTopology map[string]string,
 	err error) {
 	klog.V(4).Info(log("calling NodeGetInfo rpc"))
-	if c.nodeV1ClientCreator != nil {
-		return c.nodeGetInfoV1(ctx)
-	} else if c.nodeV0ClientCreator != nil {
-		return c.nodeGetInfoV0(ctx)
-	}
-
-	err = fmt.Errorf("failed to call NodeGetInfo. Both nodeV1ClientCreator and nodeV0ClientCreator are nil")
-
-	return nodeID, maxVolumePerNode, accessibleTopology, err
-}
-
-func (c *csiDriverClient) nodeGetInfoV1(ctx context.Context) (
-	nodeID string,
-	maxVolumePerNode int64,
-	accessibleTopology map[string]string,
-	err error) {
-
-	nodeClient, closer, err := c.nodeV1ClientCreator(c.addr)
-	if err != nil {
-		return "", 0, nil, err
-	}
-	defer closer.Close()
-
-<<<<<<< HEAD
-	res, err := nodeClient.NodeGetInfo(ctx, &csipbv1.NodeGetInfoRequest{})
-	if err != nil {
-		return "", 0, nil, err
-	}
-
-	topology := res.GetAccessibleTopology()
-	if topology != nil {
-		accessibleTopology = topology.Segments
-	}
-	return res.GetNodeId(), res.GetMaxVolumesPerNode(), accessibleTopology, nil
-}
-
-func (c *csiDriverClient) nodeGetInfoV0(ctx context.Context) (
-=======
+
 	// TODO retries should happen at a lower layer (issue #73371)
 	backoff := wait.Backoff{Duration: initialDuration, Factor: factor, Steps: steps}
 	err = wait.ExponentialBackoff(backoff, func() (bool, error) {
@@ -287,27 +203,18 @@
 }
 
 func (c *csiDriverClient) nodeGetInfoV1(ctx context.Context) (
->>>>>>> d09c20dc
 	nodeID string,
 	maxVolumePerNode int64,
 	accessibleTopology map[string]string,
 	err error) {
 
-<<<<<<< HEAD
-	nodeClient, closer, err := c.nodeV0ClientCreator(c.addr)
-=======
 	nodeClient, closer, err := c.nodeV1ClientCreator(c.addr)
->>>>>>> d09c20dc
 	if err != nil {
 		return "", 0, nil, err
 	}
 	defer closer.Close()
 
-<<<<<<< HEAD
-	res, err := nodeClient.NodeGetInfo(ctx, &csipbv0.NodeGetInfoRequest{})
-=======
 	res, err := nodeClient.NodeGetInfo(ctx, &csipbv1.NodeGetInfoRequest{})
->>>>>>> d09c20dc
 	if err != nil {
 		return "", 0, nil, err
 	}
@@ -317,8 +224,6 @@
 		accessibleTopology = topology.Segments
 	}
 	return res.GetNodeId(), res.GetMaxVolumesPerNode(), accessibleTopology, nil
-<<<<<<< HEAD
-=======
 }
 
 func (c *csiDriverClient) nodeGetInfoV0(ctx context.Context) (
@@ -343,7 +248,6 @@
 		accessibleTopology = topology.Segments
 	}
 	return res.GetNodeId(), res.GetMaxVolumesPerNode(), accessibleTopology, nil
->>>>>>> d09c20dc
 }
 
 func (c *csiDriverClient) NodePublishVolume(
@@ -395,15 +299,9 @@
 			mountOptions,
 		)
 	}
-<<<<<<< HEAD
 
 	return fmt.Errorf("failed to call NodePublishVolume. Both nodeV1ClientCreator and nodeV0ClientCreator are nil")
 
-=======
-
-	return fmt.Errorf("failed to call NodePublishVolume. Both nodeV1ClientCreator and nodeV0ClientCreator are nil")
-
->>>>>>> d09c20dc
 }
 
 func (c *csiDriverClient) nodePublishVolumeV1(
@@ -435,7 +333,6 @@
 		VolumeCapability: &csipbv1.VolumeCapability{
 			AccessMode: &csipbv1.VolumeCapability_AccessMode{
 				Mode: asCSIAccessModeV1(accessMode),
-<<<<<<< HEAD
 			},
 		},
 	}
@@ -489,67 +386,6 @@
 		VolumeCapability: &csipbv0.VolumeCapability{
 			AccessMode: &csipbv0.VolumeCapability_AccessMode{
 				Mode: asCSIAccessModeV0(accessMode),
-=======
->>>>>>> d09c20dc
-			},
-		},
-	}
-	if stagingTargetPath != "" {
-		req.StagingTargetPath = stagingTargetPath
-	}
-
-	if fsType == fsTypeBlockName {
-<<<<<<< HEAD
-		req.VolumeCapability.AccessType = &csipbv0.VolumeCapability_Block{
-			Block: &csipbv0.VolumeCapability_BlockVolume{},
-		}
-	} else {
-=======
-		req.VolumeCapability.AccessType = &csipbv1.VolumeCapability_Block{
-			Block: &csipbv1.VolumeCapability_BlockVolume{},
-		}
-	} else {
-		req.VolumeCapability.AccessType = &csipbv1.VolumeCapability_Mount{
-			Mount: &csipbv1.VolumeCapability_MountVolume{
-				FsType:     fsType,
-				MountFlags: mountOptions,
-			},
-		}
-	}
-
-	_, err = nodeClient.NodePublishVolume(ctx, req)
-	return err
-}
-
-func (c *csiDriverClient) nodePublishVolumeV0(
-	ctx context.Context,
-	volID string,
-	readOnly bool,
-	stagingTargetPath string,
-	targetPath string,
-	accessMode api.PersistentVolumeAccessMode,
-	publishContext map[string]string,
-	volumeContext map[string]string,
-	secrets map[string]string,
-	fsType string,
-	mountOptions []string,
-) error {
-	nodeClient, closer, err := c.nodeV0ClientCreator(c.addr)
-	if err != nil {
-		return err
-	}
-	defer closer.Close()
-
-	req := &csipbv0.NodePublishVolumeRequest{
-		VolumeId:           volID,
-		TargetPath:         targetPath,
-		Readonly:           readOnly,
-		PublishInfo:        publishContext,
-		VolumeAttributes:   volumeContext,
-		NodePublishSecrets: secrets,
-		VolumeCapability: &csipbv0.VolumeCapability{
-			AccessMode: &csipbv0.VolumeCapability_AccessMode{
-				Mode: asCSIAccessModeV0(accessMode),
 			},
 		},
 	}
@@ -562,7 +398,6 @@
 			Block: &csipbv0.VolumeCapability_BlockVolume{},
 		}
 	} else {
->>>>>>> d09c20dc
 		req.VolumeCapability.AccessType = &csipbv0.VolumeCapability_Mount{
 			Mount: &csipbv0.VolumeCapability_MountVolume{
 				FsType:     fsType,
@@ -761,7 +596,6 @@
 
 func (c *csiDriverClient) nodeUnstageVolumeV1(ctx context.Context, volID, stagingTargetPath string) error {
 	nodeClient, closer, err := c.nodeV1ClientCreator(c.addr)
-<<<<<<< HEAD
 	if err != nil {
 		return err
 	}
@@ -777,18 +611,12 @@
 
 func (c *csiDriverClient) nodeUnstageVolumeV0(ctx context.Context, volID, stagingTargetPath string) error {
 	nodeClient, closer, err := c.nodeV0ClientCreator(c.addr)
-=======
->>>>>>> d09c20dc
 	if err != nil {
 		return err
 	}
 	defer closer.Close()
 
-<<<<<<< HEAD
 	req := &csipbv0.NodeUnstageVolumeRequest{
-=======
-	req := &csipbv1.NodeUnstageVolumeRequest{
->>>>>>> d09c20dc
 		VolumeId:          volID,
 		StagingTargetPath: stagingTargetPath,
 	}
@@ -796,7 +624,6 @@
 	return err
 }
 
-<<<<<<< HEAD
 func (c *csiDriverClient) NodeSupportsStageUnstage(ctx context.Context) (bool, error) {
 	klog.V(4).Info(log("calling NodeGetCapabilities rpc to determine if NodeSupportsStageUnstage"))
 
@@ -838,47 +665,12 @@
 
 func (c *csiDriverClient) nodeSupportsStageUnstageV0(ctx context.Context) (bool, error) {
 	nodeClient, closer, err := c.nodeV0ClientCreator(c.addr)
-=======
-func (c *csiDriverClient) nodeUnstageVolumeV0(ctx context.Context, volID, stagingTargetPath string) error {
-	nodeClient, closer, err := c.nodeV0ClientCreator(c.addr)
-	if err != nil {
-		return err
-	}
-	defer closer.Close()
-
-	req := &csipbv0.NodeUnstageVolumeRequest{
-		VolumeId:          volID,
-		StagingTargetPath: stagingTargetPath,
-	}
-	_, err = nodeClient.NodeUnstageVolume(ctx, req)
-	return err
-}
-
-func (c *csiDriverClient) NodeSupportsStageUnstage(ctx context.Context) (bool, error) {
-	klog.V(4).Info(log("calling NodeGetCapabilities rpc to determine if NodeSupportsStageUnstage"))
-
-	if c.nodeV1ClientCreator != nil {
-		return c.nodeSupportsStageUnstageV1(ctx)
-	} else if c.nodeV0ClientCreator != nil {
-		return c.nodeSupportsStageUnstageV0(ctx)
-	}
-
-	return false, fmt.Errorf("failed to call NodeSupportsStageUnstage. Both nodeV1ClientCreator and nodeV0ClientCreator are nil")
-}
-
-func (c *csiDriverClient) nodeSupportsStageUnstageV1(ctx context.Context) (bool, error) {
-	nodeClient, closer, err := c.nodeV1ClientCreator(c.addr)
->>>>>>> d09c20dc
 	if err != nil {
 		return false, err
 	}
 	defer closer.Close()
 
-<<<<<<< HEAD
 	req := &csipbv0.NodeGetCapabilitiesRequest{}
-=======
-	req := &csipbv1.NodeGetCapabilitiesRequest{}
->>>>>>> d09c20dc
 	resp, err := nodeClient.NodeGetCapabilities(ctx, req)
 	if err != nil {
 		return false, err
@@ -891,39 +683,6 @@
 		return false, nil
 	}
 	for _, capability := range capabilities {
-<<<<<<< HEAD
-		if capability.GetRpc().GetType() == csipbv0.NodeServiceCapability_RPC_STAGE_UNSTAGE_VOLUME {
-=======
-		if capability.GetRpc().GetType() == csipbv1.NodeServiceCapability_RPC_STAGE_UNSTAGE_VOLUME {
->>>>>>> d09c20dc
-			stageUnstageSet = true
-		}
-	}
-	return stageUnstageSet, nil
-}
-
-<<<<<<< HEAD
-=======
-func (c *csiDriverClient) nodeSupportsStageUnstageV0(ctx context.Context) (bool, error) {
-	nodeClient, closer, err := c.nodeV0ClientCreator(c.addr)
-	if err != nil {
-		return false, err
-	}
-	defer closer.Close()
-
-	req := &csipbv0.NodeGetCapabilitiesRequest{}
-	resp, err := nodeClient.NodeGetCapabilities(ctx, req)
-	if err != nil {
-		return false, err
-	}
-
-	capabilities := resp.GetCapabilities()
-
-	stageUnstageSet := false
-	if capabilities == nil {
-		return false, nil
-	}
-	for _, capability := range capabilities {
 		if capability.GetRpc().GetType() == csipbv0.NodeServiceCapability_RPC_STAGE_UNSTAGE_VOLUME {
 			stageUnstageSet = true
 		}
@@ -931,7 +690,6 @@
 	return stageUnstageSet, nil
 }
 
->>>>>>> d09c20dc
 func asCSIAccessModeV1(am api.PersistentVolumeAccessMode) csipbv1.VolumeCapability_AccessMode_Mode {
 	switch am {
 	case api.ReadWriteOnce:
