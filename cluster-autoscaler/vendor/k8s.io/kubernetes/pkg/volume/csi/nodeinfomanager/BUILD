load("@io_bazel_rules_go//go:def.bzl", "go_library", "go_test")

go_library(
    name = "go_default_library",
    srcs = ["nodeinfomanager.go"],
    importpath = "k8s.io/kubernetes/pkg/volume/csi/nodeinfomanager",
    visibility = ["//visibility:public"],
    deps = [
        "//pkg/features:go_default_library",
        "//pkg/util/node:go_default_library",
        "//pkg/volume:go_default_library",
        "//pkg/volume/util:go_default_library",
        "//staging/src/k8s.io/api/core/v1:go_default_library",
        "//staging/src/k8s.io/api/storage/v1beta1:go_default_library",
        "//staging/src/k8s.io/apimachinery/pkg/api/errors:go_default_library",
        "//staging/src/k8s.io/apimachinery/pkg/api/resource:go_default_library",
        "//staging/src/k8s.io/apimachinery/pkg/apis/meta/v1:go_default_library",
        "//staging/src/k8s.io/apimachinery/pkg/types:go_default_library",
        "//staging/src/k8s.io/apimachinery/pkg/util/errors:go_default_library",
        "//staging/src/k8s.io/apimachinery/pkg/util/sets:go_default_library",
        "//staging/src/k8s.io/apimachinery/pkg/util/wait:go_default_library",
        "//staging/src/k8s.io/apiserver/pkg/util/feature:go_default_library",
<<<<<<< HEAD
        "//staging/src/k8s.io/csi-api/pkg/apis/csi/v1alpha1:go_default_library",
        "//staging/src/k8s.io/csi-api/pkg/client/clientset/versioned:go_default_library",
=======
        "//staging/src/k8s.io/client-go/kubernetes:go_default_library",
>>>>>>> d09c20dc
        "//vendor/k8s.io/klog:go_default_library",
    ],
)

filegroup(
    name = "package-srcs",
    srcs = glob(["**"]),
    tags = ["automanaged"],
    visibility = ["//visibility:private"],
)

filegroup(
    name = "all-srcs",
    srcs = [":package-srcs"],
    tags = ["automanaged"],
    visibility = ["//visibility:public"],
)

go_test(
    name = "go_default_test",
    srcs = ["nodeinfomanager_test.go"],
    embed = [":go_default_library"],
    deps = [
        "//pkg/apis/core/helper:go_default_library",
        "//pkg/apis/core/v1/helper:go_default_library",
        "//pkg/features:go_default_library",
        "//pkg/volume/testing:go_default_library",
        "//pkg/volume/util:go_default_library",
        "//staging/src/k8s.io/api/core/v1:go_default_library",
        "//staging/src/k8s.io/api/storage/v1beta1:go_default_library",
        "//staging/src/k8s.io/apimachinery/pkg/api/errors:go_default_library",
        "//staging/src/k8s.io/apimachinery/pkg/api/resource:go_default_library",
        "//staging/src/k8s.io/apimachinery/pkg/apis/meta/v1:go_default_library",
        "//staging/src/k8s.io/apimachinery/pkg/types:go_default_library",
        "//staging/src/k8s.io/apimachinery/pkg/util/sets:go_default_library",
        "//staging/src/k8s.io/apimachinery/pkg/util/strategicpatch:go_default_library",
        "//staging/src/k8s.io/apiserver/pkg/util/feature:go_default_library",
        "//staging/src/k8s.io/apiserver/pkg/util/feature/testing:go_default_library",
        "//staging/src/k8s.io/client-go/kubernetes/fake:go_default_library",
        "//staging/src/k8s.io/client-go/testing:go_default_library",
        "//staging/src/k8s.io/client-go/util/testing:go_default_library",
<<<<<<< HEAD
        "//staging/src/k8s.io/csi-api/pkg/apis/csi/v1alpha1:go_default_library",
        "//staging/src/k8s.io/csi-api/pkg/client/clientset/versioned/fake:go_default_library",
=======
>>>>>>> d09c20dc
        "//vendor/github.com/stretchr/testify/assert:go_default_library",
    ],
)<|MERGE_RESOLUTION|>--- conflicted
+++ resolved
@@ -20,12 +20,7 @@
         "//staging/src/k8s.io/apimachinery/pkg/util/sets:go_default_library",
         "//staging/src/k8s.io/apimachinery/pkg/util/wait:go_default_library",
         "//staging/src/k8s.io/apiserver/pkg/util/feature:go_default_library",
-<<<<<<< HEAD
-        "//staging/src/k8s.io/csi-api/pkg/apis/csi/v1alpha1:go_default_library",
-        "//staging/src/k8s.io/csi-api/pkg/client/clientset/versioned:go_default_library",
-=======
         "//staging/src/k8s.io/client-go/kubernetes:go_default_library",
->>>>>>> d09c20dc
         "//vendor/k8s.io/klog:go_default_library",
     ],
 )
@@ -67,11 +62,6 @@
         "//staging/src/k8s.io/client-go/kubernetes/fake:go_default_library",
         "//staging/src/k8s.io/client-go/testing:go_default_library",
         "//staging/src/k8s.io/client-go/util/testing:go_default_library",
-<<<<<<< HEAD
-        "//staging/src/k8s.io/csi-api/pkg/apis/csi/v1alpha1:go_default_library",
-        "//staging/src/k8s.io/csi-api/pkg/client/clientset/versioned/fake:go_default_library",
-=======
->>>>>>> d09c20dc
         "//vendor/github.com/stretchr/testify/assert:go_default_library",
     ],
 )