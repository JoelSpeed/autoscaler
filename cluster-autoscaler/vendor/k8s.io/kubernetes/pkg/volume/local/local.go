--- conflicted
+++ resolved
@@ -120,11 +120,6 @@
 		return nil, err
 	}
 
-	globalLocalPath, err := plugin.getGlobalLocalPath(spec)
-	if err != nil {
-		return nil, err
-	}
-
 	return &localVolumeMounter{
 		localVolume: &localVolume{
 			pod:             pod,
@@ -133,11 +128,7 @@
 			mounter:         plugin.host.GetMounter(plugin.GetPluginName()),
 			plugin:          plugin,
 			globalPath:      globalLocalPath,
-<<<<<<< HEAD
-			MetricsProvider: volume.NewMetricsStatFS(volumeSource.Path),
-=======
 			MetricsProvider: volume.NewMetricsStatFS(plugin.host.GetPodVolumeDir(pod.UID, stringsutil.EscapeQualifiedNameForDisk(localVolumePluginName), spec.Name())),
->>>>>>> d54edf18
 		},
 		mountOptions: util.MountOptionFromSpec(spec),
 		readOnly:     readOnly,
@@ -266,11 +257,7 @@
 }
 
 func (dm *deviceMounter) mountLocalBlockDevice(spec *volume.Spec, devicePath string, deviceMountPath string) error {
-<<<<<<< HEAD
-	glog.V(4).Infof("local: mounting device %s to %s", devicePath, deviceMountPath)
-=======
 	klog.V(4).Infof("local: mounting device %s to %s", devicePath, deviceMountPath)
->>>>>>> d54edf18
 	notMnt, err := dm.mounter.IsLikelyNotMountPoint(deviceMountPath)
 	if err != nil {
 		if os.IsNotExist(err) {
@@ -304,11 +291,7 @@
 		os.Remove(deviceMountPath)
 		return fmt.Errorf("local: failed to mount device %s at %s (fstype: %s), error %v", devicePath, deviceMountPath, fstype, err)
 	}
-<<<<<<< HEAD
-	glog.V(3).Infof("local: successfully mount device %s at %s (fstype: %s)", devicePath, deviceMountPath, fstype)
-=======
 	klog.V(3).Infof("local: successfully mount device %s at %s (fstype: %s)", devicePath, deviceMountPath, fstype)
->>>>>>> d54edf18
 	return nil
 }
 
@@ -339,16 +322,9 @@
 		spec.PersistentVolume.Spec.Local != nil {
 		if spec.PersistentVolume.Spec.Local.FSType != nil {
 			return *spec.PersistentVolume.Spec.Local.FSType, nil
-<<<<<<< HEAD
-		} else {
-			// if the FSType is not set in local PV spec, setting it to default ("ext4")
-			return defaultFSType, nil
-		}
-=======
 		}
 		// if the FSType is not set in local PV spec, setting it to default ("ext4")
 		return defaultFSType, nil
->>>>>>> d54edf18
 	}
 
 	return "", fmt.Errorf("spec does not reference a Local volume type")
