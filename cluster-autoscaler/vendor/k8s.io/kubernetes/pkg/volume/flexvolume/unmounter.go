--- conflicted
+++ resolved
@@ -45,11 +45,7 @@
 
 	pathExists, pathErr := util.PathExists(dir)
 	if !pathExists {
-<<<<<<< HEAD
-		glog.Warningf("Warning: Unmount skipped because path does not exist: %v", dir)
-=======
 		klog.Warningf("Warning: Unmount skipped because path does not exist: %v", dir)
->>>>>>> d54edf18
 		return nil
 	}
 
