package(default_visibility = ["//visibility:public"])

load(
    "@io_bazel_rules_go//go:def.bzl",
    "go_library",
    "go_test",
)

go_library(
    name = "go_default_library",
    srcs = [
        "attacher.go",
        "azure_common.go",
        "azure_common_linux.go",
        "azure_common_unsupported.go",
        "azure_common_windows.go",
        "azure_dd.go",
        "azure_dd_block.go",
        "azure_mounter.go",
        "azure_provision.go",
    ],
    importpath = "k8s.io/kubernetes/pkg/volume/azure_dd",
    deps = [
        "//pkg/apis/core:go_default_library",
        "//pkg/cloudprovider/providers/azure:go_default_library",
        "//pkg/features:go_default_library",
        "//pkg/kubelet/apis:go_default_library",
        "//pkg/util/keymutex:go_default_library",
        "//pkg/util/mount:go_default_library",
        "//pkg/util/strings:go_default_library",
        "//pkg/volume:go_default_library",
        "//pkg/volume/util:go_default_library",
        "//pkg/volume/util/volumepathhandler:go_default_library",
        "//staging/src/k8s.io/api/core/v1:go_default_library",
        "//staging/src/k8s.io/apimachinery/pkg/api/resource:go_default_library",
        "//staging/src/k8s.io/apimachinery/pkg/apis/meta/v1:go_default_library",
        "//staging/src/k8s.io/apimachinery/pkg/types:go_default_library",
        "//staging/src/k8s.io/apimachinery/pkg/util/sets:go_default_library",
        "//staging/src/k8s.io/apimachinery/pkg/util/wait:go_default_library",
        "//staging/src/k8s.io/apiserver/pkg/util/feature:go_default_library",
<<<<<<< HEAD
        "//vendor/github.com/Azure/azure-sdk-for-go/services/compute/mgmt/2018-04-01/compute:go_default_library",
        "//vendor/github.com/Azure/azure-sdk-for-go/services/storage/mgmt/2017-10-01/storage:go_default_library",
        "//vendor/github.com/golang/glog:go_default_library",
=======
        "//staging/src/k8s.io/cloud-provider:go_default_library",
        "//vendor/github.com/Azure/azure-sdk-for-go/services/compute/mgmt/2018-10-01/compute:go_default_library",
        "//vendor/github.com/Azure/azure-sdk-for-go/services/storage/mgmt/2018-07-01/storage:go_default_library",
        "//vendor/k8s.io/klog:go_default_library",
>>>>>>> d54edf18
    ],
)

filegroup(
    name = "package-srcs",
    srcs = glob(["**"]),
    tags = ["automanaged"],
    visibility = ["//visibility:private"],
)

filegroup(
    name = "all-srcs",
    srcs = [":package-srcs"],
    tags = ["automanaged"],
)

go_test(
    name = "go_default_test",
    srcs = [
        "azure_common_test.go",
        "azure_dd_block_test.go",
        "azure_dd_test.go",
        "azure_provision_test.go",
    ],
    embed = [":go_default_library"],
    deps = [
        "//pkg/util/mount:go_default_library",
        "//pkg/volume:go_default_library",
        "//pkg/volume/testing:go_default_library",
        "//staging/src/k8s.io/api/core/v1:go_default_library",
        "//staging/src/k8s.io/apimachinery/pkg/apis/meta/v1:go_default_library",
        "//staging/src/k8s.io/apimachinery/pkg/types:go_default_library",
        "//staging/src/k8s.io/client-go/util/testing:go_default_library",
<<<<<<< HEAD
        "//vendor/github.com/Azure/azure-sdk-for-go/services/compute/mgmt/2018-04-01/compute:go_default_library",
        "//vendor/github.com/Azure/azure-sdk-for-go/services/storage/mgmt/2017-10-01/storage:go_default_library",
=======
        "//vendor/github.com/Azure/azure-sdk-for-go/services/compute/mgmt/2018-10-01/compute:go_default_library",
>>>>>>> d54edf18
        "//vendor/github.com/Azure/go-autorest/autorest/to:go_default_library",
        "//vendor/github.com/stretchr/testify/assert:go_default_library",
    ],
)<|MERGE_RESOLUTION|>--- conflicted
+++ resolved
@@ -38,16 +38,10 @@
         "//staging/src/k8s.io/apimachinery/pkg/util/sets:go_default_library",
         "//staging/src/k8s.io/apimachinery/pkg/util/wait:go_default_library",
         "//staging/src/k8s.io/apiserver/pkg/util/feature:go_default_library",
-<<<<<<< HEAD
-        "//vendor/github.com/Azure/azure-sdk-for-go/services/compute/mgmt/2018-04-01/compute:go_default_library",
-        "//vendor/github.com/Azure/azure-sdk-for-go/services/storage/mgmt/2017-10-01/storage:go_default_library",
-        "//vendor/github.com/golang/glog:go_default_library",
-=======
         "//staging/src/k8s.io/cloud-provider:go_default_library",
         "//vendor/github.com/Azure/azure-sdk-for-go/services/compute/mgmt/2018-10-01/compute:go_default_library",
         "//vendor/github.com/Azure/azure-sdk-for-go/services/storage/mgmt/2018-07-01/storage:go_default_library",
         "//vendor/k8s.io/klog:go_default_library",
->>>>>>> d54edf18
     ],
 )
 
@@ -81,12 +75,7 @@
         "//staging/src/k8s.io/apimachinery/pkg/apis/meta/v1:go_default_library",
         "//staging/src/k8s.io/apimachinery/pkg/types:go_default_library",
         "//staging/src/k8s.io/client-go/util/testing:go_default_library",
-<<<<<<< HEAD
-        "//vendor/github.com/Azure/azure-sdk-for-go/services/compute/mgmt/2018-04-01/compute:go_default_library",
-        "//vendor/github.com/Azure/azure-sdk-for-go/services/storage/mgmt/2017-10-01/storage:go_default_library",
-=======
         "//vendor/github.com/Azure/azure-sdk-for-go/services/compute/mgmt/2018-10-01/compute:go_default_library",
->>>>>>> d54edf18
         "//vendor/github.com/Azure/go-autorest/autorest/to:go_default_library",
         "//vendor/github.com/stretchr/testify/assert:go_default_library",
     ],
