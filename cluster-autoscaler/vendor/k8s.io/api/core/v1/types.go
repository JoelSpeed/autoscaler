/*
Copyright 2015 The Kubernetes Authors.

Licensed under the Apache License, Version 2.0 (the "License");
you may not use this file except in compliance with the License.
You may obtain a copy of the License at

    http://www.apache.org/licenses/LICENSE-2.0

Unless required by applicable law or agreed to in writing, software
distributed under the License is distributed on an "AS IS" BASIS,
WITHOUT WARRANTIES OR CONDITIONS OF ANY KIND, either express or implied.
See the License for the specific language governing permissions and
limitations under the License.
*/

package v1

import (
	"k8s.io/apimachinery/pkg/api/resource"
	metav1 "k8s.io/apimachinery/pkg/apis/meta/v1"
	"k8s.io/apimachinery/pkg/types"
	"k8s.io/apimachinery/pkg/util/intstr"
)

const (
	// NamespaceDefault means the object is in the default namespace which is applied when not specified by clients
	NamespaceDefault string = "default"
	// NamespaceAll is the default argument to specify on a context when you want to list or filter resources across all namespaces
	NamespaceAll string = ""
	// NamespaceNodeLease is the namespace where we place node lease objects (used for node heartbeats)
	NamespaceNodeLease string = "kube-node-lease"
)

// Volume represents a named volume in a pod that may be accessed by any container in the pod.
type Volume struct {
	// Volume's name.
	// Must be a DNS_LABEL and unique within the pod.
	// More info: https://kubernetes.io/docs/concepts/overview/working-with-objects/names/#names
	Name string `json:"name" protobuf:"bytes,1,opt,name=name"`
	// VolumeSource represents the location and type of the mounted volume.
	// If not specified, the Volume is implied to be an EmptyDir.
	// This implied behavior is deprecated and will be removed in a future version.
	VolumeSource `json:",inline" protobuf:"bytes,2,opt,name=volumeSource"`
}

// Represents the source of a volume to mount.
// Only one of its members may be specified.
type VolumeSource struct {
	// HostPath represents a pre-existing file or directory on the host
	// machine that is directly exposed to the container. This is generally
	// used for system agents or other privileged things that are allowed
	// to see the host machine. Most containers will NOT need this.
	// More info: https://kubernetes.io/docs/concepts/storage/volumes#hostpath
	// ---
	// TODO(jonesdl) We need to restrict who can use host directory mounts and who can/can not
	// mount host directories as read/write.
	// +optional
	HostPath *HostPathVolumeSource `json:"hostPath,omitempty" protobuf:"bytes,1,opt,name=hostPath"`
	// EmptyDir represents a temporary directory that shares a pod's lifetime.
	// More info: https://kubernetes.io/docs/concepts/storage/volumes#emptydir
	// +optional
	EmptyDir *EmptyDirVolumeSource `json:"emptyDir,omitempty" protobuf:"bytes,2,opt,name=emptyDir"`
	// GCEPersistentDisk represents a GCE Disk resource that is attached to a
	// kubelet's host machine and then exposed to the pod.
	// More info: https://kubernetes.io/docs/concepts/storage/volumes#gcepersistentdisk
	// +optional
	GCEPersistentDisk *GCEPersistentDiskVolumeSource `json:"gcePersistentDisk,omitempty" protobuf:"bytes,3,opt,name=gcePersistentDisk"`
	// AWSElasticBlockStore represents an AWS Disk resource that is attached to a
	// kubelet's host machine and then exposed to the pod.
	// More info: https://kubernetes.io/docs/concepts/storage/volumes#awselasticblockstore
	// +optional
	AWSElasticBlockStore *AWSElasticBlockStoreVolumeSource `json:"awsElasticBlockStore,omitempty" protobuf:"bytes,4,opt,name=awsElasticBlockStore"`
	// GitRepo represents a git repository at a particular revision.
	// DEPRECATED: GitRepo is deprecated. To provision a container with a git repo, mount an
	// EmptyDir into an InitContainer that clones the repo using git, then mount the EmptyDir
	// into the Pod's container.
	// +optional
	GitRepo *GitRepoVolumeSource `json:"gitRepo,omitempty" protobuf:"bytes,5,opt,name=gitRepo"`
	// Secret represents a secret that should populate this volume.
	// More info: https://kubernetes.io/docs/concepts/storage/volumes#secret
	// +optional
	Secret *SecretVolumeSource `json:"secret,omitempty" protobuf:"bytes,6,opt,name=secret"`
	// NFS represents an NFS mount on the host that shares a pod's lifetime
	// More info: https://kubernetes.io/docs/concepts/storage/volumes#nfs
	// +optional
	NFS *NFSVolumeSource `json:"nfs,omitempty" protobuf:"bytes,7,opt,name=nfs"`
	// ISCSI represents an ISCSI Disk resource that is attached to a
	// kubelet's host machine and then exposed to the pod.
	// More info: https://releases.k8s.io/HEAD/examples/volumes/iscsi/README.md
	// +optional
	ISCSI *ISCSIVolumeSource `json:"iscsi,omitempty" protobuf:"bytes,8,opt,name=iscsi"`
	// Glusterfs represents a Glusterfs mount on the host that shares a pod's lifetime.
	// More info: https://releases.k8s.io/HEAD/examples/volumes/glusterfs/README.md
	// +optional
	Glusterfs *GlusterfsVolumeSource `json:"glusterfs,omitempty" protobuf:"bytes,9,opt,name=glusterfs"`
	// PersistentVolumeClaimVolumeSource represents a reference to a
	// PersistentVolumeClaim in the same namespace.
	// More info: https://kubernetes.io/docs/concepts/storage/persistent-volumes#persistentvolumeclaims
	// +optional
	PersistentVolumeClaim *PersistentVolumeClaimVolumeSource `json:"persistentVolumeClaim,omitempty" protobuf:"bytes,10,opt,name=persistentVolumeClaim"`
	// RBD represents a Rados Block Device mount on the host that shares a pod's lifetime.
	// More info: https://releases.k8s.io/HEAD/examples/volumes/rbd/README.md
	// +optional
	RBD *RBDVolumeSource `json:"rbd,omitempty" protobuf:"bytes,11,opt,name=rbd"`
	// FlexVolume represents a generic volume resource that is
	// provisioned/attached using an exec based plugin.
	// +optional
	FlexVolume *FlexVolumeSource `json:"flexVolume,omitempty" protobuf:"bytes,12,opt,name=flexVolume"`
	// Cinder represents a cinder volume attached and mounted on kubelets host machine
	// More info: https://releases.k8s.io/HEAD/examples/mysql-cinder-pd/README.md
	// +optional
	Cinder *CinderVolumeSource `json:"cinder,omitempty" protobuf:"bytes,13,opt,name=cinder"`
	// CephFS represents a Ceph FS mount on the host that shares a pod's lifetime
	// +optional
	CephFS *CephFSVolumeSource `json:"cephfs,omitempty" protobuf:"bytes,14,opt,name=cephfs"`
	// Flocker represents a Flocker volume attached to a kubelet's host machine. This depends on the Flocker control service being running
	// +optional
	Flocker *FlockerVolumeSource `json:"flocker,omitempty" protobuf:"bytes,15,opt,name=flocker"`
	// DownwardAPI represents downward API about the pod that should populate this volume
	// +optional
	DownwardAPI *DownwardAPIVolumeSource `json:"downwardAPI,omitempty" protobuf:"bytes,16,opt,name=downwardAPI"`
	// FC represents a Fibre Channel resource that is attached to a kubelet's host machine and then exposed to the pod.
	// +optional
	FC *FCVolumeSource `json:"fc,omitempty" protobuf:"bytes,17,opt,name=fc"`
	// AzureFile represents an Azure File Service mount on the host and bind mount to the pod.
	// +optional
	AzureFile *AzureFileVolumeSource `json:"azureFile,omitempty" protobuf:"bytes,18,opt,name=azureFile"`
	// ConfigMap represents a configMap that should populate this volume
	// +optional
	ConfigMap *ConfigMapVolumeSource `json:"configMap,omitempty" protobuf:"bytes,19,opt,name=configMap"`
	// VsphereVolume represents a vSphere volume attached and mounted on kubelets host machine
	// +optional
	VsphereVolume *VsphereVirtualDiskVolumeSource `json:"vsphereVolume,omitempty" protobuf:"bytes,20,opt,name=vsphereVolume"`
	// Quobyte represents a Quobyte mount on the host that shares a pod's lifetime
	// +optional
	Quobyte *QuobyteVolumeSource `json:"quobyte,omitempty" protobuf:"bytes,21,opt,name=quobyte"`
	// AzureDisk represents an Azure Data Disk mount on the host and bind mount to the pod.
	// +optional
	AzureDisk *AzureDiskVolumeSource `json:"azureDisk,omitempty" protobuf:"bytes,22,opt,name=azureDisk"`
	// PhotonPersistentDisk represents a PhotonController persistent disk attached and mounted on kubelets host machine
	PhotonPersistentDisk *PhotonPersistentDiskVolumeSource `json:"photonPersistentDisk,omitempty" protobuf:"bytes,23,opt,name=photonPersistentDisk"`
	// Items for all in one resources secrets, configmaps, and downward API
	Projected *ProjectedVolumeSource `json:"projected,omitempty" protobuf:"bytes,26,opt,name=projected"`
	// PortworxVolume represents a portworx volume attached and mounted on kubelets host machine
	// +optional
	PortworxVolume *PortworxVolumeSource `json:"portworxVolume,omitempty" protobuf:"bytes,24,opt,name=portworxVolume"`
	// ScaleIO represents a ScaleIO persistent volume attached and mounted on Kubernetes nodes.
	// +optional
	ScaleIO *ScaleIOVolumeSource `json:"scaleIO,omitempty" protobuf:"bytes,25,opt,name=scaleIO"`
	// StorageOS represents a StorageOS volume attached and mounted on Kubernetes nodes.
	// +optional
	StorageOS *StorageOSVolumeSource `json:"storageos,omitempty" protobuf:"bytes,27,opt,name=storageos"`
}

// PersistentVolumeClaimVolumeSource references the user's PVC in the same namespace.
// This volume finds the bound PV and mounts that volume for the pod. A
// PersistentVolumeClaimVolumeSource is, essentially, a wrapper around another
// type of volume that is owned by someone else (the system).
type PersistentVolumeClaimVolumeSource struct {
	// ClaimName is the name of a PersistentVolumeClaim in the same namespace as the pod using this volume.
	// More info: https://kubernetes.io/docs/concepts/storage/persistent-volumes#persistentvolumeclaims
	ClaimName string `json:"claimName" protobuf:"bytes,1,opt,name=claimName"`
	// Will force the ReadOnly setting in VolumeMounts.
	// Default false.
	// +optional
	ReadOnly bool `json:"readOnly,omitempty" protobuf:"varint,2,opt,name=readOnly"`
}

// PersistentVolumeSource is similar to VolumeSource but meant for the
// administrator who creates PVs. Exactly one of its members must be set.
type PersistentVolumeSource struct {
	// GCEPersistentDisk represents a GCE Disk resource that is attached to a
	// kubelet's host machine and then exposed to the pod. Provisioned by an admin.
	// More info: https://kubernetes.io/docs/concepts/storage/volumes#gcepersistentdisk
	// +optional
	GCEPersistentDisk *GCEPersistentDiskVolumeSource `json:"gcePersistentDisk,omitempty" protobuf:"bytes,1,opt,name=gcePersistentDisk"`
	// AWSElasticBlockStore represents an AWS Disk resource that is attached to a
	// kubelet's host machine and then exposed to the pod.
	// More info: https://kubernetes.io/docs/concepts/storage/volumes#awselasticblockstore
	// +optional
	AWSElasticBlockStore *AWSElasticBlockStoreVolumeSource `json:"awsElasticBlockStore,omitempty" protobuf:"bytes,2,opt,name=awsElasticBlockStore"`
	// HostPath represents a directory on the host.
	// Provisioned by a developer or tester.
	// This is useful for single-node development and testing only!
	// On-host storage is not supported in any way and WILL NOT WORK in a multi-node cluster.
	// More info: https://kubernetes.io/docs/concepts/storage/volumes#hostpath
	// +optional
	HostPath *HostPathVolumeSource `json:"hostPath,omitempty" protobuf:"bytes,3,opt,name=hostPath"`
	// Glusterfs represents a Glusterfs volume that is attached to a host and
	// exposed to the pod. Provisioned by an admin.
	// More info: https://releases.k8s.io/HEAD/examples/volumes/glusterfs/README.md
	// +optional
	Glusterfs *GlusterfsPersistentVolumeSource `json:"glusterfs,omitempty" protobuf:"bytes,4,opt,name=glusterfs"`
	// NFS represents an NFS mount on the host. Provisioned by an admin.
	// More info: https://kubernetes.io/docs/concepts/storage/volumes#nfs
	// +optional
	NFS *NFSVolumeSource `json:"nfs,omitempty" protobuf:"bytes,5,opt,name=nfs"`
	// RBD represents a Rados Block Device mount on the host that shares a pod's lifetime.
	// More info: https://releases.k8s.io/HEAD/examples/volumes/rbd/README.md
	// +optional
	RBD *RBDPersistentVolumeSource `json:"rbd,omitempty" protobuf:"bytes,6,opt,name=rbd"`
	// ISCSI represents an ISCSI Disk resource that is attached to a
	// kubelet's host machine and then exposed to the pod. Provisioned by an admin.
	// +optional
	ISCSI *ISCSIPersistentVolumeSource `json:"iscsi,omitempty" protobuf:"bytes,7,opt,name=iscsi"`
	// Cinder represents a cinder volume attached and mounted on kubelets host machine
	// More info: https://releases.k8s.io/HEAD/examples/mysql-cinder-pd/README.md
	// +optional
	Cinder *CinderPersistentVolumeSource `json:"cinder,omitempty" protobuf:"bytes,8,opt,name=cinder"`
	// CephFS represents a Ceph FS mount on the host that shares a pod's lifetime
	// +optional
	CephFS *CephFSPersistentVolumeSource `json:"cephfs,omitempty" protobuf:"bytes,9,opt,name=cephfs"`
	// FC represents a Fibre Channel resource that is attached to a kubelet's host machine and then exposed to the pod.
	// +optional
	FC *FCVolumeSource `json:"fc,omitempty" protobuf:"bytes,10,opt,name=fc"`
	// Flocker represents a Flocker volume attached to a kubelet's host machine and exposed to the pod for its usage. This depends on the Flocker control service being running
	// +optional
	Flocker *FlockerVolumeSource `json:"flocker,omitempty" protobuf:"bytes,11,opt,name=flocker"`
	// FlexVolume represents a generic volume resource that is
	// provisioned/attached using an exec based plugin.
	// +optional
	FlexVolume *FlexPersistentVolumeSource `json:"flexVolume,omitempty" protobuf:"bytes,12,opt,name=flexVolume"`
	// AzureFile represents an Azure File Service mount on the host and bind mount to the pod.
	// +optional
	AzureFile *AzureFilePersistentVolumeSource `json:"azureFile,omitempty" protobuf:"bytes,13,opt,name=azureFile"`
	// VsphereVolume represents a vSphere volume attached and mounted on kubelets host machine
	// +optional
	VsphereVolume *VsphereVirtualDiskVolumeSource `json:"vsphereVolume,omitempty" protobuf:"bytes,14,opt,name=vsphereVolume"`
	// Quobyte represents a Quobyte mount on the host that shares a pod's lifetime
	// +optional
	Quobyte *QuobyteVolumeSource `json:"quobyte,omitempty" protobuf:"bytes,15,opt,name=quobyte"`
	// AzureDisk represents an Azure Data Disk mount on the host and bind mount to the pod.
	// +optional
	AzureDisk *AzureDiskVolumeSource `json:"azureDisk,omitempty" protobuf:"bytes,16,opt,name=azureDisk"`
	// PhotonPersistentDisk represents a PhotonController persistent disk attached and mounted on kubelets host machine
	PhotonPersistentDisk *PhotonPersistentDiskVolumeSource `json:"photonPersistentDisk,omitempty" protobuf:"bytes,17,opt,name=photonPersistentDisk"`
	// PortworxVolume represents a portworx volume attached and mounted on kubelets host machine
	// +optional
	PortworxVolume *PortworxVolumeSource `json:"portworxVolume,omitempty" protobuf:"bytes,18,opt,name=portworxVolume"`
	// ScaleIO represents a ScaleIO persistent volume attached and mounted on Kubernetes nodes.
	// +optional
	ScaleIO *ScaleIOPersistentVolumeSource `json:"scaleIO,omitempty" protobuf:"bytes,19,opt,name=scaleIO"`
	// Local represents directly-attached storage with node affinity
	// +optional
	Local *LocalVolumeSource `json:"local,omitempty" protobuf:"bytes,20,opt,name=local"`
	// StorageOS represents a StorageOS volume that is attached to the kubelet's host machine and mounted into the pod
	// More info: https://releases.k8s.io/HEAD/examples/volumes/storageos/README.md
	// +optional
	StorageOS *StorageOSPersistentVolumeSource `json:"storageos,omitempty" protobuf:"bytes,21,opt,name=storageos"`
	// CSI represents storage that handled by an external CSI driver (Beta feature).
	// +optional
	CSI *CSIPersistentVolumeSource `json:"csi,omitempty" protobuf:"bytes,22,opt,name=csi"`
}

const (
	// BetaStorageClassAnnotation represents the beta/previous StorageClass annotation.
	// It's currently still used and will be held for backwards compatibility
	BetaStorageClassAnnotation = "volume.beta.kubernetes.io/storage-class"

	// MountOptionAnnotation defines mount option annotation used in PVs
	MountOptionAnnotation = "volume.beta.kubernetes.io/mount-options"
)

// +genclient
// +genclient:nonNamespaced
// +k8s:deepcopy-gen:interfaces=k8s.io/apimachinery/pkg/runtime.Object

// PersistentVolume (PV) is a storage resource provisioned by an administrator.
// It is analogous to a node.
// More info: https://kubernetes.io/docs/concepts/storage/persistent-volumes
type PersistentVolume struct {
	metav1.TypeMeta `json:",inline"`
	// Standard object's metadata.
	// More info: https://git.k8s.io/community/contributors/devel/api-conventions.md#metadata
	// +optional
	metav1.ObjectMeta `json:"metadata,omitempty" protobuf:"bytes,1,opt,name=metadata"`

	// Spec defines a specification of a persistent volume owned by the cluster.
	// Provisioned by an administrator.
	// More info: https://kubernetes.io/docs/concepts/storage/persistent-volumes#persistent-volumes
	// +optional
	Spec PersistentVolumeSpec `json:"spec,omitempty" protobuf:"bytes,2,opt,name=spec"`

	// Status represents the current information/status for the persistent volume.
	// Populated by the system.
	// Read-only.
	// More info: https://kubernetes.io/docs/concepts/storage/persistent-volumes#persistent-volumes
	// +optional
	Status PersistentVolumeStatus `json:"status,omitempty" protobuf:"bytes,3,opt,name=status"`
}

// PersistentVolumeSpec is the specification of a persistent volume.
type PersistentVolumeSpec struct {
	// A description of the persistent volume's resources and capacity.
	// More info: https://kubernetes.io/docs/concepts/storage/persistent-volumes#capacity
	// +optional
	Capacity ResourceList `json:"capacity,omitempty" protobuf:"bytes,1,rep,name=capacity,casttype=ResourceList,castkey=ResourceName"`
	// The actual volume backing the persistent volume.
	PersistentVolumeSource `json:",inline" protobuf:"bytes,2,opt,name=persistentVolumeSource"`
	// AccessModes contains all ways the volume can be mounted.
	// More info: https://kubernetes.io/docs/concepts/storage/persistent-volumes#access-modes
	// +optional
	AccessModes []PersistentVolumeAccessMode `json:"accessModes,omitempty" protobuf:"bytes,3,rep,name=accessModes,casttype=PersistentVolumeAccessMode"`
	// ClaimRef is part of a bi-directional binding between PersistentVolume and PersistentVolumeClaim.
	// Expected to be non-nil when bound.
	// claim.VolumeName is the authoritative bind between PV and PVC.
	// More info: https://kubernetes.io/docs/concepts/storage/persistent-volumes#binding
	// +optional
	ClaimRef *ObjectReference `json:"claimRef,omitempty" protobuf:"bytes,4,opt,name=claimRef"`
	// What happens to a persistent volume when released from its claim.
	// Valid options are Retain (default for manually created PersistentVolumes), Delete (default
	// for dynamically provisioned PersistentVolumes), and Recycle (deprecated).
	// Recycle must be supported by the volume plugin underlying this PersistentVolume.
	// More info: https://kubernetes.io/docs/concepts/storage/persistent-volumes#reclaiming
	// +optional
	PersistentVolumeReclaimPolicy PersistentVolumeReclaimPolicy `json:"persistentVolumeReclaimPolicy,omitempty" protobuf:"bytes,5,opt,name=persistentVolumeReclaimPolicy,casttype=PersistentVolumeReclaimPolicy"`
	// Name of StorageClass to which this persistent volume belongs. Empty value
	// means that this volume does not belong to any StorageClass.
	// +optional
	StorageClassName string `json:"storageClassName,omitempty" protobuf:"bytes,6,opt,name=storageClassName"`
	// A list of mount options, e.g. ["ro", "soft"]. Not validated - mount will
	// simply fail if one is invalid.
	// More info: https://kubernetes.io/docs/concepts/storage/persistent-volumes/#mount-options
	// +optional
	MountOptions []string `json:"mountOptions,omitempty" protobuf:"bytes,7,opt,name=mountOptions"`
	// volumeMode defines if a volume is intended to be used with a formatted filesystem
	// or to remain in raw block state. Value of Filesystem is implied when not included in spec.
	// This is a beta feature.
	// +optional
	VolumeMode *PersistentVolumeMode `json:"volumeMode,omitempty" protobuf:"bytes,8,opt,name=volumeMode,casttype=PersistentVolumeMode"`
	// NodeAffinity defines constraints that limit what nodes this volume can be accessed from.
	// This field influences the scheduling of pods that use this volume.
	// +optional
	NodeAffinity *VolumeNodeAffinity `json:"nodeAffinity,omitempty" protobuf:"bytes,9,opt,name=nodeAffinity"`
}

// VolumeNodeAffinity defines constraints that limit what nodes this volume can be accessed from.
type VolumeNodeAffinity struct {
	// Required specifies hard node constraints that must be met.
	Required *NodeSelector `json:"required,omitempty" protobuf:"bytes,1,opt,name=required"`
}

// PersistentVolumeReclaimPolicy describes a policy for end-of-life maintenance of persistent volumes.
type PersistentVolumeReclaimPolicy string

const (
	// PersistentVolumeReclaimRecycle means the volume will be recycled back into the pool of unbound persistent volumes on release from its claim.
	// The volume plugin must support Recycling.
	PersistentVolumeReclaimRecycle PersistentVolumeReclaimPolicy = "Recycle"
	// PersistentVolumeReclaimDelete means the volume will be deleted from Kubernetes on release from its claim.
	// The volume plugin must support Deletion.
	PersistentVolumeReclaimDelete PersistentVolumeReclaimPolicy = "Delete"
	// PersistentVolumeReclaimRetain means the volume will be left in its current phase (Released) for manual reclamation by the administrator.
	// The default policy is Retain.
	PersistentVolumeReclaimRetain PersistentVolumeReclaimPolicy = "Retain"
)

// PersistentVolumeMode describes how a volume is intended to be consumed, either Block or Filesystem.
type PersistentVolumeMode string

const (
	// PersistentVolumeBlock means the volume will not be formatted with a filesystem and will remain a raw block device.
	PersistentVolumeBlock PersistentVolumeMode = "Block"
	// PersistentVolumeFilesystem means the volume will be or is formatted with a filesystem.
	PersistentVolumeFilesystem PersistentVolumeMode = "Filesystem"
)

// PersistentVolumeStatus is the current status of a persistent volume.
type PersistentVolumeStatus struct {
	// Phase indicates if a volume is available, bound to a claim, or released by a claim.
	// More info: https://kubernetes.io/docs/concepts/storage/persistent-volumes#phase
	// +optional
	Phase PersistentVolumePhase `json:"phase,omitempty" protobuf:"bytes,1,opt,name=phase,casttype=PersistentVolumePhase"`
	// A human-readable message indicating details about why the volume is in this state.
	// +optional
	Message string `json:"message,omitempty" protobuf:"bytes,2,opt,name=message"`
	// Reason is a brief CamelCase string that describes any failure and is meant
	// for machine parsing and tidy display in the CLI.
	// +optional
	Reason string `json:"reason,omitempty" protobuf:"bytes,3,opt,name=reason"`
}

// +k8s:deepcopy-gen:interfaces=k8s.io/apimachinery/pkg/runtime.Object

// PersistentVolumeList is a list of PersistentVolume items.
type PersistentVolumeList struct {
	metav1.TypeMeta `json:",inline"`
	// Standard list metadata.
	// More info: https://git.k8s.io/community/contributors/devel/api-conventions.md#types-kinds
	// +optional
	metav1.ListMeta `json:"metadata,omitempty" protobuf:"bytes,1,opt,name=metadata"`
	// List of persistent volumes.
	// More info: https://kubernetes.io/docs/concepts/storage/persistent-volumes
	Items []PersistentVolume `json:"items" protobuf:"bytes,2,rep,name=items"`
}

// +genclient
// +k8s:deepcopy-gen:interfaces=k8s.io/apimachinery/pkg/runtime.Object

// PersistentVolumeClaim is a user's request for and claim to a persistent volume
type PersistentVolumeClaim struct {
	metav1.TypeMeta `json:",inline"`
	// Standard object's metadata.
	// More info: https://git.k8s.io/community/contributors/devel/api-conventions.md#metadata
	// +optional
	metav1.ObjectMeta `json:"metadata,omitempty" protobuf:"bytes,1,opt,name=metadata"`

	// Spec defines the desired characteristics of a volume requested by a pod author.
	// More info: https://kubernetes.io/docs/concepts/storage/persistent-volumes#persistentvolumeclaims
	// +optional
	Spec PersistentVolumeClaimSpec `json:"spec,omitempty" protobuf:"bytes,2,opt,name=spec"`

	// Status represents the current information/status of a persistent volume claim.
	// Read-only.
	// More info: https://kubernetes.io/docs/concepts/storage/persistent-volumes#persistentvolumeclaims
	// +optional
	Status PersistentVolumeClaimStatus `json:"status,omitempty" protobuf:"bytes,3,opt,name=status"`
}

// +k8s:deepcopy-gen:interfaces=k8s.io/apimachinery/pkg/runtime.Object

// PersistentVolumeClaimList is a list of PersistentVolumeClaim items.
type PersistentVolumeClaimList struct {
	metav1.TypeMeta `json:",inline"`
	// Standard list metadata.
	// More info: https://git.k8s.io/community/contributors/devel/api-conventions.md#types-kinds
	// +optional
	metav1.ListMeta `json:"metadata,omitempty" protobuf:"bytes,1,opt,name=metadata"`
	// A list of persistent volume claims.
	// More info: https://kubernetes.io/docs/concepts/storage/persistent-volumes#persistentvolumeclaims
	Items []PersistentVolumeClaim `json:"items" protobuf:"bytes,2,rep,name=items"`
}

// PersistentVolumeClaimSpec describes the common attributes of storage devices
// and allows a Source for provider-specific attributes
type PersistentVolumeClaimSpec struct {
	// AccessModes contains the desired access modes the volume should have.
	// More info: https://kubernetes.io/docs/concepts/storage/persistent-volumes#access-modes-1
	// +optional
	AccessModes []PersistentVolumeAccessMode `json:"accessModes,omitempty" protobuf:"bytes,1,rep,name=accessModes,casttype=PersistentVolumeAccessMode"`
	// A label query over volumes to consider for binding.
	// +optional
	Selector *metav1.LabelSelector `json:"selector,omitempty" protobuf:"bytes,4,opt,name=selector"`
	// Resources represents the minimum resources the volume should have.
	// More info: https://kubernetes.io/docs/concepts/storage/persistent-volumes#resources
	// +optional
	Resources ResourceRequirements `json:"resources,omitempty" protobuf:"bytes,2,opt,name=resources"`
	// VolumeName is the binding reference to the PersistentVolume backing this claim.
	// +optional
	VolumeName string `json:"volumeName,omitempty" protobuf:"bytes,3,opt,name=volumeName"`
	// Name of the StorageClass required by the claim.
	// More info: https://kubernetes.io/docs/concepts/storage/persistent-volumes#class-1
	// +optional
	StorageClassName *string `json:"storageClassName,omitempty" protobuf:"bytes,5,opt,name=storageClassName"`
	// volumeMode defines what type of volume is required by the claim.
	// Value of Filesystem is implied when not included in claim spec.
	// This is a beta feature.
	// +optional
	VolumeMode *PersistentVolumeMode `json:"volumeMode,omitempty" protobuf:"bytes,6,opt,name=volumeMode,casttype=PersistentVolumeMode"`
	// This field requires the VolumeSnapshotDataSource alpha feature gate to be
	// enabled and currently VolumeSnapshot is the only supported data source.
	// If the provisioner can support VolumeSnapshot data source, it will create
	// a new volume and data will be restored to the volume at the same time.
	// If the provisioner does not support VolumeSnapshot data source, volume will
	// not be created and the failure will be reported as an event.
	// In the future, we plan to support more data source types and the behavior
	// of the provisioner may change.
	// +optional
	DataSource *TypedLocalObjectReference `json:"dataSource" protobuf:"bytes,7,opt,name=dataSource"`
}

// PersistentVolumeClaimConditionType is a valid value of PersistentVolumeClaimCondition.Type
type PersistentVolumeClaimConditionType string

const (
	// PersistentVolumeClaimResizing - a user trigger resize of pvc has been started
	PersistentVolumeClaimResizing PersistentVolumeClaimConditionType = "Resizing"
	// PersistentVolumeClaimFileSystemResizePending - controller resize is finished and a file system resize is pending on node
	PersistentVolumeClaimFileSystemResizePending PersistentVolumeClaimConditionType = "FileSystemResizePending"
)

// PersistentVolumeClaimCondition contails details about state of pvc
type PersistentVolumeClaimCondition struct {
	Type   PersistentVolumeClaimConditionType `json:"type" protobuf:"bytes,1,opt,name=type,casttype=PersistentVolumeClaimConditionType"`
	Status ConditionStatus                    `json:"status" protobuf:"bytes,2,opt,name=status,casttype=ConditionStatus"`
	// Last time we probed the condition.
	// +optional
	LastProbeTime metav1.Time `json:"lastProbeTime,omitempty" protobuf:"bytes,3,opt,name=lastProbeTime"`
	// Last time the condition transitioned from one status to another.
	// +optional
	LastTransitionTime metav1.Time `json:"lastTransitionTime,omitempty" protobuf:"bytes,4,opt,name=lastTransitionTime"`
	// Unique, this should be a short, machine understandable string that gives the reason
	// for condition's last transition. If it reports "ResizeStarted" that means the underlying
	// persistent volume is being resized.
	// +optional
	Reason string `json:"reason,omitempty" protobuf:"bytes,5,opt,name=reason"`
	// Human-readable message indicating details about last transition.
	// +optional
	Message string `json:"message,omitempty" protobuf:"bytes,6,opt,name=message"`
}

// PersistentVolumeClaimStatus is the current status of a persistent volume claim.
type PersistentVolumeClaimStatus struct {
	// Phase represents the current phase of PersistentVolumeClaim.
	// +optional
	Phase PersistentVolumeClaimPhase `json:"phase,omitempty" protobuf:"bytes,1,opt,name=phase,casttype=PersistentVolumeClaimPhase"`
	// AccessModes contains the actual access modes the volume backing the PVC has.
	// More info: https://kubernetes.io/docs/concepts/storage/persistent-volumes#access-modes-1
	// +optional
	AccessModes []PersistentVolumeAccessMode `json:"accessModes,omitempty" protobuf:"bytes,2,rep,name=accessModes,casttype=PersistentVolumeAccessMode"`
	// Represents the actual resources of the underlying volume.
	// +optional
	Capacity ResourceList `json:"capacity,omitempty" protobuf:"bytes,3,rep,name=capacity,casttype=ResourceList,castkey=ResourceName"`
	// Current Condition of persistent volume claim. If underlying persistent volume is being
	// resized then the Condition will be set to 'ResizeStarted'.
	// +optional
	// +patchMergeKey=type
	// +patchStrategy=merge
	Conditions []PersistentVolumeClaimCondition `json:"conditions,omitempty" patchStrategy:"merge" patchMergeKey:"type" protobuf:"bytes,4,rep,name=conditions"`
}

type PersistentVolumeAccessMode string

const (
	// can be mounted read/write mode to exactly 1 host
	ReadWriteOnce PersistentVolumeAccessMode = "ReadWriteOnce"
	// can be mounted in read-only mode to many hosts
	ReadOnlyMany PersistentVolumeAccessMode = "ReadOnlyMany"
	// can be mounted in read/write mode to many hosts
	ReadWriteMany PersistentVolumeAccessMode = "ReadWriteMany"
)

type PersistentVolumePhase string

const (
	// used for PersistentVolumes that are not available
	VolumePending PersistentVolumePhase = "Pending"
	// used for PersistentVolumes that are not yet bound
	// Available volumes are held by the binder and matched to PersistentVolumeClaims
	VolumeAvailable PersistentVolumePhase = "Available"
	// used for PersistentVolumes that are bound
	VolumeBound PersistentVolumePhase = "Bound"
	// used for PersistentVolumes where the bound PersistentVolumeClaim was deleted
	// released volumes must be recycled before becoming available again
	// this phase is used by the persistent volume claim binder to signal to another process to reclaim the resource
	VolumeReleased PersistentVolumePhase = "Released"
	// used for PersistentVolumes that failed to be correctly recycled or deleted after being released from a claim
	VolumeFailed PersistentVolumePhase = "Failed"
)

type PersistentVolumeClaimPhase string

const (
	// used for PersistentVolumeClaims that are not yet bound
	ClaimPending PersistentVolumeClaimPhase = "Pending"
	// used for PersistentVolumeClaims that are bound
	ClaimBound PersistentVolumeClaimPhase = "Bound"
	// used for PersistentVolumeClaims that lost their underlying
	// PersistentVolume. The claim was bound to a PersistentVolume and this
	// volume does not exist any longer and all data on it was lost.
	ClaimLost PersistentVolumeClaimPhase = "Lost"
)

type HostPathType string

const (
	// For backwards compatible, leave it empty if unset
	HostPathUnset HostPathType = ""
	// If nothing exists at the given path, an empty directory will be created there
	// as needed with file mode 0755, having the same group and ownership with Kubelet.
	HostPathDirectoryOrCreate HostPathType = "DirectoryOrCreate"
	// A directory must exist at the given path
	HostPathDirectory HostPathType = "Directory"
	// If nothing exists at the given path, an empty file will be created there
	// as needed with file mode 0644, having the same group and ownership with Kubelet.
	HostPathFileOrCreate HostPathType = "FileOrCreate"
	// A file must exist at the given path
	HostPathFile HostPathType = "File"
	// A UNIX socket must exist at the given path
	HostPathSocket HostPathType = "Socket"
	// A character device must exist at the given path
	HostPathCharDev HostPathType = "CharDevice"
	// A block device must exist at the given path
	HostPathBlockDev HostPathType = "BlockDevice"
)

// Represents a host path mapped into a pod.
// Host path volumes do not support ownership management or SELinux relabeling.
type HostPathVolumeSource struct {
	// Path of the directory on the host.
	// If the path is a symlink, it will follow the link to the real path.
	// More info: https://kubernetes.io/docs/concepts/storage/volumes#hostpath
	Path string `json:"path" protobuf:"bytes,1,opt,name=path"`
	// Type for HostPath Volume
	// Defaults to ""
	// More info: https://kubernetes.io/docs/concepts/storage/volumes#hostpath
	// +optional
	Type *HostPathType `json:"type,omitempty" protobuf:"bytes,2,opt,name=type"`
}

// Represents an empty directory for a pod.
// Empty directory volumes support ownership management and SELinux relabeling.
type EmptyDirVolumeSource struct {
	// What type of storage medium should back this directory.
	// The default is "" which means to use the node's default medium.
	// Must be an empty string (default) or Memory.
	// More info: https://kubernetes.io/docs/concepts/storage/volumes#emptydir
	// +optional
	Medium StorageMedium `json:"medium,omitempty" protobuf:"bytes,1,opt,name=medium,casttype=StorageMedium"`
	// Total amount of local storage required for this EmptyDir volume.
	// The size limit is also applicable for memory medium.
	// The maximum usage on memory medium EmptyDir would be the minimum value between
	// the SizeLimit specified here and the sum of memory limits of all containers in a pod.
	// The default is nil which means that the limit is undefined.
	// More info: http://kubernetes.io/docs/user-guide/volumes#emptydir
	// +optional
	SizeLimit *resource.Quantity `json:"sizeLimit,omitempty" protobuf:"bytes,2,opt,name=sizeLimit"`
}

// Represents a Glusterfs mount that lasts the lifetime of a pod.
// Glusterfs volumes do not support ownership management or SELinux relabeling.
type GlusterfsVolumeSource struct {
	// EndpointsName is the endpoint name that details Glusterfs topology.
	// More info: https://releases.k8s.io/HEAD/examples/volumes/glusterfs/README.md#create-a-pod
	EndpointsName string `json:"endpoints" protobuf:"bytes,1,opt,name=endpoints"`

	// Path is the Glusterfs volume path.
	// More info: https://releases.k8s.io/HEAD/examples/volumes/glusterfs/README.md#create-a-pod
	Path string `json:"path" protobuf:"bytes,2,opt,name=path"`

	// ReadOnly here will force the Glusterfs volume to be mounted with read-only permissions.
	// Defaults to false.
	// More info: https://releases.k8s.io/HEAD/examples/volumes/glusterfs/README.md#create-a-pod
	// +optional
	ReadOnly bool `json:"readOnly,omitempty" protobuf:"varint,3,opt,name=readOnly"`
}

// Represents a Glusterfs mount that lasts the lifetime of a pod.
// Glusterfs volumes do not support ownership management or SELinux relabeling.
type GlusterfsPersistentVolumeSource struct {
	// EndpointsName is the endpoint name that details Glusterfs topology.
	// More info: https://releases.k8s.io/HEAD/examples/volumes/glusterfs/README.md#create-a-pod
	EndpointsName string `json:"endpoints" protobuf:"bytes,1,opt,name=endpoints"`

	// Path is the Glusterfs volume path.
	// More info: https://releases.k8s.io/HEAD/examples/volumes/glusterfs/README.md#create-a-pod
	Path string `json:"path" protobuf:"bytes,2,opt,name=path"`

	// ReadOnly here will force the Glusterfs volume to be mounted with read-only permissions.
	// Defaults to false.
	// More info: https://releases.k8s.io/HEAD/examples/volumes/glusterfs/README.md#create-a-pod
	// +optional
	ReadOnly bool `json:"readOnly,omitempty" protobuf:"varint,3,opt,name=readOnly"`

	// EndpointsNamespace is the namespace that contains Glusterfs endpoint.
	// If this field is empty, the EndpointNamespace defaults to the same namespace as the bound PVC.
	// More info: https://releases.k8s.io/HEAD/examples/volumes/glusterfs/README.md#create-a-pod
	// +optional
	EndpointsNamespace *string `json:"endpointsNamespace,omitempty" protobuf:"bytes,4,opt,name=endpointsNamespace"`
}

// Represents a Rados Block Device mount that lasts the lifetime of a pod.
// RBD volumes support ownership management and SELinux relabeling.
type RBDVolumeSource struct {
	// A collection of Ceph monitors.
	// More info: https://releases.k8s.io/HEAD/examples/volumes/rbd/README.md#how-to-use-it
	CephMonitors []string `json:"monitors" protobuf:"bytes,1,rep,name=monitors"`
	// The rados image name.
	// More info: https://releases.k8s.io/HEAD/examples/volumes/rbd/README.md#how-to-use-it
	RBDImage string `json:"image" protobuf:"bytes,2,opt,name=image"`
	// Filesystem type of the volume that you want to mount.
	// Tip: Ensure that the filesystem type is supported by the host operating system.
	// Examples: "ext4", "xfs", "ntfs". Implicitly inferred to be "ext4" if unspecified.
	// More info: https://kubernetes.io/docs/concepts/storage/volumes#rbd
	// TODO: how do we prevent errors in the filesystem from compromising the machine
	// +optional
	FSType string `json:"fsType,omitempty" protobuf:"bytes,3,opt,name=fsType"`
	// The rados pool name.
	// Default is rbd.
	// More info: https://releases.k8s.io/HEAD/examples/volumes/rbd/README.md#how-to-use-it
	// +optional
	RBDPool string `json:"pool,omitempty" protobuf:"bytes,4,opt,name=pool"`
	// The rados user name.
	// Default is admin.
	// More info: https://releases.k8s.io/HEAD/examples/volumes/rbd/README.md#how-to-use-it
	// +optional
	RadosUser string `json:"user,omitempty" protobuf:"bytes,5,opt,name=user"`
	// Keyring is the path to key ring for RBDUser.
	// Default is /etc/ceph/keyring.
	// More info: https://releases.k8s.io/HEAD/examples/volumes/rbd/README.md#how-to-use-it
	// +optional
	Keyring string `json:"keyring,omitempty" protobuf:"bytes,6,opt,name=keyring"`
	// SecretRef is name of the authentication secret for RBDUser. If provided
	// overrides keyring.
	// Default is nil.
	// More info: https://releases.k8s.io/HEAD/examples/volumes/rbd/README.md#how-to-use-it
	// +optional
	SecretRef *LocalObjectReference `json:"secretRef,omitempty" protobuf:"bytes,7,opt,name=secretRef"`
	// ReadOnly here will force the ReadOnly setting in VolumeMounts.
	// Defaults to false.
	// More info: https://releases.k8s.io/HEAD/examples/volumes/rbd/README.md#how-to-use-it
	// +optional
	ReadOnly bool `json:"readOnly,omitempty" protobuf:"varint,8,opt,name=readOnly"`
}

// Represents a Rados Block Device mount that lasts the lifetime of a pod.
// RBD volumes support ownership management and SELinux relabeling.
type RBDPersistentVolumeSource struct {
	// A collection of Ceph monitors.
	// More info: https://releases.k8s.io/HEAD/examples/volumes/rbd/README.md#how-to-use-it
	CephMonitors []string `json:"monitors" protobuf:"bytes,1,rep,name=monitors"`
	// The rados image name.
	// More info: https://releases.k8s.io/HEAD/examples/volumes/rbd/README.md#how-to-use-it
	RBDImage string `json:"image" protobuf:"bytes,2,opt,name=image"`
	// Filesystem type of the volume that you want to mount.
	// Tip: Ensure that the filesystem type is supported by the host operating system.
	// Examples: "ext4", "xfs", "ntfs". Implicitly inferred to be "ext4" if unspecified.
	// More info: https://kubernetes.io/docs/concepts/storage/volumes#rbd
	// TODO: how do we prevent errors in the filesystem from compromising the machine
	// +optional
	FSType string `json:"fsType,omitempty" protobuf:"bytes,3,opt,name=fsType"`
	// The rados pool name.
	// Default is rbd.
	// More info: https://releases.k8s.io/HEAD/examples/volumes/rbd/README.md#how-to-use-it
	// +optional
	RBDPool string `json:"pool,omitempty" protobuf:"bytes,4,opt,name=pool"`
	// The rados user name.
	// Default is admin.
	// More info: https://releases.k8s.io/HEAD/examples/volumes/rbd/README.md#how-to-use-it
	// +optional
	RadosUser string `json:"user,omitempty" protobuf:"bytes,5,opt,name=user"`
	// Keyring is the path to key ring for RBDUser.
	// Default is /etc/ceph/keyring.
	// More info: https://releases.k8s.io/HEAD/examples/volumes/rbd/README.md#how-to-use-it
	// +optional
	Keyring string `json:"keyring,omitempty" protobuf:"bytes,6,opt,name=keyring"`
	// SecretRef is name of the authentication secret for RBDUser. If provided
	// overrides keyring.
	// Default is nil.
	// More info: https://releases.k8s.io/HEAD/examples/volumes/rbd/README.md#how-to-use-it
	// +optional
	SecretRef *SecretReference `json:"secretRef,omitempty" protobuf:"bytes,7,opt,name=secretRef"`
	// ReadOnly here will force the ReadOnly setting in VolumeMounts.
	// Defaults to false.
	// More info: https://releases.k8s.io/HEAD/examples/volumes/rbd/README.md#how-to-use-it
	// +optional
	ReadOnly bool `json:"readOnly,omitempty" protobuf:"varint,8,opt,name=readOnly"`
}

// Represents a cinder volume resource in Openstack.
// A Cinder volume must exist before mounting to a container.
// The volume must also be in the same region as the kubelet.
// Cinder volumes support ownership management and SELinux relabeling.
type CinderVolumeSource struct {
	// volume id used to identify the volume in cinder
	// More info: https://releases.k8s.io/HEAD/examples/mysql-cinder-pd/README.md
	VolumeID string `json:"volumeID" protobuf:"bytes,1,opt,name=volumeID"`
	// Filesystem type to mount.
	// Must be a filesystem type supported by the host operating system.
	// Examples: "ext4", "xfs", "ntfs". Implicitly inferred to be "ext4" if unspecified.
	// More info: https://releases.k8s.io/HEAD/examples/mysql-cinder-pd/README.md
	// +optional
	FSType string `json:"fsType,omitempty" protobuf:"bytes,2,opt,name=fsType"`
	// Optional: Defaults to false (read/write). ReadOnly here will force
	// the ReadOnly setting in VolumeMounts.
	// More info: https://releases.k8s.io/HEAD/examples/mysql-cinder-pd/README.md
	// +optional
	ReadOnly bool `json:"readOnly,omitempty" protobuf:"varint,3,opt,name=readOnly"`
	// Optional: points to a secret object containing parameters used to connect
	// to OpenStack.
	// +optional
	SecretRef *LocalObjectReference `json:"secretRef,omitempty" protobuf:"bytes,4,opt,name=secretRef"`
}

// Represents a cinder volume resource in Openstack.
// A Cinder volume must exist before mounting to a container.
// The volume must also be in the same region as the kubelet.
// Cinder volumes support ownership management and SELinux relabeling.
type CinderPersistentVolumeSource struct {
	// volume id used to identify the volume in cinder
	// More info: https://releases.k8s.io/HEAD/examples/mysql-cinder-pd/README.md
	VolumeID string `json:"volumeID" protobuf:"bytes,1,opt,name=volumeID"`
	// Filesystem type to mount.
	// Must be a filesystem type supported by the host operating system.
	// Examples: "ext4", "xfs", "ntfs". Implicitly inferred to be "ext4" if unspecified.
	// More info: https://releases.k8s.io/HEAD/examples/mysql-cinder-pd/README.md
	// +optional
	FSType string `json:"fsType,omitempty" protobuf:"bytes,2,opt,name=fsType"`
	// Optional: Defaults to false (read/write). ReadOnly here will force
	// the ReadOnly setting in VolumeMounts.
	// More info: https://releases.k8s.io/HEAD/examples/mysql-cinder-pd/README.md
	// +optional
	ReadOnly bool `json:"readOnly,omitempty" protobuf:"varint,3,opt,name=readOnly"`
	// Optional: points to a secret object containing parameters used to connect
	// to OpenStack.
	// +optional
	SecretRef *SecretReference `json:"secretRef,omitempty" protobuf:"bytes,4,opt,name=secretRef"`
}

// Represents a Ceph Filesystem mount that lasts the lifetime of a pod
// Cephfs volumes do not support ownership management or SELinux relabeling.
type CephFSVolumeSource struct {
	// Required: Monitors is a collection of Ceph monitors
	// More info: https://releases.k8s.io/HEAD/examples/volumes/cephfs/README.md#how-to-use-it
	Monitors []string `json:"monitors" protobuf:"bytes,1,rep,name=monitors"`
	// Optional: Used as the mounted root, rather than the full Ceph tree, default is /
	// +optional
	Path string `json:"path,omitempty" protobuf:"bytes,2,opt,name=path"`
	// Optional: User is the rados user name, default is admin
	// More info: https://releases.k8s.io/HEAD/examples/volumes/cephfs/README.md#how-to-use-it
	// +optional
	User string `json:"user,omitempty" protobuf:"bytes,3,opt,name=user"`
	// Optional: SecretFile is the path to key ring for User, default is /etc/ceph/user.secret
	// More info: https://releases.k8s.io/HEAD/examples/volumes/cephfs/README.md#how-to-use-it
	// +optional
	SecretFile string `json:"secretFile,omitempty" protobuf:"bytes,4,opt,name=secretFile"`
	// Optional: SecretRef is reference to the authentication secret for User, default is empty.
	// More info: https://releases.k8s.io/HEAD/examples/volumes/cephfs/README.md#how-to-use-it
	// +optional
	SecretRef *LocalObjectReference `json:"secretRef,omitempty" protobuf:"bytes,5,opt,name=secretRef"`
	// Optional: Defaults to false (read/write). ReadOnly here will force
	// the ReadOnly setting in VolumeMounts.
	// More info: https://releases.k8s.io/HEAD/examples/volumes/cephfs/README.md#how-to-use-it
	// +optional
	ReadOnly bool `json:"readOnly,omitempty" protobuf:"varint,6,opt,name=readOnly"`
}

// SecretReference represents a Secret Reference. It has enough information to retrieve secret
// in any namespace
type SecretReference struct {
	// Name is unique within a namespace to reference a secret resource.
	// +optional
	Name string `json:"name,omitempty" protobuf:"bytes,1,opt,name=name"`
	// Namespace defines the space within which the secret name must be unique.
	// +optional
	Namespace string `json:"namespace,omitempty" protobuf:"bytes,2,opt,name=namespace"`
}

// Represents a Ceph Filesystem mount that lasts the lifetime of a pod
// Cephfs volumes do not support ownership management or SELinux relabeling.
type CephFSPersistentVolumeSource struct {
	// Required: Monitors is a collection of Ceph monitors
	// More info: https://releases.k8s.io/HEAD/examples/volumes/cephfs/README.md#how-to-use-it
	Monitors []string `json:"monitors" protobuf:"bytes,1,rep,name=monitors"`
	// Optional: Used as the mounted root, rather than the full Ceph tree, default is /
	// +optional
	Path string `json:"path,omitempty" protobuf:"bytes,2,opt,name=path"`
	// Optional: User is the rados user name, default is admin
	// More info: https://releases.k8s.io/HEAD/examples/volumes/cephfs/README.md#how-to-use-it
	// +optional
	User string `json:"user,omitempty" protobuf:"bytes,3,opt,name=user"`
	// Optional: SecretFile is the path to key ring for User, default is /etc/ceph/user.secret
	// More info: https://releases.k8s.io/HEAD/examples/volumes/cephfs/README.md#how-to-use-it
	// +optional
	SecretFile string `json:"secretFile,omitempty" protobuf:"bytes,4,opt,name=secretFile"`
	// Optional: SecretRef is reference to the authentication secret for User, default is empty.
	// More info: https://releases.k8s.io/HEAD/examples/volumes/cephfs/README.md#how-to-use-it
	// +optional
	SecretRef *SecretReference `json:"secretRef,omitempty" protobuf:"bytes,5,opt,name=secretRef"`
	// Optional: Defaults to false (read/write). ReadOnly here will force
	// the ReadOnly setting in VolumeMounts.
	// More info: https://releases.k8s.io/HEAD/examples/volumes/cephfs/README.md#how-to-use-it
	// +optional
	ReadOnly bool `json:"readOnly,omitempty" protobuf:"varint,6,opt,name=readOnly"`
}

// Represents a Flocker volume mounted by the Flocker agent.
// One and only one of datasetName and datasetUUID should be set.
// Flocker volumes do not support ownership management or SELinux relabeling.
type FlockerVolumeSource struct {
	// Name of the dataset stored as metadata -> name on the dataset for Flocker
	// should be considered as deprecated
	// +optional
	DatasetName string `json:"datasetName,omitempty" protobuf:"bytes,1,opt,name=datasetName"`
	// UUID of the dataset. This is unique identifier of a Flocker dataset
	// +optional
	DatasetUUID string `json:"datasetUUID,omitempty" protobuf:"bytes,2,opt,name=datasetUUID"`
}

// StorageMedium defines ways that storage can be allocated to a volume.
type StorageMedium string

const (
	StorageMediumDefault   StorageMedium = ""          // use whatever the default is for the node, assume anything we don't explicitly handle is this
	StorageMediumMemory    StorageMedium = "Memory"    // use memory (e.g. tmpfs on linux)
	StorageMediumHugePages StorageMedium = "HugePages" // use hugepages
)

// Protocol defines network protocols supported for things like container ports.
type Protocol string

const (
	// ProtocolTCP is the TCP protocol.
	ProtocolTCP Protocol = "TCP"
	// ProtocolUDP is the UDP protocol.
	ProtocolUDP Protocol = "UDP"
	// ProtocolSCTP is the SCTP protocol.
	ProtocolSCTP Protocol = "SCTP"
)

// Represents a Persistent Disk resource in Google Compute Engine.
//
// A GCE PD must exist before mounting to a container. The disk must
// also be in the same GCE project and zone as the kubelet. A GCE PD
// can only be mounted as read/write once or read-only many times. GCE
// PDs support ownership management and SELinux relabeling.
type GCEPersistentDiskVolumeSource struct {
	// Unique name of the PD resource in GCE. Used to identify the disk in GCE.
	// More info: https://kubernetes.io/docs/concepts/storage/volumes#gcepersistentdisk
	PDName string `json:"pdName" protobuf:"bytes,1,opt,name=pdName"`
	// Filesystem type of the volume that you want to mount.
	// Tip: Ensure that the filesystem type is supported by the host operating system.
	// Examples: "ext4", "xfs", "ntfs". Implicitly inferred to be "ext4" if unspecified.
	// More info: https://kubernetes.io/docs/concepts/storage/volumes#gcepersistentdisk
	// TODO: how do we prevent errors in the filesystem from compromising the machine
	// +optional
	FSType string `json:"fsType,omitempty" protobuf:"bytes,2,opt,name=fsType"`
	// The partition in the volume that you want to mount.
	// If omitted, the default is to mount by volume name.
	// Examples: For volume /dev/sda1, you specify the partition as "1".
	// Similarly, the volume partition for /dev/sda is "0" (or you can leave the property empty).
	// More info: https://kubernetes.io/docs/concepts/storage/volumes#gcepersistentdisk
	// +optional
	Partition int32 `json:"partition,omitempty" protobuf:"varint,3,opt,name=partition"`
	// ReadOnly here will force the ReadOnly setting in VolumeMounts.
	// Defaults to false.
	// More info: https://kubernetes.io/docs/concepts/storage/volumes#gcepersistentdisk
	// +optional
	ReadOnly bool `json:"readOnly,omitempty" protobuf:"varint,4,opt,name=readOnly"`
}

// Represents a Quobyte mount that lasts the lifetime of a pod.
// Quobyte volumes do not support ownership management or SELinux relabeling.
type QuobyteVolumeSource struct {
	// Registry represents a single or multiple Quobyte Registry services
	// specified as a string as host:port pair (multiple entries are separated with commas)
	// which acts as the central registry for volumes
	Registry string `json:"registry" protobuf:"bytes,1,opt,name=registry"`

	// Volume is a string that references an already created Quobyte volume by name.
	Volume string `json:"volume" protobuf:"bytes,2,opt,name=volume"`

	// ReadOnly here will force the Quobyte volume to be mounted with read-only permissions.
	// Defaults to false.
	// +optional
	ReadOnly bool `json:"readOnly,omitempty" protobuf:"varint,3,opt,name=readOnly"`

	// User to map volume access to
	// Defaults to serivceaccount user
	// +optional
	User string `json:"user,omitempty" protobuf:"bytes,4,opt,name=user"`

	// Group to map volume access to
	// Default is no group
	// +optional
	Group string `json:"group,omitempty" protobuf:"bytes,5,opt,name=group"`
}

// FlexPersistentVolumeSource represents a generic persistent volume resource that is
// provisioned/attached using an exec based plugin.
type FlexPersistentVolumeSource struct {
	// Driver is the name of the driver to use for this volume.
	Driver string `json:"driver" protobuf:"bytes,1,opt,name=driver"`
	// Filesystem type to mount.
	// Must be a filesystem type supported by the host operating system.
	// Ex. "ext4", "xfs", "ntfs". The default filesystem depends on FlexVolume script.
	// +optional
	FSType string `json:"fsType,omitempty" protobuf:"bytes,2,opt,name=fsType"`
	// Optional: SecretRef is reference to the secret object containing
	// sensitive information to pass to the plugin scripts. This may be
	// empty if no secret object is specified. If the secret object
	// contains more than one secret, all secrets are passed to the plugin
	// scripts.
	// +optional
	SecretRef *SecretReference `json:"secretRef,omitempty" protobuf:"bytes,3,opt,name=secretRef"`
	// Optional: Defaults to false (read/write). ReadOnly here will force
	// the ReadOnly setting in VolumeMounts.
	// +optional
	ReadOnly bool `json:"readOnly,omitempty" protobuf:"varint,4,opt,name=readOnly"`
	// Optional: Extra command options if any.
	// +optional
	Options map[string]string `json:"options,omitempty" protobuf:"bytes,5,rep,name=options"`
}

// FlexVolume represents a generic volume resource that is
// provisioned/attached using an exec based plugin.
type FlexVolumeSource struct {
	// Driver is the name of the driver to use for this volume.
	Driver string `json:"driver" protobuf:"bytes,1,opt,name=driver"`
	// Filesystem type to mount.
	// Must be a filesystem type supported by the host operating system.
	// Ex. "ext4", "xfs", "ntfs". The default filesystem depends on FlexVolume script.
	// +optional
	FSType string `json:"fsType,omitempty" protobuf:"bytes,2,opt,name=fsType"`
	// Optional: SecretRef is reference to the secret object containing
	// sensitive information to pass to the plugin scripts. This may be
	// empty if no secret object is specified. If the secret object
	// contains more than one secret, all secrets are passed to the plugin
	// scripts.
	// +optional
	SecretRef *LocalObjectReference `json:"secretRef,omitempty" protobuf:"bytes,3,opt,name=secretRef"`
	// Optional: Defaults to false (read/write). ReadOnly here will force
	// the ReadOnly setting in VolumeMounts.
	// +optional
	ReadOnly bool `json:"readOnly,omitempty" protobuf:"varint,4,opt,name=readOnly"`
	// Optional: Extra command options if any.
	// +optional
	Options map[string]string `json:"options,omitempty" protobuf:"bytes,5,rep,name=options"`
}

// Represents a Persistent Disk resource in AWS.
//
// An AWS EBS disk must exist before mounting to a container. The disk
// must also be in the same AWS zone as the kubelet. An AWS EBS disk
// can only be mounted as read/write once. AWS EBS volumes support
// ownership management and SELinux relabeling.
type AWSElasticBlockStoreVolumeSource struct {
	// Unique ID of the persistent disk resource in AWS (Amazon EBS volume).
	// More info: https://kubernetes.io/docs/concepts/storage/volumes#awselasticblockstore
	VolumeID string `json:"volumeID" protobuf:"bytes,1,opt,name=volumeID"`
	// Filesystem type of the volume that you want to mount.
	// Tip: Ensure that the filesystem type is supported by the host operating system.
	// Examples: "ext4", "xfs", "ntfs". Implicitly inferred to be "ext4" if unspecified.
	// More info: https://kubernetes.io/docs/concepts/storage/volumes#awselasticblockstore
	// TODO: how do we prevent errors in the filesystem from compromising the machine
	// +optional
	FSType string `json:"fsType,omitempty" protobuf:"bytes,2,opt,name=fsType"`
	// The partition in the volume that you want to mount.
	// If omitted, the default is to mount by volume name.
	// Examples: For volume /dev/sda1, you specify the partition as "1".
	// Similarly, the volume partition for /dev/sda is "0" (or you can leave the property empty).
	// +optional
	Partition int32 `json:"partition,omitempty" protobuf:"varint,3,opt,name=partition"`
	// Specify "true" to force and set the ReadOnly property in VolumeMounts to "true".
	// If omitted, the default is "false".
	// More info: https://kubernetes.io/docs/concepts/storage/volumes#awselasticblockstore
	// +optional
	ReadOnly bool `json:"readOnly,omitempty" protobuf:"varint,4,opt,name=readOnly"`
}

// Represents a volume that is populated with the contents of a git repository.
// Git repo volumes do not support ownership management.
// Git repo volumes support SELinux relabeling.
//
// DEPRECATED: GitRepo is deprecated. To provision a container with a git repo, mount an
// EmptyDir into an InitContainer that clones the repo using git, then mount the EmptyDir
// into the Pod's container.
type GitRepoVolumeSource struct {
	// Repository URL
	Repository string `json:"repository" protobuf:"bytes,1,opt,name=repository"`
	// Commit hash for the specified revision.
	// +optional
	Revision string `json:"revision,omitempty" protobuf:"bytes,2,opt,name=revision"`
	// Target directory name.
	// Must not contain or start with '..'.  If '.' is supplied, the volume directory will be the
	// git repository.  Otherwise, if specified, the volume will contain the git repository in
	// the subdirectory with the given name.
	// +optional
	Directory string `json:"directory,omitempty" protobuf:"bytes,3,opt,name=directory"`
}

// Adapts a Secret into a volume.
//
// The contents of the target Secret's Data field will be presented in a volume
// as files using the keys in the Data field as the file names.
// Secret volumes support ownership management and SELinux relabeling.
type SecretVolumeSource struct {
	// Name of the secret in the pod's namespace to use.
	// More info: https://kubernetes.io/docs/concepts/storage/volumes#secret
	// +optional
	SecretName string `json:"secretName,omitempty" protobuf:"bytes,1,opt,name=secretName"`
	// If unspecified, each key-value pair in the Data field of the referenced
	// Secret will be projected into the volume as a file whose name is the
	// key and content is the value. If specified, the listed keys will be
	// projected into the specified paths, and unlisted keys will not be
	// present. If a key is specified which is not present in the Secret,
	// the volume setup will error unless it is marked optional. Paths must be
	// relative and may not contain the '..' path or start with '..'.
	// +optional
	Items []KeyToPath `json:"items,omitempty" protobuf:"bytes,2,rep,name=items"`
	// Optional: mode bits to use on created files by default. Must be a
	// value between 0 and 0777. Defaults to 0644.
	// Directories within the path are not affected by this setting.
	// This might be in conflict with other options that affect the file
	// mode, like fsGroup, and the result can be other mode bits set.
	// +optional
	DefaultMode *int32 `json:"defaultMode,omitempty" protobuf:"bytes,3,opt,name=defaultMode"`
	// Specify whether the Secret or it's keys must be defined
	// +optional
	Optional *bool `json:"optional,omitempty" protobuf:"varint,4,opt,name=optional"`
}

const (
	SecretVolumeSourceDefaultMode int32 = 0644
)

// Adapts a secret into a projected volume.
//
// The contents of the target Secret's Data field will be presented in a
// projected volume as files using the keys in the Data field as the file names.
// Note that this is identical to a secret volume source without the default
// mode.
type SecretProjection struct {
	LocalObjectReference `json:",inline" protobuf:"bytes,1,opt,name=localObjectReference"`
	// If unspecified, each key-value pair in the Data field of the referenced
	// Secret will be projected into the volume as a file whose name is the
	// key and content is the value. If specified, the listed keys will be
	// projected into the specified paths, and unlisted keys will not be
	// present. If a key is specified which is not present in the Secret,
	// the volume setup will error unless it is marked optional. Paths must be
	// relative and may not contain the '..' path or start with '..'.
	// +optional
	Items []KeyToPath `json:"items,omitempty" protobuf:"bytes,2,rep,name=items"`
	// Specify whether the Secret or its key must be defined
	// +optional
	Optional *bool `json:"optional,omitempty" protobuf:"varint,4,opt,name=optional"`
}

// Represents an NFS mount that lasts the lifetime of a pod.
// NFS volumes do not support ownership management or SELinux relabeling.
type NFSVolumeSource struct {
	// Server is the hostname or IP address of the NFS server.
	// More info: https://kubernetes.io/docs/concepts/storage/volumes#nfs
	Server string `json:"server" protobuf:"bytes,1,opt,name=server"`

	// Path that is exported by the NFS server.
	// More info: https://kubernetes.io/docs/concepts/storage/volumes#nfs
	Path string `json:"path" protobuf:"bytes,2,opt,name=path"`

	// ReadOnly here will force
	// the NFS export to be mounted with read-only permissions.
	// Defaults to false.
	// More info: https://kubernetes.io/docs/concepts/storage/volumes#nfs
	// +optional
	ReadOnly bool `json:"readOnly,omitempty" protobuf:"varint,3,opt,name=readOnly"`
}

// Represents an ISCSI disk.
// ISCSI volumes can only be mounted as read/write once.
// ISCSI volumes support ownership management and SELinux relabeling.
type ISCSIVolumeSource struct {
	// iSCSI Target Portal. The Portal is either an IP or ip_addr:port if the port
	// is other than default (typically TCP ports 860 and 3260).
	TargetPortal string `json:"targetPortal" protobuf:"bytes,1,opt,name=targetPortal"`
	// Target iSCSI Qualified Name.
	IQN string `json:"iqn" protobuf:"bytes,2,opt,name=iqn"`
	// iSCSI Target Lun number.
	Lun int32 `json:"lun" protobuf:"varint,3,opt,name=lun"`
	// iSCSI Interface Name that uses an iSCSI transport.
	// Defaults to 'default' (tcp).
	// +optional
	ISCSIInterface string `json:"iscsiInterface,omitempty" protobuf:"bytes,4,opt,name=iscsiInterface"`
	// Filesystem type of the volume that you want to mount.
	// Tip: Ensure that the filesystem type is supported by the host operating system.
	// Examples: "ext4", "xfs", "ntfs". Implicitly inferred to be "ext4" if unspecified.
	// More info: https://kubernetes.io/docs/concepts/storage/volumes#iscsi
	// TODO: how do we prevent errors in the filesystem from compromising the machine
	// +optional
	FSType string `json:"fsType,omitempty" protobuf:"bytes,5,opt,name=fsType"`
	// ReadOnly here will force the ReadOnly setting in VolumeMounts.
	// Defaults to false.
	// +optional
	ReadOnly bool `json:"readOnly,omitempty" protobuf:"varint,6,opt,name=readOnly"`
	// iSCSI Target Portal List. The portal is either an IP or ip_addr:port if the port
	// is other than default (typically TCP ports 860 and 3260).
	// +optional
	Portals []string `json:"portals,omitempty" protobuf:"bytes,7,opt,name=portals"`
	// whether support iSCSI Discovery CHAP authentication
	// +optional
	DiscoveryCHAPAuth bool `json:"chapAuthDiscovery,omitempty" protobuf:"varint,8,opt,name=chapAuthDiscovery"`
	// whether support iSCSI Session CHAP authentication
	// +optional
	SessionCHAPAuth bool `json:"chapAuthSession,omitempty" protobuf:"varint,11,opt,name=chapAuthSession"`
	// CHAP Secret for iSCSI target and initiator authentication
	// +optional
	SecretRef *LocalObjectReference `json:"secretRef,omitempty" protobuf:"bytes,10,opt,name=secretRef"`
	// Custom iSCSI Initiator Name.
	// If initiatorName is specified with iscsiInterface simultaneously, new iSCSI interface
	// <target portal>:<volume name> will be created for the connection.
	// +optional
	InitiatorName *string `json:"initiatorName,omitempty" protobuf:"bytes,12,opt,name=initiatorName"`
}

// ISCSIPersistentVolumeSource represents an ISCSI disk.
// ISCSI volumes can only be mounted as read/write once.
// ISCSI volumes support ownership management and SELinux relabeling.
type ISCSIPersistentVolumeSource struct {
	// iSCSI Target Portal. The Portal is either an IP or ip_addr:port if the port
	// is other than default (typically TCP ports 860 and 3260).
	TargetPortal string `json:"targetPortal" protobuf:"bytes,1,opt,name=targetPortal"`
	// Target iSCSI Qualified Name.
	IQN string `json:"iqn" protobuf:"bytes,2,opt,name=iqn"`
	// iSCSI Target Lun number.
	Lun int32 `json:"lun" protobuf:"varint,3,opt,name=lun"`
	// iSCSI Interface Name that uses an iSCSI transport.
	// Defaults to 'default' (tcp).
	// +optional
	ISCSIInterface string `json:"iscsiInterface,omitempty" protobuf:"bytes,4,opt,name=iscsiInterface"`
	// Filesystem type of the volume that you want to mount.
	// Tip: Ensure that the filesystem type is supported by the host operating system.
	// Examples: "ext4", "xfs", "ntfs". Implicitly inferred to be "ext4" if unspecified.
	// More info: https://kubernetes.io/docs/concepts/storage/volumes#iscsi
	// TODO: how do we prevent errors in the filesystem from compromising the machine
	// +optional
	FSType string `json:"fsType,omitempty" protobuf:"bytes,5,opt,name=fsType"`
	// ReadOnly here will force the ReadOnly setting in VolumeMounts.
	// Defaults to false.
	// +optional
	ReadOnly bool `json:"readOnly,omitempty" protobuf:"varint,6,opt,name=readOnly"`
	// iSCSI Target Portal List. The Portal is either an IP or ip_addr:port if the port
	// is other than default (typically TCP ports 860 and 3260).
	// +optional
	Portals []string `json:"portals,omitempty" protobuf:"bytes,7,opt,name=portals"`
	// whether support iSCSI Discovery CHAP authentication
	// +optional
	DiscoveryCHAPAuth bool `json:"chapAuthDiscovery,omitempty" protobuf:"varint,8,opt,name=chapAuthDiscovery"`
	// whether support iSCSI Session CHAP authentication
	// +optional
	SessionCHAPAuth bool `json:"chapAuthSession,omitempty" protobuf:"varint,11,opt,name=chapAuthSession"`
	// CHAP Secret for iSCSI target and initiator authentication
	// +optional
	SecretRef *SecretReference `json:"secretRef,omitempty" protobuf:"bytes,10,opt,name=secretRef"`
	// Custom iSCSI Initiator Name.
	// If initiatorName is specified with iscsiInterface simultaneously, new iSCSI interface
	// <target portal>:<volume name> will be created for the connection.
	// +optional
	InitiatorName *string `json:"initiatorName,omitempty" protobuf:"bytes,12,opt,name=initiatorName"`
}

// Represents a Fibre Channel volume.
// Fibre Channel volumes can only be mounted as read/write once.
// Fibre Channel volumes support ownership management and SELinux relabeling.
type FCVolumeSource struct {
	// Optional: FC target worldwide names (WWNs)
	// +optional
	TargetWWNs []string `json:"targetWWNs,omitempty" protobuf:"bytes,1,rep,name=targetWWNs"`
	// Optional: FC target lun number
	// +optional
	Lun *int32 `json:"lun,omitempty" protobuf:"varint,2,opt,name=lun"`
	// Filesystem type to mount.
	// Must be a filesystem type supported by the host operating system.
	// Ex. "ext4", "xfs", "ntfs". Implicitly inferred to be "ext4" if unspecified.
	// TODO: how do we prevent errors in the filesystem from compromising the machine
	// +optional
	FSType string `json:"fsType,omitempty" protobuf:"bytes,3,opt,name=fsType"`
	// Optional: Defaults to false (read/write). ReadOnly here will force
	// the ReadOnly setting in VolumeMounts.
	// +optional
	ReadOnly bool `json:"readOnly,omitempty" protobuf:"varint,4,opt,name=readOnly"`
	// Optional: FC volume world wide identifiers (wwids)
	// Either wwids or combination of targetWWNs and lun must be set, but not both simultaneously.
	// +optional
	WWIDs []string `json:"wwids,omitempty" protobuf:"bytes,5,rep,name=wwids"`
}

// AzureFile represents an Azure File Service mount on the host and bind mount to the pod.
type AzureFileVolumeSource struct {
	// the name of secret that contains Azure Storage Account Name and Key
	SecretName string `json:"secretName" protobuf:"bytes,1,opt,name=secretName"`
	// Share Name
	ShareName string `json:"shareName" protobuf:"bytes,2,opt,name=shareName"`
	// Defaults to false (read/write). ReadOnly here will force
	// the ReadOnly setting in VolumeMounts.
	// +optional
	ReadOnly bool `json:"readOnly,omitempty" protobuf:"varint,3,opt,name=readOnly"`
}

// AzureFile represents an Azure File Service mount on the host and bind mount to the pod.
type AzureFilePersistentVolumeSource struct {
	// the name of secret that contains Azure Storage Account Name and Key
	SecretName string `json:"secretName" protobuf:"bytes,1,opt,name=secretName"`
	// Share Name
	ShareName string `json:"shareName" protobuf:"bytes,2,opt,name=shareName"`
	// Defaults to false (read/write). ReadOnly here will force
	// the ReadOnly setting in VolumeMounts.
	// +optional
	ReadOnly bool `json:"readOnly,omitempty" protobuf:"varint,3,opt,name=readOnly"`
	// the namespace of the secret that contains Azure Storage Account Name and Key
	// default is the same as the Pod
	// +optional
	SecretNamespace *string `json:"secretNamespace" protobuf:"bytes,4,opt,name=secretNamespace"`
}

// Represents a vSphere volume resource.
type VsphereVirtualDiskVolumeSource struct {
	// Path that identifies vSphere volume vmdk
	VolumePath string `json:"volumePath" protobuf:"bytes,1,opt,name=volumePath"`
	// Filesystem type to mount.
	// Must be a filesystem type supported by the host operating system.
	// Ex. "ext4", "xfs", "ntfs". Implicitly inferred to be "ext4" if unspecified.
	// +optional
	FSType string `json:"fsType,omitempty" protobuf:"bytes,2,opt,name=fsType"`
	// Storage Policy Based Management (SPBM) profile name.
	// +optional
	StoragePolicyName string `json:"storagePolicyName,omitempty" protobuf:"bytes,3,opt,name=storagePolicyName"`
	// Storage Policy Based Management (SPBM) profile ID associated with the StoragePolicyName.
	// +optional
	StoragePolicyID string `json:"storagePolicyID,omitempty" protobuf:"bytes,4,opt,name=storagePolicyID"`
}

// Represents a Photon Controller persistent disk resource.
type PhotonPersistentDiskVolumeSource struct {
	// ID that identifies Photon Controller persistent disk
	PdID string `json:"pdID" protobuf:"bytes,1,opt,name=pdID"`
	// Filesystem type to mount.
	// Must be a filesystem type supported by the host operating system.
	// Ex. "ext4", "xfs", "ntfs". Implicitly inferred to be "ext4" if unspecified.
	FSType string `json:"fsType,omitempty" protobuf:"bytes,2,opt,name=fsType"`
}

type AzureDataDiskCachingMode string
type AzureDataDiskKind string

const (
	AzureDataDiskCachingNone      AzureDataDiskCachingMode = "None"
	AzureDataDiskCachingReadOnly  AzureDataDiskCachingMode = "ReadOnly"
	AzureDataDiskCachingReadWrite AzureDataDiskCachingMode = "ReadWrite"

	AzureSharedBlobDisk    AzureDataDiskKind = "Shared"
	AzureDedicatedBlobDisk AzureDataDiskKind = "Dedicated"
	AzureManagedDisk       AzureDataDiskKind = "Managed"
)

// AzureDisk represents an Azure Data Disk mount on the host and bind mount to the pod.
type AzureDiskVolumeSource struct {
	// The Name of the data disk in the blob storage
	DiskName string `json:"diskName" protobuf:"bytes,1,opt,name=diskName"`
	// The URI the data disk in the blob storage
	DataDiskURI string `json:"diskURI" protobuf:"bytes,2,opt,name=diskURI"`
	// Host Caching mode: None, Read Only, Read Write.
	// +optional
	CachingMode *AzureDataDiskCachingMode `json:"cachingMode,omitempty" protobuf:"bytes,3,opt,name=cachingMode,casttype=AzureDataDiskCachingMode"`
	// Filesystem type to mount.
	// Must be a filesystem type supported by the host operating system.
	// Ex. "ext4", "xfs", "ntfs". Implicitly inferred to be "ext4" if unspecified.
	// +optional
	FSType *string `json:"fsType,omitempty" protobuf:"bytes,4,opt,name=fsType"`
	// Defaults to false (read/write). ReadOnly here will force
	// the ReadOnly setting in VolumeMounts.
	// +optional
	ReadOnly *bool `json:"readOnly,omitempty" protobuf:"varint,5,opt,name=readOnly"`
	// Expected values Shared: multiple blob disks per storage account  Dedicated: single blob disk per storage account  Managed: azure managed data disk (only in managed availability set). defaults to shared
	Kind *AzureDataDiskKind `json:"kind,omitempty" protobuf:"bytes,6,opt,name=kind,casttype=AzureDataDiskKind"`
}

// PortworxVolumeSource represents a Portworx volume resource.
type PortworxVolumeSource struct {
	// VolumeID uniquely identifies a Portworx volume
	VolumeID string `json:"volumeID" protobuf:"bytes,1,opt,name=volumeID"`
	// FSType represents the filesystem type to mount
	// Must be a filesystem type supported by the host operating system.
	// Ex. "ext4", "xfs". Implicitly inferred to be "ext4" if unspecified.
	FSType string `json:"fsType,omitempty" protobuf:"bytes,2,opt,name=fsType"`
	// Defaults to false (read/write). ReadOnly here will force
	// the ReadOnly setting in VolumeMounts.
	// +optional
	ReadOnly bool `json:"readOnly,omitempty" protobuf:"varint,3,opt,name=readOnly"`
}

// ScaleIOVolumeSource represents a persistent ScaleIO volume
type ScaleIOVolumeSource struct {
	// The host address of the ScaleIO API Gateway.
	Gateway string `json:"gateway" protobuf:"bytes,1,opt,name=gateway"`
	// The name of the storage system as configured in ScaleIO.
	System string `json:"system" protobuf:"bytes,2,opt,name=system"`
	// SecretRef references to the secret for ScaleIO user and other
	// sensitive information. If this is not provided, Login operation will fail.
	SecretRef *LocalObjectReference `json:"secretRef" protobuf:"bytes,3,opt,name=secretRef"`
	// Flag to enable/disable SSL communication with Gateway, default false
	// +optional
	SSLEnabled bool `json:"sslEnabled,omitempty" protobuf:"varint,4,opt,name=sslEnabled"`
	// The name of the ScaleIO Protection Domain for the configured storage.
	// +optional
	ProtectionDomain string `json:"protectionDomain,omitempty" protobuf:"bytes,5,opt,name=protectionDomain"`
	// The ScaleIO Storage Pool associated with the protection domain.
	// +optional
	StoragePool string `json:"storagePool,omitempty" protobuf:"bytes,6,opt,name=storagePool"`
	// Indicates whether the storage for a volume should be ThickProvisioned or ThinProvisioned.
	// Default is ThinProvisioned.
	// +optional
	StorageMode string `json:"storageMode,omitempty" protobuf:"bytes,7,opt,name=storageMode"`
	// The name of a volume already created in the ScaleIO system
	// that is associated with this volume source.
	VolumeName string `json:"volumeName,omitempty" protobuf:"bytes,8,opt,name=volumeName"`
	// Filesystem type to mount.
	// Must be a filesystem type supported by the host operating system.
	// Ex. "ext4", "xfs", "ntfs".
	// Default is "xfs".
	// +optional
	FSType string `json:"fsType,omitempty" protobuf:"bytes,9,opt,name=fsType"`
	// Defaults to false (read/write). ReadOnly here will force
	// the ReadOnly setting in VolumeMounts.
	// +optional
	ReadOnly bool `json:"readOnly,omitempty" protobuf:"varint,10,opt,name=readOnly"`
}

// ScaleIOPersistentVolumeSource represents a persistent ScaleIO volume
type ScaleIOPersistentVolumeSource struct {
	// The host address of the ScaleIO API Gateway.
	Gateway string `json:"gateway" protobuf:"bytes,1,opt,name=gateway"`
	// The name of the storage system as configured in ScaleIO.
	System string `json:"system" protobuf:"bytes,2,opt,name=system"`
	// SecretRef references to the secret for ScaleIO user and other
	// sensitive information. If this is not provided, Login operation will fail.
	SecretRef *SecretReference `json:"secretRef" protobuf:"bytes,3,opt,name=secretRef"`
	// Flag to enable/disable SSL communication with Gateway, default false
	// +optional
	SSLEnabled bool `json:"sslEnabled,omitempty" protobuf:"varint,4,opt,name=sslEnabled"`
	// The name of the ScaleIO Protection Domain for the configured storage.
	// +optional
	ProtectionDomain string `json:"protectionDomain,omitempty" protobuf:"bytes,5,opt,name=protectionDomain"`
	// The ScaleIO Storage Pool associated with the protection domain.
	// +optional
	StoragePool string `json:"storagePool,omitempty" protobuf:"bytes,6,opt,name=storagePool"`
	// Indicates whether the storage for a volume should be ThickProvisioned or ThinProvisioned.
	// Default is ThinProvisioned.
	// +optional
	StorageMode string `json:"storageMode,omitempty" protobuf:"bytes,7,opt,name=storageMode"`
	// The name of a volume already created in the ScaleIO system
	// that is associated with this volume source.
	VolumeName string `json:"volumeName,omitempty" protobuf:"bytes,8,opt,name=volumeName"`
	// Filesystem type to mount.
	// Must be a filesystem type supported by the host operating system.
	// Ex. "ext4", "xfs", "ntfs".
	// Default is "xfs"
	// +optional
	FSType string `json:"fsType,omitempty" protobuf:"bytes,9,opt,name=fsType"`
	// Defaults to false (read/write). ReadOnly here will force
	// the ReadOnly setting in VolumeMounts.
	// +optional
	ReadOnly bool `json:"readOnly,omitempty" protobuf:"varint,10,opt,name=readOnly"`
}

// Represents a StorageOS persistent volume resource.
type StorageOSVolumeSource struct {
	// VolumeName is the human-readable name of the StorageOS volume.  Volume
	// names are only unique within a namespace.
	VolumeName string `json:"volumeName,omitempty" protobuf:"bytes,1,opt,name=volumeName"`
	// VolumeNamespace specifies the scope of the volume within StorageOS.  If no
	// namespace is specified then the Pod's namespace will be used.  This allows the
	// Kubernetes name scoping to be mirrored within StorageOS for tighter integration.
	// Set VolumeName to any name to override the default behaviour.
	// Set to "default" if you are not using namespaces within StorageOS.
	// Namespaces that do not pre-exist within StorageOS will be created.
	// +optional
	VolumeNamespace string `json:"volumeNamespace,omitempty" protobuf:"bytes,2,opt,name=volumeNamespace"`
	// Filesystem type to mount.
	// Must be a filesystem type supported by the host operating system.
	// Ex. "ext4", "xfs", "ntfs". Implicitly inferred to be "ext4" if unspecified.
	// +optional
	FSType string `json:"fsType,omitempty" protobuf:"bytes,3,opt,name=fsType"`
	// Defaults to false (read/write). ReadOnly here will force
	// the ReadOnly setting in VolumeMounts.
	// +optional
	ReadOnly bool `json:"readOnly,omitempty" protobuf:"varint,4,opt,name=readOnly"`
	// SecretRef specifies the secret to use for obtaining the StorageOS API
	// credentials.  If not specified, default values will be attempted.
	// +optional
	SecretRef *LocalObjectReference `json:"secretRef,omitempty" protobuf:"bytes,5,opt,name=secretRef"`
}

// Represents a StorageOS persistent volume resource.
type StorageOSPersistentVolumeSource struct {
	// VolumeName is the human-readable name of the StorageOS volume.  Volume
	// names are only unique within a namespace.
	VolumeName string `json:"volumeName,omitempty" protobuf:"bytes,1,opt,name=volumeName"`
	// VolumeNamespace specifies the scope of the volume within StorageOS.  If no
	// namespace is specified then the Pod's namespace will be used.  This allows the
	// Kubernetes name scoping to be mirrored within StorageOS for tighter integration.
	// Set VolumeName to any name to override the default behaviour.
	// Set to "default" if you are not using namespaces within StorageOS.
	// Namespaces that do not pre-exist within StorageOS will be created.
	// +optional
	VolumeNamespace string `json:"volumeNamespace,omitempty" protobuf:"bytes,2,opt,name=volumeNamespace"`
	// Filesystem type to mount.
	// Must be a filesystem type supported by the host operating system.
	// Ex. "ext4", "xfs", "ntfs". Implicitly inferred to be "ext4" if unspecified.
	// +optional
	FSType string `json:"fsType,omitempty" protobuf:"bytes,3,opt,name=fsType"`
	// Defaults to false (read/write). ReadOnly here will force
	// the ReadOnly setting in VolumeMounts.
	// +optional
	ReadOnly bool `json:"readOnly,omitempty" protobuf:"varint,4,opt,name=readOnly"`
	// SecretRef specifies the secret to use for obtaining the StorageOS API
	// credentials.  If not specified, default values will be attempted.
	// +optional
	SecretRef *ObjectReference `json:"secretRef,omitempty" protobuf:"bytes,5,opt,name=secretRef"`
}

// Adapts a ConfigMap into a volume.
//
// The contents of the target ConfigMap's Data field will be presented in a
// volume as files using the keys in the Data field as the file names, unless
// the items element is populated with specific mappings of keys to paths.
// ConfigMap volumes support ownership management and SELinux relabeling.
type ConfigMapVolumeSource struct {
	LocalObjectReference `json:",inline" protobuf:"bytes,1,opt,name=localObjectReference"`
	// If unspecified, each key-value pair in the Data field of the referenced
	// ConfigMap will be projected into the volume as a file whose name is the
	// key and content is the value. If specified, the listed keys will be
	// projected into the specified paths, and unlisted keys will not be
	// present. If a key is specified which is not present in the ConfigMap,
	// the volume setup will error unless it is marked optional. Paths must be
	// relative and may not contain the '..' path or start with '..'.
	// +optional
	Items []KeyToPath `json:"items,omitempty" protobuf:"bytes,2,rep,name=items"`
	// Optional: mode bits to use on created files by default. Must be a
	// value between 0 and 0777. Defaults to 0644.
	// Directories within the path are not affected by this setting.
	// This might be in conflict with other options that affect the file
	// mode, like fsGroup, and the result can be other mode bits set.
	// +optional
	DefaultMode *int32 `json:"defaultMode,omitempty" protobuf:"varint,3,opt,name=defaultMode"`
	// Specify whether the ConfigMap or it's keys must be defined
	// +optional
	Optional *bool `json:"optional,omitempty" protobuf:"varint,4,opt,name=optional"`
}

const (
	ConfigMapVolumeSourceDefaultMode int32 = 0644
)

// Adapts a ConfigMap into a projected volume.
//
// The contents of the target ConfigMap's Data field will be presented in a
// projected volume as files using the keys in the Data field as the file names,
// unless the items element is populated with specific mappings of keys to paths.
// Note that this is identical to a configmap volume source without the default
// mode.
type ConfigMapProjection struct {
	LocalObjectReference `json:",inline" protobuf:"bytes,1,opt,name=localObjectReference"`
	// If unspecified, each key-value pair in the Data field of the referenced
	// ConfigMap will be projected into the volume as a file whose name is the
	// key and content is the value. If specified, the listed keys will be
	// projected into the specified paths, and unlisted keys will not be
	// present. If a key is specified which is not present in the ConfigMap,
	// the volume setup will error unless it is marked optional. Paths must be
	// relative and may not contain the '..' path or start with '..'.
	// +optional
	Items []KeyToPath `json:"items,omitempty" protobuf:"bytes,2,rep,name=items"`
	// Specify whether the ConfigMap or it's keys must be defined
	// +optional
	Optional *bool `json:"optional,omitempty" protobuf:"varint,4,opt,name=optional"`
}

// ServiceAccountTokenProjection represents a projected service account token
// volume. This projection can be used to insert a service account token into
// the pods runtime filesystem for use against APIs (Kubernetes API Server or
// otherwise).
type ServiceAccountTokenProjection struct {
	// Audience is the intended audience of the token. A recipient of a token
	// must identify itself with an identifier specified in the audience of the
	// token, and otherwise should reject the token. The audience defaults to the
	// identifier of the apiserver.
	//+optional
	Audience string `json:"audience,omitempty" protobuf:"bytes,1,rep,name=audience"`
	// ExpirationSeconds is the requested duration of validity of the service
	// account token. As the token approaches expiration, the kubelet volume
	// plugin will proactively rotate the service account token. The kubelet will
	// start trying to rotate the token if the token is older than 80 percent of
	// its time to live or if the token is older than 24 hours.Defaults to 1 hour
	// and must be at least 10 minutes.
	//+optional
	ExpirationSeconds *int64 `json:"expirationSeconds,omitempty" protobuf:"varint,2,opt,name=expirationSeconds"`
	// Path is the path relative to the mount point of the file to project the
	// token into.
	Path string `json:"path" protobuf:"bytes,3,opt,name=path"`
}

// Represents a projected volume source
type ProjectedVolumeSource struct {
	// list of volume projections
	Sources []VolumeProjection `json:"sources" protobuf:"bytes,1,rep,name=sources"`
	// Mode bits to use on created files by default. Must be a value between
	// 0 and 0777.
	// Directories within the path are not affected by this setting.
	// This might be in conflict with other options that affect the file
	// mode, like fsGroup, and the result can be other mode bits set.
	// +optional
	DefaultMode *int32 `json:"defaultMode,omitempty" protobuf:"varint,2,opt,name=defaultMode"`
}

// Projection that may be projected along with other supported volume types
type VolumeProjection struct {
	// all types below are the supported types for projection into the same volume

	// information about the secret data to project
	// +optional
	Secret *SecretProjection `json:"secret,omitempty" protobuf:"bytes,1,opt,name=secret"`
	// information about the downwardAPI data to project
	// +optional
	DownwardAPI *DownwardAPIProjection `json:"downwardAPI,omitempty" protobuf:"bytes,2,opt,name=downwardAPI"`
	// information about the configMap data to project
	// +optional
	ConfigMap *ConfigMapProjection `json:"configMap,omitempty" protobuf:"bytes,3,opt,name=configMap"`
	// information about the serviceAccountToken data to project
	// +optional
	ServiceAccountToken *ServiceAccountTokenProjection `json:"serviceAccountToken,omitempty" protobuf:"bytes,4,opt,name=serviceAccountToken"`
}

const (
	ProjectedVolumeSourceDefaultMode int32 = 0644
)

// Maps a string key to a path within a volume.
type KeyToPath struct {
	// The key to project.
	Key string `json:"key" protobuf:"bytes,1,opt,name=key"`

	// The relative path of the file to map the key to.
	// May not be an absolute path.
	// May not contain the path element '..'.
	// May not start with the string '..'.
	Path string `json:"path" protobuf:"bytes,2,opt,name=path"`
	// Optional: mode bits to use on this file, must be a value between 0
	// and 0777. If not specified, the volume defaultMode will be used.
	// This might be in conflict with other options that affect the file
	// mode, like fsGroup, and the result can be other mode bits set.
	// +optional
	Mode *int32 `json:"mode,omitempty" protobuf:"varint,3,opt,name=mode"`
}

// Local represents directly-attached storage with node affinity (Beta feature)
type LocalVolumeSource struct {
	// The full path to the volume on the node.
	// It can be either a directory or block device (disk, partition, ...).
	Path string `json:"path" protobuf:"bytes,1,opt,name=path"`

	// Filesystem type to mount.
	// It applies only when the Path is a block device.
	// Must be a filesystem type supported by the host operating system.
	// Ex. "ext4", "xfs", "ntfs". The default value is to auto-select a fileystem if unspecified.
	// +optional
	FSType *string `json:"fsType,omitempty" protobuf:"bytes,2,opt,name=fsType"`
}

// Represents storage that is managed by an external CSI volume driver (Beta feature)
type CSIPersistentVolumeSource struct {
	// Driver is the name of the driver to use for this volume.
	// Required.
	Driver string `json:"driver" protobuf:"bytes,1,opt,name=driver"`

	// VolumeHandle is the unique volume name returned by the CSI volume
	// plugin’s CreateVolume to refer to the volume on all subsequent calls.
	// Required.
	VolumeHandle string `json:"volumeHandle" protobuf:"bytes,2,opt,name=volumeHandle"`

	// Optional: The value to pass to ControllerPublishVolumeRequest.
	// Defaults to false (read/write).
	// +optional
	ReadOnly bool `json:"readOnly,omitempty" protobuf:"varint,3,opt,name=readOnly"`

	// Filesystem type to mount.
	// Must be a filesystem type supported by the host operating system.
	// Ex. "ext4", "xfs", "ntfs".
	// +optional
	FSType string `json:"fsType,omitempty" protobuf:"bytes,4,opt,name=fsType"`

	// Attributes of the volume to publish.
	// +optional
	VolumeAttributes map[string]string `json:"volumeAttributes,omitempty" protobuf:"bytes,5,rep,name=volumeAttributes"`

	// ControllerPublishSecretRef is a reference to the secret object containing
	// sensitive information to pass to the CSI driver to complete the CSI
	// ControllerPublishVolume and ControllerUnpublishVolume calls.
	// This field is optional, and may be empty if no secret is required. If the
	// secret object contains more than one secret, all secrets are passed.
	// +optional
	ControllerPublishSecretRef *SecretReference `json:"controllerPublishSecretRef,omitempty" protobuf:"bytes,6,opt,name=controllerPublishSecretRef"`

	// NodeStageSecretRef is a reference to the secret object containing sensitive
	// information to pass to the CSI driver to complete the CSI NodeStageVolume
	// and NodeStageVolume and NodeUnstageVolume calls.
	// This field is optional, and may be empty if no secret is required. If the
	// secret object contains more than one secret, all secrets are passed.
	// +optional
	NodeStageSecretRef *SecretReference `json:"nodeStageSecretRef,omitempty" protobuf:"bytes,7,opt,name=nodeStageSecretRef"`

	// NodePublishSecretRef is a reference to the secret object containing
	// sensitive information to pass to the CSI driver to complete the CSI
	// NodePublishVolume and NodeUnpublishVolume calls.
	// This field is optional, and may be empty if no secret is required. If the
	// secret object contains more than one secret, all secrets are passed.
	// +optional
	NodePublishSecretRef *SecretReference `json:"nodePublishSecretRef,omitempty" protobuf:"bytes,8,opt,name=nodePublishSecretRef"`
}

// ContainerPort represents a network port in a single container.
type ContainerPort struct {
	// If specified, this must be an IANA_SVC_NAME and unique within the pod. Each
	// named port in a pod must have a unique name. Name for the port that can be
	// referred to by services.
	// +optional
	Name string `json:"name,omitempty" protobuf:"bytes,1,opt,name=name"`
	// Number of port to expose on the host.
	// If specified, this must be a valid port number, 0 < x < 65536.
	// If HostNetwork is specified, this must match ContainerPort.
	// Most containers do not need this.
	// +optional
	HostPort int32 `json:"hostPort,omitempty" protobuf:"varint,2,opt,name=hostPort"`
	// Number of port to expose on the pod's IP address.
	// This must be a valid port number, 0 < x < 65536.
	ContainerPort int32 `json:"containerPort" protobuf:"varint,3,opt,name=containerPort"`
	// Protocol for port. Must be UDP, TCP, or SCTP.
	// Defaults to "TCP".
	// +optional
	Protocol Protocol `json:"protocol,omitempty" protobuf:"bytes,4,opt,name=protocol,casttype=Protocol"`
	// What host IP to bind the external port to.
	// +optional
	HostIP string `json:"hostIP,omitempty" protobuf:"bytes,5,opt,name=hostIP"`
}

// VolumeMount describes a mounting of a Volume within a container.
type VolumeMount struct {
	// This must match the Name of a Volume.
	Name string `json:"name" protobuf:"bytes,1,opt,name=name"`
	// Mounted read-only if true, read-write otherwise (false or unspecified).
	// Defaults to false.
	// +optional
	ReadOnly bool `json:"readOnly,omitempty" protobuf:"varint,2,opt,name=readOnly"`
	// Path within the container at which the volume should be mounted.  Must
	// not contain ':'.
	MountPath string `json:"mountPath" protobuf:"bytes,3,opt,name=mountPath"`
	// Path within the volume from which the container's volume should be mounted.
	// Defaults to "" (volume's root).
	// +optional
	SubPath string `json:"subPath,omitempty" protobuf:"bytes,4,opt,name=subPath"`
	// mountPropagation determines how mounts are propagated from the host
	// to container and the other way around.
	// When not set, MountPropagationNone is used.
	// This field is beta in 1.10.
	// +optional
	MountPropagation *MountPropagationMode `json:"mountPropagation,omitempty" protobuf:"bytes,5,opt,name=mountPropagation,casttype=MountPropagationMode"`
}

// MountPropagationMode describes mount propagation.
type MountPropagationMode string

const (
	// MountPropagationNone means that the volume in a container will
	// not receive new mounts from the host or other containers, and filesystems
	// mounted inside the container won't be propagated to the host or other
	// containers.
	// Note that this mode corresponds to "private" in Linux terminology.
	MountPropagationNone MountPropagationMode = "None"
	// MountPropagationHostToContainer means that the volume in a container will
	// receive new mounts from the host or other containers, but filesystems
	// mounted inside the container won't be propagated to the host or other
	// containers.
	// Note that this mode is recursively applied to all mounts in the volume
	// ("rslave" in Linux terminology).
	MountPropagationHostToContainer MountPropagationMode = "HostToContainer"
	// MountPropagationBidirectional means that the volume in a container will
	// receive new mounts from the host or other containers, and its own mounts
	// will be propagated from the container to the host or other containers.
	// Note that this mode is recursively applied to all mounts in the volume
	// ("rshared" in Linux terminology).
	MountPropagationBidirectional MountPropagationMode = "Bidirectional"
)

// volumeDevice describes a mapping of a raw block device within a container.
type VolumeDevice struct {
	// name must match the name of a persistentVolumeClaim in the pod
	Name string `json:"name" protobuf:"bytes,1,opt,name=name"`
	// devicePath is the path inside of the container that the device will be mapped to.
	DevicePath string `json:"devicePath" protobuf:"bytes,2,opt,name=devicePath"`
}

// EnvVar represents an environment variable present in a Container.
type EnvVar struct {
	// Name of the environment variable. Must be a C_IDENTIFIER.
	Name string `json:"name" protobuf:"bytes,1,opt,name=name"`

	// Optional: no more than one of the following may be specified.

	// Variable references $(VAR_NAME) are expanded
	// using the previous defined environment variables in the container and
	// any service environment variables. If a variable cannot be resolved,
	// the reference in the input string will be unchanged. The $(VAR_NAME)
	// syntax can be escaped with a double $$, ie: $$(VAR_NAME). Escaped
	// references will never be expanded, regardless of whether the variable
	// exists or not.
	// Defaults to "".
	// +optional
	Value string `json:"value,omitempty" protobuf:"bytes,2,opt,name=value"`
	// Source for the environment variable's value. Cannot be used if value is not empty.
	// +optional
	ValueFrom *EnvVarSource `json:"valueFrom,omitempty" protobuf:"bytes,3,opt,name=valueFrom"`
}

// EnvVarSource represents a source for the value of an EnvVar.
type EnvVarSource struct {
	// Selects a field of the pod: supports metadata.name, metadata.namespace, metadata.labels, metadata.annotations,
	// spec.nodeName, spec.serviceAccountName, status.hostIP, status.podIP.
	// +optional
	FieldRef *ObjectFieldSelector `json:"fieldRef,omitempty" protobuf:"bytes,1,opt,name=fieldRef"`
	// Selects a resource of the container: only resources limits and requests
	// (limits.cpu, limits.memory, limits.ephemeral-storage, requests.cpu, requests.memory and requests.ephemeral-storage) are currently supported.
	// +optional
	ResourceFieldRef *ResourceFieldSelector `json:"resourceFieldRef,omitempty" protobuf:"bytes,2,opt,name=resourceFieldRef"`
	// Selects a key of a ConfigMap.
	// +optional
	ConfigMapKeyRef *ConfigMapKeySelector `json:"configMapKeyRef,omitempty" protobuf:"bytes,3,opt,name=configMapKeyRef"`
	// Selects a key of a secret in the pod's namespace
	// +optional
	SecretKeyRef *SecretKeySelector `json:"secretKeyRef,omitempty" protobuf:"bytes,4,opt,name=secretKeyRef"`
}

// ObjectFieldSelector selects an APIVersioned field of an object.
type ObjectFieldSelector struct {
	// Version of the schema the FieldPath is written in terms of, defaults to "v1".
	// +optional
	APIVersion string `json:"apiVersion,omitempty" protobuf:"bytes,1,opt,name=apiVersion"`
	// Path of the field to select in the specified API version.
	FieldPath string `json:"fieldPath" protobuf:"bytes,2,opt,name=fieldPath"`
}

// ResourceFieldSelector represents container resources (cpu, memory) and their output format
type ResourceFieldSelector struct {
	// Container name: required for volumes, optional for env vars
	// +optional
	ContainerName string `json:"containerName,omitempty" protobuf:"bytes,1,opt,name=containerName"`
	// Required: resource to select
	Resource string `json:"resource" protobuf:"bytes,2,opt,name=resource"`
	// Specifies the output format of the exposed resources, defaults to "1"
	// +optional
	Divisor resource.Quantity `json:"divisor,omitempty" protobuf:"bytes,3,opt,name=divisor"`
}

// Selects a key from a ConfigMap.
type ConfigMapKeySelector struct {
	// The ConfigMap to select from.
	LocalObjectReference `json:",inline" protobuf:"bytes,1,opt,name=localObjectReference"`
	// The key to select.
	Key string `json:"key" protobuf:"bytes,2,opt,name=key"`
	// Specify whether the ConfigMap or it's key must be defined
	// +optional
	Optional *bool `json:"optional,omitempty" protobuf:"varint,3,opt,name=optional"`
}

// SecretKeySelector selects a key of a Secret.
type SecretKeySelector struct {
	// The name of the secret in the pod's namespace to select from.
	LocalObjectReference `json:",inline" protobuf:"bytes,1,opt,name=localObjectReference"`
	// The key of the secret to select from.  Must be a valid secret key.
	Key string `json:"key" protobuf:"bytes,2,opt,name=key"`
	// Specify whether the Secret or it's key must be defined
	// +optional
	Optional *bool `json:"optional,omitempty" protobuf:"varint,3,opt,name=optional"`
}

// EnvFromSource represents the source of a set of ConfigMaps
type EnvFromSource struct {
	// An optional identifier to prepend to each key in the ConfigMap. Must be a C_IDENTIFIER.
	// +optional
	Prefix string `json:"prefix,omitempty" protobuf:"bytes,1,opt,name=prefix"`
	// The ConfigMap to select from
	// +optional
	ConfigMapRef *ConfigMapEnvSource `json:"configMapRef,omitempty" protobuf:"bytes,2,opt,name=configMapRef"`
	// The Secret to select from
	// +optional
	SecretRef *SecretEnvSource `json:"secretRef,omitempty" protobuf:"bytes,3,opt,name=secretRef"`
}

// ConfigMapEnvSource selects a ConfigMap to populate the environment
// variables with.
//
// The contents of the target ConfigMap's Data field will represent the
// key-value pairs as environment variables.
type ConfigMapEnvSource struct {
	// The ConfigMap to select from.
	LocalObjectReference `json:",inline" protobuf:"bytes,1,opt,name=localObjectReference"`
	// Specify whether the ConfigMap must be defined
	// +optional
	Optional *bool `json:"optional,omitempty" protobuf:"varint,2,opt,name=optional"`
}

// SecretEnvSource selects a Secret to populate the environment
// variables with.
//
// The contents of the target Secret's Data field will represent the
// key-value pairs as environment variables.
type SecretEnvSource struct {
	// The Secret to select from.
	LocalObjectReference `json:",inline" protobuf:"bytes,1,opt,name=localObjectReference"`
	// Specify whether the Secret must be defined
	// +optional
	Optional *bool `json:"optional,omitempty" protobuf:"varint,2,opt,name=optional"`
}

// HTTPHeader describes a custom header to be used in HTTP probes
type HTTPHeader struct {
	// The header field name
	Name string `json:"name" protobuf:"bytes,1,opt,name=name"`
	// The header field value
	Value string `json:"value" protobuf:"bytes,2,opt,name=value"`
}

// HTTPGetAction describes an action based on HTTP Get requests.
type HTTPGetAction struct {
	// Path to access on the HTTP server.
	// +optional
	Path string `json:"path,omitempty" protobuf:"bytes,1,opt,name=path"`
	// Name or number of the port to access on the container.
	// Number must be in the range 1 to 65535.
	// Name must be an IANA_SVC_NAME.
	Port intstr.IntOrString `json:"port" protobuf:"bytes,2,opt,name=port"`
	// Host name to connect to, defaults to the pod IP. You probably want to set
	// "Host" in httpHeaders instead.
	// +optional
	Host string `json:"host,omitempty" protobuf:"bytes,3,opt,name=host"`
	// Scheme to use for connecting to the host.
	// Defaults to HTTP.
	// +optional
	Scheme URIScheme `json:"scheme,omitempty" protobuf:"bytes,4,opt,name=scheme,casttype=URIScheme"`
	// Custom headers to set in the request. HTTP allows repeated headers.
	// +optional
	HTTPHeaders []HTTPHeader `json:"httpHeaders,omitempty" protobuf:"bytes,5,rep,name=httpHeaders"`
}

// URIScheme identifies the scheme used for connection to a host for Get actions
type URIScheme string

const (
	// URISchemeHTTP means that the scheme used will be http://
	URISchemeHTTP URIScheme = "HTTP"
	// URISchemeHTTPS means that the scheme used will be https://
	URISchemeHTTPS URIScheme = "HTTPS"
)

// TCPSocketAction describes an action based on opening a socket
type TCPSocketAction struct {
	// Number or name of the port to access on the container.
	// Number must be in the range 1 to 65535.
	// Name must be an IANA_SVC_NAME.
	Port intstr.IntOrString `json:"port" protobuf:"bytes,1,opt,name=port"`
	// Optional: Host name to connect to, defaults to the pod IP.
	// +optional
	Host string `json:"host,omitempty" protobuf:"bytes,2,opt,name=host"`
}

// ExecAction describes a "run in container" action.
type ExecAction struct {
	// Command is the command line to execute inside the container, the working directory for the
	// command  is root ('/') in the container's filesystem. The command is simply exec'd, it is
	// not run inside a shell, so traditional shell instructions ('|', etc) won't work. To use
	// a shell, you need to explicitly call out to that shell.
	// Exit status of 0 is treated as live/healthy and non-zero is unhealthy.
	// +optional
	Command []string `json:"command,omitempty" protobuf:"bytes,1,rep,name=command"`
}

// Probe describes a health check to be performed against a container to determine whether it is
// alive or ready to receive traffic.
type Probe struct {
	// The action taken to determine the health of a container
	Handler `json:",inline" protobuf:"bytes,1,opt,name=handler"`
	// Number of seconds after the container has started before liveness probes are initiated.
	// More info: https://kubernetes.io/docs/concepts/workloads/pods/pod-lifecycle#container-probes
	// +optional
	InitialDelaySeconds int32 `json:"initialDelaySeconds,omitempty" protobuf:"varint,2,opt,name=initialDelaySeconds"`
	// Number of seconds after which the probe times out.
	// Defaults to 1 second. Minimum value is 1.
	// More info: https://kubernetes.io/docs/concepts/workloads/pods/pod-lifecycle#container-probes
	// +optional
	TimeoutSeconds int32 `json:"timeoutSeconds,omitempty" protobuf:"varint,3,opt,name=timeoutSeconds"`
	// How often (in seconds) to perform the probe.
	// Default to 10 seconds. Minimum value is 1.
	// +optional
	PeriodSeconds int32 `json:"periodSeconds,omitempty" protobuf:"varint,4,opt,name=periodSeconds"`
	// Minimum consecutive successes for the probe to be considered successful after having failed.
	// Defaults to 1. Must be 1 for liveness. Minimum value is 1.
	// +optional
	SuccessThreshold int32 `json:"successThreshold,omitempty" protobuf:"varint,5,opt,name=successThreshold"`
	// Minimum consecutive failures for the probe to be considered failed after having succeeded.
	// Defaults to 3. Minimum value is 1.
	// +optional
	FailureThreshold int32 `json:"failureThreshold,omitempty" protobuf:"varint,6,opt,name=failureThreshold"`
}

// PullPolicy describes a policy for if/when to pull a container image
type PullPolicy string

const (
	// PullAlways means that kubelet always attempts to pull the latest image. Container will fail If the pull fails.
	PullAlways PullPolicy = "Always"
	// PullNever means that kubelet never pulls an image, but only uses a local image. Container will fail if the image isn't present
	PullNever PullPolicy = "Never"
	// PullIfNotPresent means that kubelet pulls if the image isn't present on disk. Container will fail if the image isn't present and the pull fails.
	PullIfNotPresent PullPolicy = "IfNotPresent"
)

// TerminationMessagePolicy describes how termination messages are retrieved from a container.
type TerminationMessagePolicy string

const (
	// TerminationMessageReadFile is the default behavior and will set the container status message to
	// the contents of the container's terminationMessagePath when the container exits.
	TerminationMessageReadFile TerminationMessagePolicy = "File"
	// TerminationMessageFallbackToLogsOnError will read the most recent contents of the container logs
	// for the container status message when the container exits with an error and the
	// terminationMessagePath has no contents.
	TerminationMessageFallbackToLogsOnError TerminationMessagePolicy = "FallbackToLogsOnError"
)

// Capability represent POSIX capabilities type
type Capability string

// Adds and removes POSIX capabilities from running containers.
type Capabilities struct {
	// Added capabilities
	// +optional
	Add []Capability `json:"add,omitempty" protobuf:"bytes,1,rep,name=add,casttype=Capability"`
	// Removed capabilities
	// +optional
	Drop []Capability `json:"drop,omitempty" protobuf:"bytes,2,rep,name=drop,casttype=Capability"`
}

// ResourceRequirements describes the compute resource requirements.
type ResourceRequirements struct {
	// Limits describes the maximum amount of compute resources allowed.
	// More info: https://kubernetes.io/docs/concepts/configuration/manage-compute-resources-container/
	// +optional
	Limits ResourceList `json:"limits,omitempty" protobuf:"bytes,1,rep,name=limits,casttype=ResourceList,castkey=ResourceName"`
	// Requests describes the minimum amount of compute resources required.
	// If Requests is omitted for a container, it defaults to Limits if that is explicitly specified,
	// otherwise to an implementation-defined value.
	// More info: https://kubernetes.io/docs/concepts/configuration/manage-compute-resources-container/
	// +optional
	Requests ResourceList `json:"requests,omitempty" protobuf:"bytes,2,rep,name=requests,casttype=ResourceList,castkey=ResourceName"`
}

const (
	// TerminationMessagePathDefault means the default path to capture the application termination message running in a container
	TerminationMessagePathDefault string = "/dev/termination-log"
)

// A single application container that you want to run within a pod.
type Container struct {
	// Name of the container specified as a DNS_LABEL.
	// Each container in a pod must have a unique name (DNS_LABEL).
	// Cannot be updated.
	Name string `json:"name" protobuf:"bytes,1,opt,name=name"`
	// Docker image name.
	// More info: https://kubernetes.io/docs/concepts/containers/images
	// This field is optional to allow higher level config management to default or override
	// container images in workload controllers like Deployments and StatefulSets.
	// +optional
	Image string `json:"image,omitempty" protobuf:"bytes,2,opt,name=image"`
	// Entrypoint array. Not executed within a shell.
	// The docker image's ENTRYPOINT is used if this is not provided.
	// Variable references $(VAR_NAME) are expanded using the container's environment. If a variable
	// cannot be resolved, the reference in the input string will be unchanged. The $(VAR_NAME) syntax
	// can be escaped with a double $$, ie: $$(VAR_NAME). Escaped references will never be expanded,
	// regardless of whether the variable exists or not.
	// Cannot be updated.
	// More info: https://kubernetes.io/docs/tasks/inject-data-application/define-command-argument-container/#running-a-command-in-a-shell
	// +optional
	Command []string `json:"command,omitempty" protobuf:"bytes,3,rep,name=command"`
	// Arguments to the entrypoint.
	// The docker image's CMD is used if this is not provided.
	// Variable references $(VAR_NAME) are expanded using the container's environment. If a variable
	// cannot be resolved, the reference in the input string will be unchanged. The $(VAR_NAME) syntax
	// can be escaped with a double $$, ie: $$(VAR_NAME). Escaped references will never be expanded,
	// regardless of whether the variable exists or not.
	// Cannot be updated.
	// More info: https://kubernetes.io/docs/tasks/inject-data-application/define-command-argument-container/#running-a-command-in-a-shell
	// +optional
	Args []string `json:"args,omitempty" protobuf:"bytes,4,rep,name=args"`
	// Container's working directory.
	// If not specified, the container runtime's default will be used, which
	// might be configured in the container image.
	// Cannot be updated.
	// +optional
	WorkingDir string `json:"workingDir,omitempty" protobuf:"bytes,5,opt,name=workingDir"`
	// List of ports to expose from the container. Exposing a port here gives
	// the system additional information about the network connections a
	// container uses, but is primarily informational. Not specifying a port here
	// DOES NOT prevent that port from being exposed. Any port which is
	// listening on the default "0.0.0.0" address inside a container will be
	// accessible from the network.
	// Cannot be updated.
	// +optional
	// +patchMergeKey=containerPort
	// +patchStrategy=merge
	// +listType=map
	// +listMapKey=containerPort
	// +listMapKey=protocol
	Ports []ContainerPort `json:"ports,omitempty" patchStrategy:"merge" patchMergeKey:"containerPort" protobuf:"bytes,6,rep,name=ports"`
	// List of sources to populate environment variables in the container.
	// The keys defined within a source must be a C_IDENTIFIER. All invalid keys
	// will be reported as an event when the container is starting. When a key exists in multiple
	// sources, the value associated with the last source will take precedence.
	// Values defined by an Env with a duplicate key will take precedence.
	// Cannot be updated.
	// +optional
	EnvFrom []EnvFromSource `json:"envFrom,omitempty" protobuf:"bytes,19,rep,name=envFrom"`
	// List of environment variables to set in the container.
	// Cannot be updated.
	// +optional
	// +patchMergeKey=name
	// +patchStrategy=merge
	Env []EnvVar `json:"env,omitempty" patchStrategy:"merge" patchMergeKey:"name" protobuf:"bytes,7,rep,name=env"`
	// Compute Resources required by this container.
	// Cannot be updated.
	// More info: https://kubernetes.io/docs/concepts/configuration/manage-compute-resources-container/
	// +optional
	Resources ResourceRequirements `json:"resources,omitempty" protobuf:"bytes,8,opt,name=resources"`
	// Pod volumes to mount into the container's filesystem.
	// Cannot be updated.
	// +optional
	// +patchMergeKey=mountPath
	// +patchStrategy=merge
	VolumeMounts []VolumeMount `json:"volumeMounts,omitempty" patchStrategy:"merge" patchMergeKey:"mountPath" protobuf:"bytes,9,rep,name=volumeMounts"`
	// volumeDevices is the list of block devices to be used by the container.
	// This is a beta feature.
	// +patchMergeKey=devicePath
	// +patchStrategy=merge
	// +optional
	VolumeDevices []VolumeDevice `json:"volumeDevices,omitempty" patchStrategy:"merge" patchMergeKey:"devicePath" protobuf:"bytes,21,rep,name=volumeDevices"`
	// Periodic probe of container liveness.
	// Container will be restarted if the probe fails.
	// Cannot be updated.
	// More info: https://kubernetes.io/docs/concepts/workloads/pods/pod-lifecycle#container-probes
	// +optional
	LivenessProbe *Probe `json:"livenessProbe,omitempty" protobuf:"bytes,10,opt,name=livenessProbe"`
	// Periodic probe of container service readiness.
	// Container will be removed from service endpoints if the probe fails.
	// Cannot be updated.
	// More info: https://kubernetes.io/docs/concepts/workloads/pods/pod-lifecycle#container-probes
	// +optional
	ReadinessProbe *Probe `json:"readinessProbe,omitempty" protobuf:"bytes,11,opt,name=readinessProbe"`
	// Actions that the management system should take in response to container lifecycle events.
	// Cannot be updated.
	// +optional
	Lifecycle *Lifecycle `json:"lifecycle,omitempty" protobuf:"bytes,12,opt,name=lifecycle"`
	// Optional: Path at which the file to which the container's termination message
	// will be written is mounted into the container's filesystem.
	// Message written is intended to be brief final status, such as an assertion failure message.
	// Will be truncated by the node if greater than 4096 bytes. The total message length across
	// all containers will be limited to 12kb.
	// Defaults to /dev/termination-log.
	// Cannot be updated.
	// +optional
	TerminationMessagePath string `json:"terminationMessagePath,omitempty" protobuf:"bytes,13,opt,name=terminationMessagePath"`
	// Indicate how the termination message should be populated. File will use the contents of
	// terminationMessagePath to populate the container status message on both success and failure.
	// FallbackToLogsOnError will use the last chunk of container log output if the termination
	// message file is empty and the container exited with an error.
	// The log output is limited to 2048 bytes or 80 lines, whichever is smaller.
	// Defaults to File.
	// Cannot be updated.
	// +optional
	TerminationMessagePolicy TerminationMessagePolicy `json:"terminationMessagePolicy,omitempty" protobuf:"bytes,20,opt,name=terminationMessagePolicy,casttype=TerminationMessagePolicy"`
	// Image pull policy.
	// One of Always, Never, IfNotPresent.
	// Defaults to Always if :latest tag is specified, or IfNotPresent otherwise.
	// Cannot be updated.
	// More info: https://kubernetes.io/docs/concepts/containers/images#updating-images
	// +optional
	ImagePullPolicy PullPolicy `json:"imagePullPolicy,omitempty" protobuf:"bytes,14,opt,name=imagePullPolicy,casttype=PullPolicy"`
	// Security options the pod should run with.
	// More info: https://kubernetes.io/docs/concepts/policy/security-context/
	// More info: https://kubernetes.io/docs/tasks/configure-pod-container/security-context/
	// +optional
	SecurityContext *SecurityContext `json:"securityContext,omitempty" protobuf:"bytes,15,opt,name=securityContext"`

	// Variables for interactive containers, these have very specialized use-cases (e.g. debugging)
	// and shouldn't be used for general purpose containers.

	// Whether this container should allocate a buffer for stdin in the container runtime. If this
	// is not set, reads from stdin in the container will always result in EOF.
	// Default is false.
	// +optional
	Stdin bool `json:"stdin,omitempty" protobuf:"varint,16,opt,name=stdin"`
	// Whether the container runtime should close the stdin channel after it has been opened by
	// a single attach. When stdin is true the stdin stream will remain open across multiple attach
	// sessions. If stdinOnce is set to true, stdin is opened on container start, is empty until the
	// first client attaches to stdin, and then remains open and accepts data until the client disconnects,
	// at which time stdin is closed and remains closed until the container is restarted. If this
	// flag is false, a container processes that reads from stdin will never receive an EOF.
	// Default is false
	// +optional
	StdinOnce bool `json:"stdinOnce,omitempty" protobuf:"varint,17,opt,name=stdinOnce"`
	// Whether this container should allocate a TTY for itself, also requires 'stdin' to be true.
	// Default is false.
	// +optional
	TTY bool `json:"tty,omitempty" protobuf:"varint,18,opt,name=tty"`
}

// Handler defines a specific action that should be taken
// TODO: pass structured data to these actions, and document that data here.
type Handler struct {
	// One and only one of the following should be specified.
	// Exec specifies the action to take.
	// +optional
	Exec *ExecAction `json:"exec,omitempty" protobuf:"bytes,1,opt,name=exec"`
	// HTTPGet specifies the http request to perform.
	// +optional
	HTTPGet *HTTPGetAction `json:"httpGet,omitempty" protobuf:"bytes,2,opt,name=httpGet"`
	// TCPSocket specifies an action involving a TCP port.
	// TCP hooks not yet supported
	// TODO: implement a realistic TCP lifecycle hook
	// +optional
	TCPSocket *TCPSocketAction `json:"tcpSocket,omitempty" protobuf:"bytes,3,opt,name=tcpSocket"`
}

// Lifecycle describes actions that the management system should take in response to container lifecycle
// events. For the PostStart and PreStop lifecycle handlers, management of the container blocks
// until the action is complete, unless the container process fails, in which case the handler is aborted.
type Lifecycle struct {
	// PostStart is called immediately after a container is created. If the handler fails,
	// the container is terminated and restarted according to its restart policy.
	// Other management of the container blocks until the hook completes.
	// More info: https://kubernetes.io/docs/concepts/containers/container-lifecycle-hooks/#container-hooks
	// +optional
	PostStart *Handler `json:"postStart,omitempty" protobuf:"bytes,1,opt,name=postStart"`
	// PreStop is called immediately before a container is terminated.
	// The container is terminated after the handler completes.
	// The reason for termination is passed to the handler.
	// Regardless of the outcome of the handler, the container is eventually terminated.
	// Other management of the container blocks until the hook completes.
	// More info: https://kubernetes.io/docs/concepts/containers/container-lifecycle-hooks/#container-hooks
	// +optional
	PreStop *Handler `json:"preStop,omitempty" protobuf:"bytes,2,opt,name=preStop"`
}

type ConditionStatus string

// These are valid condition statuses. "ConditionTrue" means a resource is in the condition.
// "ConditionFalse" means a resource is not in the condition. "ConditionUnknown" means kubernetes
// can't decide if a resource is in the condition or not. In the future, we could add other
// intermediate conditions, e.g. ConditionDegraded.
const (
	ConditionTrue    ConditionStatus = "True"
	ConditionFalse   ConditionStatus = "False"
	ConditionUnknown ConditionStatus = "Unknown"
)

// ContainerStateWaiting is a waiting state of a container.
type ContainerStateWaiting struct {
	// (brief) reason the container is not yet running.
	// +optional
	Reason string `json:"reason,omitempty" protobuf:"bytes,1,opt,name=reason"`
	// Message regarding why the container is not yet running.
	// +optional
	Message string `json:"message,omitempty" protobuf:"bytes,2,opt,name=message"`
}

// ContainerStateRunning is a running state of a container.
type ContainerStateRunning struct {
	// Time at which the container was last (re-)started
	// +optional
	StartedAt metav1.Time `json:"startedAt,omitempty" protobuf:"bytes,1,opt,name=startedAt"`
}

// ContainerStateTerminated is a terminated state of a container.
type ContainerStateTerminated struct {
	// Exit status from the last termination of the container
	ExitCode int32 `json:"exitCode" protobuf:"varint,1,opt,name=exitCode"`
	// Signal from the last termination of the container
	// +optional
	Signal int32 `json:"signal,omitempty" protobuf:"varint,2,opt,name=signal"`
	// (brief) reason from the last termination of the container
	// +optional
	Reason string `json:"reason,omitempty" protobuf:"bytes,3,opt,name=reason"`
	// Message regarding the last termination of the container
	// +optional
	Message string `json:"message,omitempty" protobuf:"bytes,4,opt,name=message"`
	// Time at which previous execution of the container started
	// +optional
	StartedAt metav1.Time `json:"startedAt,omitempty" protobuf:"bytes,5,opt,name=startedAt"`
	// Time at which the container last terminated
	// +optional
	FinishedAt metav1.Time `json:"finishedAt,omitempty" protobuf:"bytes,6,opt,name=finishedAt"`
	// Container's ID in the format 'docker://<container_id>'
	// +optional
	ContainerID string `json:"containerID,omitempty" protobuf:"bytes,7,opt,name=containerID"`
}

// ContainerState holds a possible state of container.
// Only one of its members may be specified.
// If none of them is specified, the default one is ContainerStateWaiting.
type ContainerState struct {
	// Details about a waiting container
	// +optional
	Waiting *ContainerStateWaiting `json:"waiting,omitempty" protobuf:"bytes,1,opt,name=waiting"`
	// Details about a running container
	// +optional
	Running *ContainerStateRunning `json:"running,omitempty" protobuf:"bytes,2,opt,name=running"`
	// Details about a terminated container
	// +optional
	Terminated *ContainerStateTerminated `json:"terminated,omitempty" protobuf:"bytes,3,opt,name=terminated"`
}

// ContainerStatus contains details for the current status of this container.
type ContainerStatus struct {
	// This must be a DNS_LABEL. Each container in a pod must have a unique name.
	// Cannot be updated.
	Name string `json:"name" protobuf:"bytes,1,opt,name=name"`
	// Details about the container's current condition.
	// +optional
	State ContainerState `json:"state,omitempty" protobuf:"bytes,2,opt,name=state"`
	// Details about the container's last termination condition.
	// +optional
	LastTerminationState ContainerState `json:"lastState,omitempty" protobuf:"bytes,3,opt,name=lastState"`
	// Specifies whether the container has passed its readiness probe.
	Ready bool `json:"ready" protobuf:"varint,4,opt,name=ready"`
	// The number of times the container has been restarted, currently based on
	// the number of dead containers that have not yet been removed.
	// Note that this is calculated from dead containers. But those containers are subject to
	// garbage collection. This value will get capped at 5 by GC.
	RestartCount int32 `json:"restartCount" protobuf:"varint,5,opt,name=restartCount"`
	// The image the container is running.
	// More info: https://kubernetes.io/docs/concepts/containers/images
	// TODO(dchen1107): Which image the container is running with?
	Image string `json:"image" protobuf:"bytes,6,opt,name=image"`
	// ImageID of the container's image.
	ImageID string `json:"imageID" protobuf:"bytes,7,opt,name=imageID"`
	// Container's ID in the format 'docker://<container_id>'.
	// +optional
	ContainerID string `json:"containerID,omitempty" protobuf:"bytes,8,opt,name=containerID"`
}

// PodPhase is a label for the condition of a pod at the current time.
type PodPhase string

// These are the valid statuses of pods.
const (
	// PodPending means the pod has been accepted by the system, but one or more of the containers
	// has not been started. This includes time before being bound to a node, as well as time spent
	// pulling images onto the host.
	PodPending PodPhase = "Pending"
	// PodRunning means the pod has been bound to a node and all of the containers have been started.
	// At least one container is still running or is in the process of being restarted.
	PodRunning PodPhase = "Running"
	// PodSucceeded means that all containers in the pod have voluntarily terminated
	// with a container exit code of 0, and the system is not going to restart any of these containers.
	PodSucceeded PodPhase = "Succeeded"
	// PodFailed means that all containers in the pod have terminated, and at least one container has
	// terminated in a failure (exited with a non-zero exit code or was stopped by the system).
	PodFailed PodPhase = "Failed"
	// PodUnknown means that for some reason the state of the pod could not be obtained, typically due
	// to an error in communicating with the host of the pod.
	PodUnknown PodPhase = "Unknown"
)

// PodConditionType is a valid value for PodCondition.Type
type PodConditionType string

// These are valid conditions of pod.
const (
	// PodScheduled represents status of the scheduling process for this pod.
	PodScheduled PodConditionType = "PodScheduled"
	// PodReady means the pod is able to service requests and should be added to the
	// load balancing pools of all matching services.
	PodReady PodConditionType = "Ready"
	// PodInitialized means that all init containers in the pod have started successfully.
	PodInitialized PodConditionType = "Initialized"
	// PodReasonUnschedulable reason in PodScheduled PodCondition means that the scheduler
	// can't schedule the pod right now, for example due to insufficient resources in the cluster.
	PodReasonUnschedulable = "Unschedulable"
	// ContainersReady indicates whether all containers in the pod are ready.
	ContainersReady PodConditionType = "ContainersReady"
)

// PodCondition contains details for the current condition of this pod.
type PodCondition struct {
	// Type is the type of the condition.
	// More info: https://kubernetes.io/docs/concepts/workloads/pods/pod-lifecycle#pod-conditions
	Type PodConditionType `json:"type" protobuf:"bytes,1,opt,name=type,casttype=PodConditionType"`
	// Status is the status of the condition.
	// Can be True, False, Unknown.
	// More info: https://kubernetes.io/docs/concepts/workloads/pods/pod-lifecycle#pod-conditions
	Status ConditionStatus `json:"status" protobuf:"bytes,2,opt,name=status,casttype=ConditionStatus"`
	// Last time we probed the condition.
	// +optional
	LastProbeTime metav1.Time `json:"lastProbeTime,omitempty" protobuf:"bytes,3,opt,name=lastProbeTime"`
	// Last time the condition transitioned from one status to another.
	// +optional
	LastTransitionTime metav1.Time `json:"lastTransitionTime,omitempty" protobuf:"bytes,4,opt,name=lastTransitionTime"`
	// Unique, one-word, CamelCase reason for the condition's last transition.
	// +optional
	Reason string `json:"reason,omitempty" protobuf:"bytes,5,opt,name=reason"`
	// Human-readable message indicating details about last transition.
	// +optional
	Message string `json:"message,omitempty" protobuf:"bytes,6,opt,name=message"`
}

// RestartPolicy describes how the container should be restarted.
// Only one of the following restart policies may be specified.
// If none of the following policies is specified, the default one
// is RestartPolicyAlways.
type RestartPolicy string

const (
	RestartPolicyAlways    RestartPolicy = "Always"
	RestartPolicyOnFailure RestartPolicy = "OnFailure"
	RestartPolicyNever     RestartPolicy = "Never"
)

// DNSPolicy defines how a pod's DNS will be configured.
type DNSPolicy string

const (
	// DNSClusterFirstWithHostNet indicates that the pod should use cluster DNS
	// first, if it is available, then fall back on the default
	// (as determined by kubelet) DNS settings.
	DNSClusterFirstWithHostNet DNSPolicy = "ClusterFirstWithHostNet"

	// DNSClusterFirst indicates that the pod should use cluster DNS
	// first unless hostNetwork is true, if it is available, then
	// fall back on the default (as determined by kubelet) DNS settings.
	DNSClusterFirst DNSPolicy = "ClusterFirst"

	// DNSDefault indicates that the pod should use the default (as
	// determined by kubelet) DNS settings.
	DNSDefault DNSPolicy = "Default"

	// DNSNone indicates that the pod should use empty DNS settings. DNS
	// parameters such as nameservers and search paths should be defined via
	// DNSConfig.
	DNSNone DNSPolicy = "None"
)

const (
	// DefaultTerminationGracePeriodSeconds indicates the default duration in
	// seconds a pod needs to terminate gracefully.
	DefaultTerminationGracePeriodSeconds = 30
)

// A node selector represents the union of the results of one or more label queries
// over a set of nodes; that is, it represents the OR of the selectors represented
// by the node selector terms.
type NodeSelector struct {
	//Required. A list of node selector terms. The terms are ORed.
	NodeSelectorTerms []NodeSelectorTerm `json:"nodeSelectorTerms" protobuf:"bytes,1,rep,name=nodeSelectorTerms"`
}

// A null or empty node selector term matches no objects. The requirements of
// them are ANDed.
// The TopologySelectorTerm type implements a subset of the NodeSelectorTerm.
type NodeSelectorTerm struct {
	// A list of node selector requirements by node's labels.
	// +optional
	MatchExpressions []NodeSelectorRequirement `json:"matchExpressions,omitempty" protobuf:"bytes,1,rep,name=matchExpressions"`
	// A list of node selector requirements by node's fields.
	// +optional
	MatchFields []NodeSelectorRequirement `json:"matchFields,omitempty" protobuf:"bytes,2,rep,name=matchFields"`
}

// A node selector requirement is a selector that contains values, a key, and an operator
// that relates the key and values.
type NodeSelectorRequirement struct {
	// The label key that the selector applies to.
	Key string `json:"key" protobuf:"bytes,1,opt,name=key"`
	// Represents a key's relationship to a set of values.
	// Valid operators are In, NotIn, Exists, DoesNotExist. Gt, and Lt.
	Operator NodeSelectorOperator `json:"operator" protobuf:"bytes,2,opt,name=operator,casttype=NodeSelectorOperator"`
	// An array of string values. If the operator is In or NotIn,
	// the values array must be non-empty. If the operator is Exists or DoesNotExist,
	// the values array must be empty. If the operator is Gt or Lt, the values
	// array must have a single element, which will be interpreted as an integer.
	// This array is replaced during a strategic merge patch.
	// +optional
	Values []string `json:"values,omitempty" protobuf:"bytes,3,rep,name=values"`
}

// A node selector operator is the set of operators that can be used in
// a node selector requirement.
type NodeSelectorOperator string

const (
	NodeSelectorOpIn           NodeSelectorOperator = "In"
	NodeSelectorOpNotIn        NodeSelectorOperator = "NotIn"
	NodeSelectorOpExists       NodeSelectorOperator = "Exists"
	NodeSelectorOpDoesNotExist NodeSelectorOperator = "DoesNotExist"
	NodeSelectorOpGt           NodeSelectorOperator = "Gt"
	NodeSelectorOpLt           NodeSelectorOperator = "Lt"
)

// A topology selector term represents the result of label queries.
// A null or empty topology selector term matches no objects.
// The requirements of them are ANDed.
// It provides a subset of functionality as NodeSelectorTerm.
// This is an alpha feature and may change in the future.
type TopologySelectorTerm struct {
	// A list of topology selector requirements by labels.
	// +optional
	MatchLabelExpressions []TopologySelectorLabelRequirement `json:"matchLabelExpressions,omitempty" protobuf:"bytes,1,rep,name=matchLabelExpressions"`
}

// A topology selector requirement is a selector that matches given label.
// This is an alpha feature and may change in the future.
type TopologySelectorLabelRequirement struct {
	// The label key that the selector applies to.
	Key string `json:"key" protobuf:"bytes,1,opt,name=key"`
	// An array of string values. One value must match the label to be selected.
	// Each entry in Values is ORed.
	Values []string `json:"values" protobuf:"bytes,2,rep,name=values"`
}

// Affinity is a group of affinity scheduling rules.
type Affinity struct {
	// Describes node affinity scheduling rules for the pod.
	// +optional
	NodeAffinity *NodeAffinity `json:"nodeAffinity,omitempty" protobuf:"bytes,1,opt,name=nodeAffinity"`
	// Describes pod affinity scheduling rules (e.g. co-locate this pod in the same node, zone, etc. as some other pod(s)).
	// +optional
	PodAffinity *PodAffinity `json:"podAffinity,omitempty" protobuf:"bytes,2,opt,name=podAffinity"`
	// Describes pod anti-affinity scheduling rules (e.g. avoid putting this pod in the same node, zone, etc. as some other pod(s)).
	// +optional
	PodAntiAffinity *PodAntiAffinity `json:"podAntiAffinity,omitempty" protobuf:"bytes,3,opt,name=podAntiAffinity"`
}

// Pod affinity is a group of inter pod affinity scheduling rules.
type PodAffinity struct {
	// NOT YET IMPLEMENTED. TODO: Uncomment field once it is implemented.
	// If the affinity requirements specified by this field are not met at
	// scheduling time, the pod will not be scheduled onto the node.
	// If the affinity requirements specified by this field cease to be met
	// at some point during pod execution (e.g. due to a pod label update), the
	// system will try to eventually evict the pod from its node.
	// When there are multiple elements, the lists of nodes corresponding to each
	// podAffinityTerm are intersected, i.e. all terms must be satisfied.
	// +optional
	// RequiredDuringSchedulingRequiredDuringExecution []PodAffinityTerm  `json:"requiredDuringSchedulingRequiredDuringExecution,omitempty"`

	// If the affinity requirements specified by this field are not met at
	// scheduling time, the pod will not be scheduled onto the node.
	// If the affinity requirements specified by this field cease to be met
	// at some point during pod execution (e.g. due to a pod label update), the
	// system may or may not try to eventually evict the pod from its node.
	// When there are multiple elements, the lists of nodes corresponding to each
	// podAffinityTerm are intersected, i.e. all terms must be satisfied.
	// +optional
	RequiredDuringSchedulingIgnoredDuringExecution []PodAffinityTerm `json:"requiredDuringSchedulingIgnoredDuringExecution,omitempty" protobuf:"bytes,1,rep,name=requiredDuringSchedulingIgnoredDuringExecution"`
	// The scheduler will prefer to schedule pods to nodes that satisfy
	// the affinity expressions specified by this field, but it may choose
	// a node that violates one or more of the expressions. The node that is
	// most preferred is the one with the greatest sum of weights, i.e.
	// for each node that meets all of the scheduling requirements (resource
	// request, requiredDuringScheduling affinity expressions, etc.),
	// compute a sum by iterating through the elements of this field and adding
	// "weight" to the sum if the node has pods which matches the corresponding podAffinityTerm; the
	// node(s) with the highest sum are the most preferred.
	// +optional
	PreferredDuringSchedulingIgnoredDuringExecution []WeightedPodAffinityTerm `json:"preferredDuringSchedulingIgnoredDuringExecution,omitempty" protobuf:"bytes,2,rep,name=preferredDuringSchedulingIgnoredDuringExecution"`
}

// Pod anti affinity is a group of inter pod anti affinity scheduling rules.
type PodAntiAffinity struct {
	// NOT YET IMPLEMENTED. TODO: Uncomment field once it is implemented.
	// If the anti-affinity requirements specified by this field are not met at
	// scheduling time, the pod will not be scheduled onto the node.
	// If the anti-affinity requirements specified by this field cease to be met
	// at some point during pod execution (e.g. due to a pod label update), the
	// system will try to eventually evict the pod from its node.
	// When there are multiple elements, the lists of nodes corresponding to each
	// podAffinityTerm are intersected, i.e. all terms must be satisfied.
	// +optional
	// RequiredDuringSchedulingRequiredDuringExecution []PodAffinityTerm  `json:"requiredDuringSchedulingRequiredDuringExecution,omitempty"`

	// If the anti-affinity requirements specified by this field are not met at
	// scheduling time, the pod will not be scheduled onto the node.
	// If the anti-affinity requirements specified by this field cease to be met
	// at some point during pod execution (e.g. due to a pod label update), the
	// system may or may not try to eventually evict the pod from its node.
	// When there are multiple elements, the lists of nodes corresponding to each
	// podAffinityTerm are intersected, i.e. all terms must be satisfied.
	// +optional
	RequiredDuringSchedulingIgnoredDuringExecution []PodAffinityTerm `json:"requiredDuringSchedulingIgnoredDuringExecution,omitempty" protobuf:"bytes,1,rep,name=requiredDuringSchedulingIgnoredDuringExecution"`
	// The scheduler will prefer to schedule pods to nodes that satisfy
	// the anti-affinity expressions specified by this field, but it may choose
	// a node that violates one or more of the expressions. The node that is
	// most preferred is the one with the greatest sum of weights, i.e.
	// for each node that meets all of the scheduling requirements (resource
	// request, requiredDuringScheduling anti-affinity expressions, etc.),
	// compute a sum by iterating through the elements of this field and adding
	// "weight" to the sum if the node has pods which matches the corresponding podAffinityTerm; the
	// node(s) with the highest sum are the most preferred.
	// +optional
	PreferredDuringSchedulingIgnoredDuringExecution []WeightedPodAffinityTerm `json:"preferredDuringSchedulingIgnoredDuringExecution,omitempty" protobuf:"bytes,2,rep,name=preferredDuringSchedulingIgnoredDuringExecution"`
}

// The weights of all of the matched WeightedPodAffinityTerm fields are added per-node to find the most preferred node(s)
type WeightedPodAffinityTerm struct {
	// weight associated with matching the corresponding podAffinityTerm,
	// in the range 1-100.
	Weight int32 `json:"weight" protobuf:"varint,1,opt,name=weight"`
	// Required. A pod affinity term, associated with the corresponding weight.
	PodAffinityTerm PodAffinityTerm `json:"podAffinityTerm" protobuf:"bytes,2,opt,name=podAffinityTerm"`
}

// Defines a set of pods (namely those matching the labelSelector
// relative to the given namespace(s)) that this pod should be
// co-located (affinity) or not co-located (anti-affinity) with,
// where co-located is defined as running on a node whose value of
// the label with key <topologyKey> matches that of any node on which
// a pod of the set of pods is running
type PodAffinityTerm struct {
	// A label query over a set of resources, in this case pods.
	// +optional
	LabelSelector *metav1.LabelSelector `json:"labelSelector,omitempty" protobuf:"bytes,1,opt,name=labelSelector"`
	// namespaces specifies which namespaces the labelSelector applies to (matches against);
	// null or empty list means "this pod's namespace"
	// +optional
	Namespaces []string `json:"namespaces,omitempty" protobuf:"bytes,2,rep,name=namespaces"`
	// This pod should be co-located (affinity) or not co-located (anti-affinity) with the pods matching
	// the labelSelector in the specified namespaces, where co-located is defined as running on a node
	// whose value of the label with key topologyKey matches that of any node on which any of the
	// selected pods is running.
	// Empty topologyKey is not allowed.
	TopologyKey string `json:"topologyKey" protobuf:"bytes,3,opt,name=topologyKey"`
}

// Node affinity is a group of node affinity scheduling rules.
type NodeAffinity struct {
	// NOT YET IMPLEMENTED. TODO: Uncomment field once it is implemented.
	// If the affinity requirements specified by this field are not met at
	// scheduling time, the pod will not be scheduled onto the node.
	// If the affinity requirements specified by this field cease to be met
	// at some point during pod execution (e.g. due to an update), the system
	// will try to eventually evict the pod from its node.
	// +optional
	// RequiredDuringSchedulingRequiredDuringExecution *NodeSelector `json:"requiredDuringSchedulingRequiredDuringExecution,omitempty"`

	// If the affinity requirements specified by this field are not met at
	// scheduling time, the pod will not be scheduled onto the node.
	// If the affinity requirements specified by this field cease to be met
	// at some point during pod execution (e.g. due to an update), the system
	// may or may not try to eventually evict the pod from its node.
	// +optional
	RequiredDuringSchedulingIgnoredDuringExecution *NodeSelector `json:"requiredDuringSchedulingIgnoredDuringExecution,omitempty" protobuf:"bytes,1,opt,name=requiredDuringSchedulingIgnoredDuringExecution"`
	// The scheduler will prefer to schedule pods to nodes that satisfy
	// the affinity expressions specified by this field, but it may choose
	// a node that violates one or more of the expressions. The node that is
	// most preferred is the one with the greatest sum of weights, i.e.
	// for each node that meets all of the scheduling requirements (resource
	// request, requiredDuringScheduling affinity expressions, etc.),
	// compute a sum by iterating through the elements of this field and adding
	// "weight" to the sum if the node matches the corresponding matchExpressions; the
	// node(s) with the highest sum are the most preferred.
	// +optional
	PreferredDuringSchedulingIgnoredDuringExecution []PreferredSchedulingTerm `json:"preferredDuringSchedulingIgnoredDuringExecution,omitempty" protobuf:"bytes,2,rep,name=preferredDuringSchedulingIgnoredDuringExecution"`
}

// An empty preferred scheduling term matches all objects with implicit weight 0
// (i.e. it's a no-op). A null preferred scheduling term matches no objects (i.e. is also a no-op).
type PreferredSchedulingTerm struct {
	// Weight associated with matching the corresponding nodeSelectorTerm, in the range 1-100.
	Weight int32 `json:"weight" protobuf:"varint,1,opt,name=weight"`
	// A node selector term, associated with the corresponding weight.
	Preference NodeSelectorTerm `json:"preference" protobuf:"bytes,2,opt,name=preference"`
}

// The node this Taint is attached to has the "effect" on
// any pod that does not tolerate the Taint.
type Taint struct {
	// Required. The taint key to be applied to a node.
	Key string `json:"key" protobuf:"bytes,1,opt,name=key"`
	// Required. The taint value corresponding to the taint key.
	// +optional
	Value string `json:"value,omitempty" protobuf:"bytes,2,opt,name=value"`
	// Required. The effect of the taint on pods
	// that do not tolerate the taint.
	// Valid effects are NoSchedule, PreferNoSchedule and NoExecute.
	Effect TaintEffect `json:"effect" protobuf:"bytes,3,opt,name=effect,casttype=TaintEffect"`
	// TimeAdded represents the time at which the taint was added.
	// It is only written for NoExecute taints.
	// +optional
	TimeAdded *metav1.Time `json:"timeAdded,omitempty" protobuf:"bytes,4,opt,name=timeAdded"`
}

type TaintEffect string

const (
	// Do not allow new pods to schedule onto the node unless they tolerate the taint,
	// but allow all pods submitted to Kubelet without going through the scheduler
	// to start, and allow all already-running pods to continue running.
	// Enforced by the scheduler.
	TaintEffectNoSchedule TaintEffect = "NoSchedule"
	// Like TaintEffectNoSchedule, but the scheduler tries not to schedule
	// new pods onto the node, rather than prohibiting new pods from scheduling
	// onto the node entirely. Enforced by the scheduler.
	TaintEffectPreferNoSchedule TaintEffect = "PreferNoSchedule"
	// NOT YET IMPLEMENTED. TODO: Uncomment field once it is implemented.
	// Like TaintEffectNoSchedule, but additionally do not allow pods submitted to
	// Kubelet without going through the scheduler to start.
	// Enforced by Kubelet and the scheduler.
	// TaintEffectNoScheduleNoAdmit TaintEffect = "NoScheduleNoAdmit"

	// Evict any already-running pods that do not tolerate the taint.
	// Currently enforced by NodeController.
	TaintEffectNoExecute TaintEffect = "NoExecute"
)

// The pod this Toleration is attached to tolerates any taint that matches
// the triple <key,value,effect> using the matching operator <operator>.
type Toleration struct {
	// Key is the taint key that the toleration applies to. Empty means match all taint keys.
	// If the key is empty, operator must be Exists; this combination means to match all values and all keys.
	// +optional
	Key string `json:"key,omitempty" protobuf:"bytes,1,opt,name=key"`
	// Operator represents a key's relationship to the value.
	// Valid operators are Exists and Equal. Defaults to Equal.
	// Exists is equivalent to wildcard for value, so that a pod can
	// tolerate all taints of a particular category.
	// +optional
	Operator TolerationOperator `json:"operator,omitempty" protobuf:"bytes,2,opt,name=operator,casttype=TolerationOperator"`
	// Value is the taint value the toleration matches to.
	// If the operator is Exists, the value should be empty, otherwise just a regular string.
	// +optional
	Value string `json:"value,omitempty" protobuf:"bytes,3,opt,name=value"`
	// Effect indicates the taint effect to match. Empty means match all taint effects.
	// When specified, allowed values are NoSchedule, PreferNoSchedule and NoExecute.
	// +optional
	Effect TaintEffect `json:"effect,omitempty" protobuf:"bytes,4,opt,name=effect,casttype=TaintEffect"`
	// TolerationSeconds represents the period of time the toleration (which must be
	// of effect NoExecute, otherwise this field is ignored) tolerates the taint. By default,
	// it is not set, which means tolerate the taint forever (do not evict). Zero and
	// negative values will be treated as 0 (evict immediately) by the system.
	// +optional
	TolerationSeconds *int64 `json:"tolerationSeconds,omitempty" protobuf:"varint,5,opt,name=tolerationSeconds"`
}

// A toleration operator is the set of operators that can be used in a toleration.
type TolerationOperator string

const (
	TolerationOpExists TolerationOperator = "Exists"
	TolerationOpEqual  TolerationOperator = "Equal"
)

// PodReadinessGate contains the reference to a pod condition
type PodReadinessGate struct {
	// ConditionType refers to a condition in the pod's condition list with matching type.
	ConditionType PodConditionType `json:"conditionType" protobuf:"bytes,1,opt,name=conditionType,casttype=PodConditionType"`
}

// PodSpec is a description of a pod.
type PodSpec struct {
	// List of volumes that can be mounted by containers belonging to the pod.
	// More info: https://kubernetes.io/docs/concepts/storage/volumes
	// +optional
	// +patchMergeKey=name
	// +patchStrategy=merge,retainKeys
	Volumes []Volume `json:"volumes,omitempty" patchStrategy:"merge,retainKeys" patchMergeKey:"name" protobuf:"bytes,1,rep,name=volumes"`
	// List of initialization containers belonging to the pod.
	// Init containers are executed in order prior to containers being started. If any
	// init container fails, the pod is considered to have failed and is handled according
	// to its restartPolicy. The name for an init container or normal container must be
	// unique among all containers.
	// Init containers may not have Lifecycle actions, Readiness probes, or Liveness probes.
	// The resourceRequirements of an init container are taken into account during scheduling
	// by finding the highest request/limit for each resource type, and then using the max of
	// of that value or the sum of the normal containers. Limits are applied to init containers
	// in a similar fashion.
	// Init containers cannot currently be added or removed.
	// Cannot be updated.
	// More info: https://kubernetes.io/docs/concepts/workloads/pods/init-containers/
	// +patchMergeKey=name
	// +patchStrategy=merge
	InitContainers []Container `json:"initContainers,omitempty" patchStrategy:"merge" patchMergeKey:"name" protobuf:"bytes,20,rep,name=initContainers"`
	// List of containers belonging to the pod.
	// Containers cannot currently be added or removed.
	// There must be at least one container in a Pod.
	// Cannot be updated.
	// +patchMergeKey=name
	// +patchStrategy=merge
	Containers []Container `json:"containers" patchStrategy:"merge" patchMergeKey:"name" protobuf:"bytes,2,rep,name=containers"`
	// Restart policy for all containers within the pod.
	// One of Always, OnFailure, Never.
	// Default to Always.
	// More info: https://kubernetes.io/docs/concepts/workloads/pods/pod-lifecycle/#restart-policy
	// +optional
	RestartPolicy RestartPolicy `json:"restartPolicy,omitempty" protobuf:"bytes,3,opt,name=restartPolicy,casttype=RestartPolicy"`
	// Optional duration in seconds the pod needs to terminate gracefully. May be decreased in delete request.
	// Value must be non-negative integer. The value zero indicates delete immediately.
	// If this value is nil, the default grace period will be used instead.
	// The grace period is the duration in seconds after the processes running in the pod are sent
	// a termination signal and the time when the processes are forcibly halted with a kill signal.
	// Set this value longer than the expected cleanup time for your process.
	// Defaults to 30 seconds.
	// +optional
	TerminationGracePeriodSeconds *int64 `json:"terminationGracePeriodSeconds,omitempty" protobuf:"varint,4,opt,name=terminationGracePeriodSeconds"`
	// Optional duration in seconds the pod may be active on the node relative to
	// StartTime before the system will actively try to mark it failed and kill associated containers.
	// Value must be a positive integer.
	// +optional
	ActiveDeadlineSeconds *int64 `json:"activeDeadlineSeconds,omitempty" protobuf:"varint,5,opt,name=activeDeadlineSeconds"`
	// Set DNS policy for the pod.
	// Defaults to "ClusterFirst".
	// Valid values are 'ClusterFirstWithHostNet', 'ClusterFirst', 'Default' or 'None'.
	// DNS parameters given in DNSConfig will be merged with the policy selected with DNSPolicy.
	// To have DNS options set along with hostNetwork, you have to specify DNS policy
	// explicitly to 'ClusterFirstWithHostNet'.
	// +optional
	DNSPolicy DNSPolicy `json:"dnsPolicy,omitempty" protobuf:"bytes,6,opt,name=dnsPolicy,casttype=DNSPolicy"`
	// NodeSelector is a selector which must be true for the pod to fit on a node.
	// Selector which must match a node's labels for the pod to be scheduled on that node.
	// More info: https://kubernetes.io/docs/concepts/configuration/assign-pod-node/
	// +optional
	NodeSelector map[string]string `json:"nodeSelector,omitempty" protobuf:"bytes,7,rep,name=nodeSelector"`

	// ServiceAccountName is the name of the ServiceAccount to use to run this pod.
	// More info: https://kubernetes.io/docs/tasks/configure-pod-container/configure-service-account/
	// +optional
	ServiceAccountName string `json:"serviceAccountName,omitempty" protobuf:"bytes,8,opt,name=serviceAccountName"`
	// DeprecatedServiceAccount is a depreciated alias for ServiceAccountName.
	// Deprecated: Use serviceAccountName instead.
	// +k8s:conversion-gen=false
	// +optional
	DeprecatedServiceAccount string `json:"serviceAccount,omitempty" protobuf:"bytes,9,opt,name=serviceAccount"`
	// AutomountServiceAccountToken indicates whether a service account token should be automatically mounted.
	// +optional
	AutomountServiceAccountToken *bool `json:"automountServiceAccountToken,omitempty" protobuf:"varint,21,opt,name=automountServiceAccountToken"`

	// NodeName is a request to schedule this pod onto a specific node. If it is non-empty,
	// the scheduler simply schedules this pod onto that node, assuming that it fits resource
	// requirements.
	// +optional
	NodeName string `json:"nodeName,omitempty" protobuf:"bytes,10,opt,name=nodeName"`
	// Host networking requested for this pod. Use the host's network namespace.
	// If this option is set, the ports that will be used must be specified.
	// Default to false.
	// +k8s:conversion-gen=false
	// +optional
	HostNetwork bool `json:"hostNetwork,omitempty" protobuf:"varint,11,opt,name=hostNetwork"`
	// Use the host's pid namespace.
	// Optional: Default to false.
	// +k8s:conversion-gen=false
	// +optional
	HostPID bool `json:"hostPID,omitempty" protobuf:"varint,12,opt,name=hostPID"`
	// Use the host's ipc namespace.
	// Optional: Default to false.
	// +k8s:conversion-gen=false
	// +optional
	HostIPC bool `json:"hostIPC,omitempty" protobuf:"varint,13,opt,name=hostIPC"`
	// Share a single process namespace between all of the containers in a pod.
	// When this is set containers will be able to view and signal processes from other containers
	// in the same pod, and the first process in each container will not be assigned PID 1.
	// HostPID and ShareProcessNamespace cannot both be set.
	// Optional: Default to false.
	// This field is beta-level and may be disabled with the PodShareProcessNamespace feature.
	// +k8s:conversion-gen=false
	// +optional
	ShareProcessNamespace *bool `json:"shareProcessNamespace,omitempty" protobuf:"varint,27,opt,name=shareProcessNamespace"`
	// SecurityContext holds pod-level security attributes and common container settings.
	// Optional: Defaults to empty.  See type description for default values of each field.
	// +optional
	SecurityContext *PodSecurityContext `json:"securityContext,omitempty" protobuf:"bytes,14,opt,name=securityContext"`
	// ImagePullSecrets is an optional list of references to secrets in the same namespace to use for pulling any of the images used by this PodSpec.
	// If specified, these secrets will be passed to individual puller implementations for them to use. For example,
	// in the case of docker, only DockerConfig type secrets are honored.
	// More info: https://kubernetes.io/docs/concepts/containers/images#specifying-imagepullsecrets-on-a-pod
	// +optional
	// +patchMergeKey=name
	// +patchStrategy=merge
	ImagePullSecrets []LocalObjectReference `json:"imagePullSecrets,omitempty" patchStrategy:"merge" patchMergeKey:"name" protobuf:"bytes,15,rep,name=imagePullSecrets"`
	// Specifies the hostname of the Pod
	// If not specified, the pod's hostname will be set to a system-defined value.
	// +optional
	Hostname string `json:"hostname,omitempty" protobuf:"bytes,16,opt,name=hostname"`
	// If specified, the fully qualified Pod hostname will be "<hostname>.<subdomain>.<pod namespace>.svc.<cluster domain>".
	// If not specified, the pod will not have a domainname at all.
	// +optional
	Subdomain string `json:"subdomain,omitempty" protobuf:"bytes,17,opt,name=subdomain"`
	// If specified, the pod's scheduling constraints
	// +optional
	Affinity *Affinity `json:"affinity,omitempty" protobuf:"bytes,18,opt,name=affinity"`
	// If specified, the pod will be dispatched by specified scheduler.
	// If not specified, the pod will be dispatched by default scheduler.
	// +optional
	SchedulerName string `json:"schedulerName,omitempty" protobuf:"bytes,19,opt,name=schedulerName"`
	// If specified, the pod's tolerations.
	// +optional
	Tolerations []Toleration `json:"tolerations,omitempty" protobuf:"bytes,22,opt,name=tolerations"`
	// HostAliases is an optional list of hosts and IPs that will be injected into the pod's hosts
	// file if specified. This is only valid for non-hostNetwork pods.
	// +optional
	// +patchMergeKey=ip
	// +patchStrategy=merge
	HostAliases []HostAlias `json:"hostAliases,omitempty" patchStrategy:"merge" patchMergeKey:"ip" protobuf:"bytes,23,rep,name=hostAliases"`
	// If specified, indicates the pod's priority. "system-node-critical" and
	// "system-cluster-critical" are two special keywords which indicate the
	// highest priorities with the former being the highest priority. Any other
	// name must be defined by creating a PriorityClass object with that name.
	// If not specified, the pod priority will be default or zero if there is no
	// default.
	// +optional
	PriorityClassName string `json:"priorityClassName,omitempty" protobuf:"bytes,24,opt,name=priorityClassName"`
	// The priority value. Various system components use this field to find the
	// priority of the pod. When Priority Admission Controller is enabled, it
	// prevents users from setting this field. The admission controller populates
	// this field from PriorityClassName.
	// The higher the value, the higher the priority.
	// +optional
	Priority *int32 `json:"priority,omitempty" protobuf:"bytes,25,opt,name=priority"`
	// Specifies the DNS parameters of a pod.
	// Parameters specified here will be merged to the generated DNS
	// configuration based on DNSPolicy.
	// +optional
	DNSConfig *PodDNSConfig `json:"dnsConfig,omitempty" protobuf:"bytes,26,opt,name=dnsConfig"`

	// If specified, all readiness gates will be evaluated for pod readiness.
	// A pod is ready when all its containers are ready AND
	// all conditions specified in the readiness gates have status equal to "True"
	// More info: https://github.com/kubernetes/community/blob/master/keps/sig-network/0007-pod-ready%2B%2B.md
	// +optional
	ReadinessGates []PodReadinessGate `json:"readinessGates,omitempty" protobuf:"bytes,28,opt,name=readinessGates"`
	// RuntimeClassName refers to a RuntimeClass object in the node.k8s.io group, which should be used
	// to run this pod.  If no RuntimeClass resource matches the named class, the pod will not be run.
	// If unset or empty, the "legacy" RuntimeClass will be used, which is an implicit class with an
	// empty definition that uses the default runtime handler.
	// More info: https://github.com/kubernetes/community/blob/master/keps/sig-node/0014-runtime-class.md
	// This is an alpha feature and may change in the future.
	// +optional
	RuntimeClassName *string `json:"runtimeClassName,omitempty" protobuf:"bytes,29,opt,name=runtimeClassName"`
<<<<<<< HEAD
=======
	// EnableServiceLinks indicates whether information about services should be injected into pod's
	// environment variables, matching the syntax of Docker links.
	// +optional
	EnableServiceLinks *bool `json:"enableServiceLinks,omitempty" protobuf:"varint,30,opt,name=enableServiceLinks"`
>>>>>>> d54edf18
}

const (
	// The default value for enableServiceLinks attribute.
	DefaultEnableServiceLinks = true
)

// HostAlias holds the mapping between IP and hostnames that will be injected as an entry in the
// pod's hosts file.
type HostAlias struct {
	// IP address of the host file entry.
	IP string `json:"ip,omitempty" protobuf:"bytes,1,opt,name=ip"`
	// Hostnames for the above IP address.
	Hostnames []string `json:"hostnames,omitempty" protobuf:"bytes,2,rep,name=hostnames"`
}

// PodSecurityContext holds pod-level security attributes and common container settings.
// Some fields are also present in container.securityContext.  Field values of
// container.securityContext take precedence over field values of PodSecurityContext.
type PodSecurityContext struct {
	// The SELinux context to be applied to all containers.
	// If unspecified, the container runtime will allocate a random SELinux context for each
	// container.  May also be set in SecurityContext.  If set in
	// both SecurityContext and PodSecurityContext, the value specified in SecurityContext
	// takes precedence for that container.
	// +optional
	SELinuxOptions *SELinuxOptions `json:"seLinuxOptions,omitempty" protobuf:"bytes,1,opt,name=seLinuxOptions"`
	// The UID to run the entrypoint of the container process.
	// Defaults to user specified in image metadata if unspecified.
	// May also be set in SecurityContext.  If set in both SecurityContext and
	// PodSecurityContext, the value specified in SecurityContext takes precedence
	// for that container.
	// +optional
	RunAsUser *int64 `json:"runAsUser,omitempty" protobuf:"varint,2,opt,name=runAsUser"`
	// The GID to run the entrypoint of the container process.
	// Uses runtime default if unset.
	// May also be set in SecurityContext.  If set in both SecurityContext and
	// PodSecurityContext, the value specified in SecurityContext takes precedence
	// for that container.
	// +optional
	RunAsGroup *int64 `json:"runAsGroup,omitempty" protobuf:"varint,6,opt,name=runAsGroup"`
	// Indicates that the container must run as a non-root user.
	// If true, the Kubelet will validate the image at runtime to ensure that it
	// does not run as UID 0 (root) and fail to start the container if it does.
	// If unset or false, no such validation will be performed.
	// May also be set in SecurityContext.  If set in both SecurityContext and
	// PodSecurityContext, the value specified in SecurityContext takes precedence.
	// +optional
	RunAsNonRoot *bool `json:"runAsNonRoot,omitempty" protobuf:"varint,3,opt,name=runAsNonRoot"`
	// A list of groups applied to the first process run in each container, in addition
	// to the container's primary GID.  If unspecified, no groups will be added to
	// any container.
	// +optional
	SupplementalGroups []int64 `json:"supplementalGroups,omitempty" protobuf:"varint,4,rep,name=supplementalGroups"`
	// A special supplemental group that applies to all containers in a pod.
	// Some volume types allow the Kubelet to change the ownership of that volume
	// to be owned by the pod:
	//
	// 1. The owning GID will be the FSGroup
	// 2. The setgid bit is set (new files created in the volume will be owned by FSGroup)
	// 3. The permission bits are OR'd with rw-rw----
	//
	// If unset, the Kubelet will not modify the ownership and permissions of any volume.
	// +optional
	FSGroup *int64 `json:"fsGroup,omitempty" protobuf:"varint,5,opt,name=fsGroup"`
	// Sysctls hold a list of namespaced sysctls used for the pod. Pods with unsupported
	// sysctls (by the container runtime) might fail to launch.
	// +optional
	Sysctls []Sysctl `json:"sysctls,omitempty" protobuf:"bytes,7,rep,name=sysctls"`
}

// PodQOSClass defines the supported qos classes of Pods.
type PodQOSClass string

const (
	// PodQOSGuaranteed is the Guaranteed qos class.
	PodQOSGuaranteed PodQOSClass = "Guaranteed"
	// PodQOSBurstable is the Burstable qos class.
	PodQOSBurstable PodQOSClass = "Burstable"
	// PodQOSBestEffort is the BestEffort qos class.
	PodQOSBestEffort PodQOSClass = "BestEffort"
)

// PodDNSConfig defines the DNS parameters of a pod in addition to
// those generated from DNSPolicy.
type PodDNSConfig struct {
	// A list of DNS name server IP addresses.
	// This will be appended to the base nameservers generated from DNSPolicy.
	// Duplicated nameservers will be removed.
	// +optional
	Nameservers []string `json:"nameservers,omitempty" protobuf:"bytes,1,rep,name=nameservers"`
	// A list of DNS search domains for host-name lookup.
	// This will be appended to the base search paths generated from DNSPolicy.
	// Duplicated search paths will be removed.
	// +optional
	Searches []string `json:"searches,omitempty" protobuf:"bytes,2,rep,name=searches"`
	// A list of DNS resolver options.
	// This will be merged with the base options generated from DNSPolicy.
	// Duplicated entries will be removed. Resolution options given in Options
	// will override those that appear in the base DNSPolicy.
	// +optional
	Options []PodDNSConfigOption `json:"options,omitempty" protobuf:"bytes,3,rep,name=options"`
}

// PodDNSConfigOption defines DNS resolver options of a pod.
type PodDNSConfigOption struct {
	// Required.
	Name string `json:"name,omitempty" protobuf:"bytes,1,opt,name=name"`
	// +optional
	Value *string `json:"value,omitempty" protobuf:"bytes,2,opt,name=value"`
}

// PodStatus represents information about the status of a pod. Status may trail the actual
// state of a system, especially if the node that hosts the pod cannot contact the control
// plane.
type PodStatus struct {
	// The phase of a Pod is a simple, high-level summary of where the Pod is in its lifecycle.
	// The conditions array, the reason and message fields, and the individual container status
	// arrays contain more detail about the pod's status.
	// There are five possible phase values:
	//
	// Pending: The pod has been accepted by the Kubernetes system, but one or more of the
	// container images has not been created. This includes time before being scheduled as
	// well as time spent downloading images over the network, which could take a while.
	// Running: The pod has been bound to a node, and all of the containers have been created.
	// At least one container is still running, or is in the process of starting or restarting.
	// Succeeded: All containers in the pod have terminated in success, and will not be restarted.
	// Failed: All containers in the pod have terminated, and at least one container has
	// terminated in failure. The container either exited with non-zero status or was terminated
	// by the system.
	// Unknown: For some reason the state of the pod could not be obtained, typically due to an
	// error in communicating with the host of the pod.
	//
	// More info: https://kubernetes.io/docs/concepts/workloads/pods/pod-lifecycle#pod-phase
	// +optional
	Phase PodPhase `json:"phase,omitempty" protobuf:"bytes,1,opt,name=phase,casttype=PodPhase"`
	// Current service state of pod.
	// More info: https://kubernetes.io/docs/concepts/workloads/pods/pod-lifecycle#pod-conditions
	// +optional
	// +patchMergeKey=type
	// +patchStrategy=merge
	Conditions []PodCondition `json:"conditions,omitempty" patchStrategy:"merge" patchMergeKey:"type" protobuf:"bytes,2,rep,name=conditions"`
	// A human readable message indicating details about why the pod is in this condition.
	// +optional
	Message string `json:"message,omitempty" protobuf:"bytes,3,opt,name=message"`
	// A brief CamelCase message indicating details about why the pod is in this state.
	// e.g. 'Evicted'
	// +optional
	Reason string `json:"reason,omitempty" protobuf:"bytes,4,opt,name=reason"`
	// nominatedNodeName is set only when this pod preempts other pods on the node, but it cannot be
	// scheduled right away as preemption victims receive their graceful termination periods.
	// This field does not guarantee that the pod will be scheduled on this node. Scheduler may decide
	// to place the pod elsewhere if other nodes become available sooner. Scheduler may also decide to
	// give the resources on this node to a higher priority pod that is created after preemption.
	// As a result, this field may be different than PodSpec.nodeName when the pod is
	// scheduled.
	// +optional
	NominatedNodeName string `json:"nominatedNodeName,omitempty" protobuf:"bytes,11,opt,name=nominatedNodeName"`

	// IP address of the host to which the pod is assigned. Empty if not yet scheduled.
	// +optional
	HostIP string `json:"hostIP,omitempty" protobuf:"bytes,5,opt,name=hostIP"`
	// IP address allocated to the pod. Routable at least within the cluster.
	// Empty if not yet allocated.
	// +optional
	PodIP string `json:"podIP,omitempty" protobuf:"bytes,6,opt,name=podIP"`

	// RFC 3339 date and time at which the object was acknowledged by the Kubelet.
	// This is before the Kubelet pulled the container image(s) for the pod.
	// +optional
	StartTime *metav1.Time `json:"startTime,omitempty" protobuf:"bytes,7,opt,name=startTime"`

	// The list has one entry per init container in the manifest. The most recent successful
	// init container will have ready = true, the most recently started container will have
	// startTime set.
	// More info: https://kubernetes.io/docs/concepts/workloads/pods/pod-lifecycle#pod-and-container-status
	InitContainerStatuses []ContainerStatus `json:"initContainerStatuses,omitempty" protobuf:"bytes,10,rep,name=initContainerStatuses"`

	// The list has one entry per container in the manifest. Each entry is currently the output
	// of `docker inspect`.
	// More info: https://kubernetes.io/docs/concepts/workloads/pods/pod-lifecycle#pod-and-container-status
	// +optional
	ContainerStatuses []ContainerStatus `json:"containerStatuses,omitempty" protobuf:"bytes,8,rep,name=containerStatuses"`
	// The Quality of Service (QOS) classification assigned to the pod based on resource requirements
	// See PodQOSClass type for available QOS classes
	// More info: https://git.k8s.io/community/contributors/design-proposals/node/resource-qos.md
	// +optional
	QOSClass PodQOSClass `json:"qosClass,omitempty" protobuf:"bytes,9,rep,name=qosClass"`
}

// +k8s:deepcopy-gen:interfaces=k8s.io/apimachinery/pkg/runtime.Object

// PodStatusResult is a wrapper for PodStatus returned by kubelet that can be encode/decoded
type PodStatusResult struct {
	metav1.TypeMeta `json:",inline"`
	// Standard object's metadata.
	// More info: https://git.k8s.io/community/contributors/devel/api-conventions.md#metadata
	// +optional
	metav1.ObjectMeta `json:"metadata,omitempty" protobuf:"bytes,1,opt,name=metadata"`
	// Most recently observed status of the pod.
	// This data may not be up to date.
	// Populated by the system.
	// Read-only.
	// More info: https://git.k8s.io/community/contributors/devel/api-conventions.md#spec-and-status
	// +optional
	Status PodStatus `json:"status,omitempty" protobuf:"bytes,2,opt,name=status"`
}

// +genclient
// +k8s:deepcopy-gen:interfaces=k8s.io/apimachinery/pkg/runtime.Object

// Pod is a collection of containers that can run on a host. This resource is created
// by clients and scheduled onto hosts.
type Pod struct {
	metav1.TypeMeta `json:",inline"`
	// Standard object's metadata.
	// More info: https://git.k8s.io/community/contributors/devel/api-conventions.md#metadata
	// +optional
	metav1.ObjectMeta `json:"metadata,omitempty" protobuf:"bytes,1,opt,name=metadata"`

	// Specification of the desired behavior of the pod.
	// More info: https://git.k8s.io/community/contributors/devel/api-conventions.md#spec-and-status
	// +optional
	Spec PodSpec `json:"spec,omitempty" protobuf:"bytes,2,opt,name=spec"`

	// Most recently observed status of the pod.
	// This data may not be up to date.
	// Populated by the system.
	// Read-only.
	// More info: https://git.k8s.io/community/contributors/devel/api-conventions.md#spec-and-status
	// +optional
	Status PodStatus `json:"status,omitempty" protobuf:"bytes,3,opt,name=status"`
}

// +k8s:deepcopy-gen:interfaces=k8s.io/apimachinery/pkg/runtime.Object

// PodList is a list of Pods.
type PodList struct {
	metav1.TypeMeta `json:",inline"`
	// Standard list metadata.
	// More info: https://git.k8s.io/community/contributors/devel/api-conventions.md#types-kinds
	// +optional
	metav1.ListMeta `json:"metadata,omitempty" protobuf:"bytes,1,opt,name=metadata"`

	// List of pods.
	// More info: https://git.k8s.io/community/contributors/devel/api-conventions.md
	Items []Pod `json:"items" protobuf:"bytes,2,rep,name=items"`
}

// PodTemplateSpec describes the data a pod should have when created from a template
type PodTemplateSpec struct {
	// Standard object's metadata.
	// More info: https://git.k8s.io/community/contributors/devel/api-conventions.md#metadata
	// +optional
	metav1.ObjectMeta `json:"metadata,omitempty" protobuf:"bytes,1,opt,name=metadata"`

	// Specification of the desired behavior of the pod.
	// More info: https://git.k8s.io/community/contributors/devel/api-conventions.md#spec-and-status
	// +optional
	Spec PodSpec `json:"spec,omitempty" protobuf:"bytes,2,opt,name=spec"`
}

// +genclient
// +k8s:deepcopy-gen:interfaces=k8s.io/apimachinery/pkg/runtime.Object

// PodTemplate describes a template for creating copies of a predefined pod.
type PodTemplate struct {
	metav1.TypeMeta `json:",inline"`
	// Standard object's metadata.
	// More info: https://git.k8s.io/community/contributors/devel/api-conventions.md#metadata
	// +optional
	metav1.ObjectMeta `json:"metadata,omitempty" protobuf:"bytes,1,opt,name=metadata"`

	// Template defines the pods that will be created from this pod template.
	// https://git.k8s.io/community/contributors/devel/api-conventions.md#spec-and-status
	// +optional
	Template PodTemplateSpec `json:"template,omitempty" protobuf:"bytes,2,opt,name=template"`
}

// +k8s:deepcopy-gen:interfaces=k8s.io/apimachinery/pkg/runtime.Object

// PodTemplateList is a list of PodTemplates.
type PodTemplateList struct {
	metav1.TypeMeta `json:",inline"`
	// Standard list metadata.
	// More info: https://git.k8s.io/community/contributors/devel/api-conventions.md#types-kinds
	// +optional
	metav1.ListMeta `json:"metadata,omitempty" protobuf:"bytes,1,opt,name=metadata"`

	// List of pod templates
	Items []PodTemplate `json:"items" protobuf:"bytes,2,rep,name=items"`
}

// ReplicationControllerSpec is the specification of a replication controller.
type ReplicationControllerSpec struct {
	// Replicas is the number of desired replicas.
	// This is a pointer to distinguish between explicit zero and unspecified.
	// Defaults to 1.
	// More info: https://kubernetes.io/docs/concepts/workloads/controllers/replicationcontroller#what-is-a-replicationcontroller
	// +optional
	Replicas *int32 `json:"replicas,omitempty" protobuf:"varint,1,opt,name=replicas"`

	// Minimum number of seconds for which a newly created pod should be ready
	// without any of its container crashing, for it to be considered available.
	// Defaults to 0 (pod will be considered available as soon as it is ready)
	// +optional
	MinReadySeconds int32 `json:"minReadySeconds,omitempty" protobuf:"varint,4,opt,name=minReadySeconds"`

	// Selector is a label query over pods that should match the Replicas count.
	// If Selector is empty, it is defaulted to the labels present on the Pod template.
	// Label keys and values that must match in order to be controlled by this replication
	// controller, if empty defaulted to labels on Pod template.
	// More info: https://kubernetes.io/docs/concepts/overview/working-with-objects/labels/#label-selectors
	// +optional
	Selector map[string]string `json:"selector,omitempty" protobuf:"bytes,2,rep,name=selector"`

	// TemplateRef is a reference to an object that describes the pod that will be created if
	// insufficient replicas are detected.
	// Reference to an object that describes the pod that will be created if insufficient replicas are detected.
	// +optional
	// TemplateRef *ObjectReference `json:"templateRef,omitempty"`

	// Template is the object that describes the pod that will be created if
	// insufficient replicas are detected. This takes precedence over a TemplateRef.
	// More info: https://kubernetes.io/docs/concepts/workloads/controllers/replicationcontroller#pod-template
	// +optional
	Template *PodTemplateSpec `json:"template,omitempty" protobuf:"bytes,3,opt,name=template"`
}

// ReplicationControllerStatus represents the current status of a replication
// controller.
type ReplicationControllerStatus struct {
	// Replicas is the most recently oberved number of replicas.
	// More info: https://kubernetes.io/docs/concepts/workloads/controllers/replicationcontroller#what-is-a-replicationcontroller
	Replicas int32 `json:"replicas" protobuf:"varint,1,opt,name=replicas"`

	// The number of pods that have labels matching the labels of the pod template of the replication controller.
	// +optional
	FullyLabeledReplicas int32 `json:"fullyLabeledReplicas,omitempty" protobuf:"varint,2,opt,name=fullyLabeledReplicas"`

	// The number of ready replicas for this replication controller.
	// +optional
	ReadyReplicas int32 `json:"readyReplicas,omitempty" protobuf:"varint,4,opt,name=readyReplicas"`

	// The number of available replicas (ready for at least minReadySeconds) for this replication controller.
	// +optional
	AvailableReplicas int32 `json:"availableReplicas,omitempty" protobuf:"varint,5,opt,name=availableReplicas"`

	// ObservedGeneration reflects the generation of the most recently observed replication controller.
	// +optional
	ObservedGeneration int64 `json:"observedGeneration,omitempty" protobuf:"varint,3,opt,name=observedGeneration"`

	// Represents the latest available observations of a replication controller's current state.
	// +optional
	// +patchMergeKey=type
	// +patchStrategy=merge
	Conditions []ReplicationControllerCondition `json:"conditions,omitempty" patchStrategy:"merge" patchMergeKey:"type" protobuf:"bytes,6,rep,name=conditions"`
}

type ReplicationControllerConditionType string

// These are valid conditions of a replication controller.
const (
	// ReplicationControllerReplicaFailure is added in a replication controller when one of its pods
	// fails to be created due to insufficient quota, limit ranges, pod security policy, node selectors,
	// etc. or deleted due to kubelet being down or finalizers are failing.
	ReplicationControllerReplicaFailure ReplicationControllerConditionType = "ReplicaFailure"
)

// ReplicationControllerCondition describes the state of a replication controller at a certain point.
type ReplicationControllerCondition struct {
	// Type of replication controller condition.
	Type ReplicationControllerConditionType `json:"type" protobuf:"bytes,1,opt,name=type,casttype=ReplicationControllerConditionType"`
	// Status of the condition, one of True, False, Unknown.
	Status ConditionStatus `json:"status" protobuf:"bytes,2,opt,name=status,casttype=ConditionStatus"`
	// The last time the condition transitioned from one status to another.
	// +optional
	LastTransitionTime metav1.Time `json:"lastTransitionTime,omitempty" protobuf:"bytes,3,opt,name=lastTransitionTime"`
	// The reason for the condition's last transition.
	// +optional
	Reason string `json:"reason,omitempty" protobuf:"bytes,4,opt,name=reason"`
	// A human readable message indicating details about the transition.
	// +optional
	Message string `json:"message,omitempty" protobuf:"bytes,5,opt,name=message"`
}

// +genclient
// +genclient:method=GetScale,verb=get,subresource=scale,result=k8s.io/api/autoscaling/v1.Scale
// +genclient:method=UpdateScale,verb=update,subresource=scale,input=k8s.io/api/autoscaling/v1.Scale,result=k8s.io/api/autoscaling/v1.Scale
// +k8s:deepcopy-gen:interfaces=k8s.io/apimachinery/pkg/runtime.Object

// ReplicationController represents the configuration of a replication controller.
type ReplicationController struct {
	metav1.TypeMeta `json:",inline"`

	// If the Labels of a ReplicationController are empty, they are defaulted to
	// be the same as the Pod(s) that the replication controller manages.
	// Standard object's metadata. More info: https://git.k8s.io/community/contributors/devel/api-conventions.md#metadata
	// +optional
	metav1.ObjectMeta `json:"metadata,omitempty" protobuf:"bytes,1,opt,name=metadata"`

	// Spec defines the specification of the desired behavior of the replication controller.
	// More info: https://git.k8s.io/community/contributors/devel/api-conventions.md#spec-and-status
	// +optional
	Spec ReplicationControllerSpec `json:"spec,omitempty" protobuf:"bytes,2,opt,name=spec"`

	// Status is the most recently observed status of the replication controller.
	// This data may be out of date by some window of time.
	// Populated by the system.
	// Read-only.
	// More info: https://git.k8s.io/community/contributors/devel/api-conventions.md#spec-and-status
	// +optional
	Status ReplicationControllerStatus `json:"status,omitempty" protobuf:"bytes,3,opt,name=status"`
}

// +k8s:deepcopy-gen:interfaces=k8s.io/apimachinery/pkg/runtime.Object

// ReplicationControllerList is a collection of replication controllers.
type ReplicationControllerList struct {
	metav1.TypeMeta `json:",inline"`
	// Standard list metadata.
	// More info: https://git.k8s.io/community/contributors/devel/api-conventions.md#types-kinds
	// +optional
	metav1.ListMeta `json:"metadata,omitempty" protobuf:"bytes,1,opt,name=metadata"`

	// List of replication controllers.
	// More info: https://kubernetes.io/docs/concepts/workloads/controllers/replicationcontroller
	Items []ReplicationController `json:"items" protobuf:"bytes,2,rep,name=items"`
}

// Session Affinity Type string
type ServiceAffinity string

const (
	// ServiceAffinityClientIP is the Client IP based.
	ServiceAffinityClientIP ServiceAffinity = "ClientIP"

	// ServiceAffinityNone - no session affinity.
	ServiceAffinityNone ServiceAffinity = "None"
)

const DefaultClientIPServiceAffinitySeconds int32 = 10800

// SessionAffinityConfig represents the configurations of session affinity.
type SessionAffinityConfig struct {
	// clientIP contains the configurations of Client IP based session affinity.
	// +optional
	ClientIP *ClientIPConfig `json:"clientIP,omitempty" protobuf:"bytes,1,opt,name=clientIP"`
}

// ClientIPConfig represents the configurations of Client IP based session affinity.
type ClientIPConfig struct {
	// timeoutSeconds specifies the seconds of ClientIP type session sticky time.
	// The value must be >0 && <=86400(for 1 day) if ServiceAffinity == "ClientIP".
	// Default value is 10800(for 3 hours).
	// +optional
	TimeoutSeconds *int32 `json:"timeoutSeconds,omitempty" protobuf:"varint,1,opt,name=timeoutSeconds"`
}

// Service Type string describes ingress methods for a service
type ServiceType string

const (
	// ServiceTypeClusterIP means a service will only be accessible inside the
	// cluster, via the cluster IP.
	ServiceTypeClusterIP ServiceType = "ClusterIP"

	// ServiceTypeNodePort means a service will be exposed on one port of
	// every node, in addition to 'ClusterIP' type.
	ServiceTypeNodePort ServiceType = "NodePort"

	// ServiceTypeLoadBalancer means a service will be exposed via an
	// external load balancer (if the cloud provider supports it), in addition
	// to 'NodePort' type.
	ServiceTypeLoadBalancer ServiceType = "LoadBalancer"

	// ServiceTypeExternalName means a service consists of only a reference to
	// an external name that kubedns or equivalent will return as a CNAME
	// record, with no exposing or proxying of any pods involved.
	ServiceTypeExternalName ServiceType = "ExternalName"
)

// Service External Traffic Policy Type string
type ServiceExternalTrafficPolicyType string

const (
	// ServiceExternalTrafficPolicyTypeLocal specifies node-local endpoints behavior.
	ServiceExternalTrafficPolicyTypeLocal ServiceExternalTrafficPolicyType = "Local"
	// ServiceExternalTrafficPolicyTypeCluster specifies node-global (legacy) behavior.
	ServiceExternalTrafficPolicyTypeCluster ServiceExternalTrafficPolicyType = "Cluster"
)

// ServiceStatus represents the current status of a service.
type ServiceStatus struct {
	// LoadBalancer contains the current status of the load-balancer,
	// if one is present.
	// +optional
	LoadBalancer LoadBalancerStatus `json:"loadBalancer,omitempty" protobuf:"bytes,1,opt,name=loadBalancer"`
}

// LoadBalancerStatus represents the status of a load-balancer.
type LoadBalancerStatus struct {
	// Ingress is a list containing ingress points for the load-balancer.
	// Traffic intended for the service should be sent to these ingress points.
	// +optional
	Ingress []LoadBalancerIngress `json:"ingress,omitempty" protobuf:"bytes,1,rep,name=ingress"`
}

// LoadBalancerIngress represents the status of a load-balancer ingress point:
// traffic intended for the service should be sent to an ingress point.
type LoadBalancerIngress struct {
	// IP is set for load-balancer ingress points that are IP based
	// (typically GCE or OpenStack load-balancers)
	// +optional
	IP string `json:"ip,omitempty" protobuf:"bytes,1,opt,name=ip"`

	// Hostname is set for load-balancer ingress points that are DNS based
	// (typically AWS load-balancers)
	// +optional
	Hostname string `json:"hostname,omitempty" protobuf:"bytes,2,opt,name=hostname"`
}

// ServiceSpec describes the attributes that a user creates on a service.
type ServiceSpec struct {
	// The list of ports that are exposed by this service.
	// More info: https://kubernetes.io/docs/concepts/services-networking/service/#virtual-ips-and-service-proxies
	// +patchMergeKey=port
	// +patchStrategy=merge
	Ports []ServicePort `json:"ports,omitempty" patchStrategy:"merge" patchMergeKey:"port" protobuf:"bytes,1,rep,name=ports"`

	// Route service traffic to pods with label keys and values matching this
	// selector. If empty or not present, the service is assumed to have an
	// external process managing its endpoints, which Kubernetes will not
	// modify. Only applies to types ClusterIP, NodePort, and LoadBalancer.
	// Ignored if type is ExternalName.
	// More info: https://kubernetes.io/docs/concepts/services-networking/service/
	// +optional
	Selector map[string]string `json:"selector,omitempty" protobuf:"bytes,2,rep,name=selector"`

	// clusterIP is the IP address of the service and is usually assigned
	// randomly by the master. If an address is specified manually and is not in
	// use by others, it will be allocated to the service; otherwise, creation
	// of the service will fail. This field can not be changed through updates.
	// Valid values are "None", empty string (""), or a valid IP address. "None"
	// can be specified for headless services when proxying is not required.
	// Only applies to types ClusterIP, NodePort, and LoadBalancer. Ignored if
	// type is ExternalName.
	// More info: https://kubernetes.io/docs/concepts/services-networking/service/#virtual-ips-and-service-proxies
	// +optional
	ClusterIP string `json:"clusterIP,omitempty" protobuf:"bytes,3,opt,name=clusterIP"`

	// type determines how the Service is exposed. Defaults to ClusterIP. Valid
	// options are ExternalName, ClusterIP, NodePort, and LoadBalancer.
	// "ExternalName" maps to the specified externalName.
	// "ClusterIP" allocates a cluster-internal IP address for load-balancing to
	// endpoints. Endpoints are determined by the selector or if that is not
	// specified, by manual construction of an Endpoints object. If clusterIP is
	// "None", no virtual IP is allocated and the endpoints are published as a
	// set of endpoints rather than a stable IP.
	// "NodePort" builds on ClusterIP and allocates a port on every node which
	// routes to the clusterIP.
	// "LoadBalancer" builds on NodePort and creates an
	// external load-balancer (if supported in the current cloud) which routes
	// to the clusterIP.
	// More info: https://kubernetes.io/docs/concepts/services-networking/service/#publishing-services---service-types
	// +optional
	Type ServiceType `json:"type,omitempty" protobuf:"bytes,4,opt,name=type,casttype=ServiceType"`

	// externalIPs is a list of IP addresses for which nodes in the cluster
	// will also accept traffic for this service.  These IPs are not managed by
	// Kubernetes.  The user is responsible for ensuring that traffic arrives
	// at a node with this IP.  A common example is external load-balancers
	// that are not part of the Kubernetes system.
	// +optional
	ExternalIPs []string `json:"externalIPs,omitempty" protobuf:"bytes,5,rep,name=externalIPs"`

	// Supports "ClientIP" and "None". Used to maintain session affinity.
	// Enable client IP based session affinity.
	// Must be ClientIP or None.
	// Defaults to None.
	// More info: https://kubernetes.io/docs/concepts/services-networking/service/#virtual-ips-and-service-proxies
	// +optional
	SessionAffinity ServiceAffinity `json:"sessionAffinity,omitempty" protobuf:"bytes,7,opt,name=sessionAffinity,casttype=ServiceAffinity"`

	// Only applies to Service Type: LoadBalancer
	// LoadBalancer will get created with the IP specified in this field.
	// This feature depends on whether the underlying cloud-provider supports specifying
	// the loadBalancerIP when a load balancer is created.
	// This field will be ignored if the cloud-provider does not support the feature.
	// +optional
	LoadBalancerIP string `json:"loadBalancerIP,omitempty" protobuf:"bytes,8,opt,name=loadBalancerIP"`

	// If specified and supported by the platform, this will restrict traffic through the cloud-provider
	// load-balancer will be restricted to the specified client IPs. This field will be ignored if the
	// cloud-provider does not support the feature."
	// More info: https://kubernetes.io/docs/tasks/access-application-cluster/configure-cloud-provider-firewall/
	// +optional
	LoadBalancerSourceRanges []string `json:"loadBalancerSourceRanges,omitempty" protobuf:"bytes,9,opt,name=loadBalancerSourceRanges"`

	// externalName is the external reference that kubedns or equivalent will
	// return as a CNAME record for this service. No proxying will be involved.
	// Must be a valid RFC-1123 hostname (https://tools.ietf.org/html/rfc1123)
	// and requires Type to be ExternalName.
	// +optional
	ExternalName string `json:"externalName,omitempty" protobuf:"bytes,10,opt,name=externalName"`

	// externalTrafficPolicy denotes if this Service desires to route external
	// traffic to node-local or cluster-wide endpoints. "Local" preserves the
	// client source IP and avoids a second hop for LoadBalancer and Nodeport
	// type services, but risks potentially imbalanced traffic spreading.
	// "Cluster" obscures the client source IP and may cause a second hop to
	// another node, but should have good overall load-spreading.
	// +optional
	ExternalTrafficPolicy ServiceExternalTrafficPolicyType `json:"externalTrafficPolicy,omitempty" protobuf:"bytes,11,opt,name=externalTrafficPolicy"`

	// healthCheckNodePort specifies the healthcheck nodePort for the service.
	// If not specified, HealthCheckNodePort is created by the service api
	// backend with the allocated nodePort. Will use user-specified nodePort value
	// if specified by the client. Only effects when Type is set to LoadBalancer
	// and ExternalTrafficPolicy is set to Local.
	// +optional
	HealthCheckNodePort int32 `json:"healthCheckNodePort,omitempty" protobuf:"bytes,12,opt,name=healthCheckNodePort"`

	// publishNotReadyAddresses, when set to true, indicates that DNS implementations
	// must publish the notReadyAddresses of subsets for the Endpoints associated with
	// the Service. The default value is false.
	// The primary use case for setting this field is to use a StatefulSet's Headless Service
	// to propagate SRV records for its Pods without respect to their readiness for purpose
	// of peer discovery.
	// +optional
	PublishNotReadyAddresses bool `json:"publishNotReadyAddresses,omitempty" protobuf:"varint,13,opt,name=publishNotReadyAddresses"`
	// sessionAffinityConfig contains the configurations of session affinity.
	// +optional
	SessionAffinityConfig *SessionAffinityConfig `json:"sessionAffinityConfig,omitempty" protobuf:"bytes,14,opt,name=sessionAffinityConfig"`
}

// ServicePort contains information on service's port.
type ServicePort struct {
	// The name of this port within the service. This must be a DNS_LABEL.
	// All ports within a ServiceSpec must have unique names. This maps to
	// the 'Name' field in EndpointPort objects.
	// Optional if only one ServicePort is defined on this service.
	// +optional
	Name string `json:"name,omitempty" protobuf:"bytes,1,opt,name=name"`

	// The IP protocol for this port. Supports "TCP", "UDP", and "SCTP".
	// Default is TCP.
	// +optional
	Protocol Protocol `json:"protocol,omitempty" protobuf:"bytes,2,opt,name=protocol,casttype=Protocol"`

	// The port that will be exposed by this service.
	Port int32 `json:"port" protobuf:"varint,3,opt,name=port"`

	// Number or name of the port to access on the pods targeted by the service.
	// Number must be in the range 1 to 65535. Name must be an IANA_SVC_NAME.
	// If this is a string, it will be looked up as a named port in the
	// target Pod's container ports. If this is not specified, the value
	// of the 'port' field is used (an identity map).
	// This field is ignored for services with clusterIP=None, and should be
	// omitted or set equal to the 'port' field.
	// More info: https://kubernetes.io/docs/concepts/services-networking/service/#defining-a-service
	// +optional
	TargetPort intstr.IntOrString `json:"targetPort,omitempty" protobuf:"bytes,4,opt,name=targetPort"`

	// The port on each node on which this service is exposed when type=NodePort or LoadBalancer.
	// Usually assigned by the system. If specified, it will be allocated to the service
	// if unused or else creation of the service will fail.
	// Default is to auto-allocate a port if the ServiceType of this Service requires one.
	// More info: https://kubernetes.io/docs/concepts/services-networking/service/#type-nodeport
	// +optional
	NodePort int32 `json:"nodePort,omitempty" protobuf:"varint,5,opt,name=nodePort"`
}

// +genclient
// +genclient:skipVerbs=deleteCollection
// +k8s:deepcopy-gen:interfaces=k8s.io/apimachinery/pkg/runtime.Object

// Service is a named abstraction of software service (for example, mysql) consisting of local port
// (for example 3306) that the proxy listens on, and the selector that determines which pods
// will answer requests sent through the proxy.
type Service struct {
	metav1.TypeMeta `json:",inline"`
	// Standard object's metadata.
	// More info: https://git.k8s.io/community/contributors/devel/api-conventions.md#metadata
	// +optional
	metav1.ObjectMeta `json:"metadata,omitempty" protobuf:"bytes,1,opt,name=metadata"`

	// Spec defines the behavior of a service.
	// https://git.k8s.io/community/contributors/devel/api-conventions.md#spec-and-status
	// +optional
	Spec ServiceSpec `json:"spec,omitempty" protobuf:"bytes,2,opt,name=spec"`

	// Most recently observed status of the service.
	// Populated by the system.
	// Read-only.
	// More info: https://git.k8s.io/community/contributors/devel/api-conventions.md#spec-and-status
	// +optional
	Status ServiceStatus `json:"status,omitempty" protobuf:"bytes,3,opt,name=status"`
}

const (
	// ClusterIPNone - do not assign a cluster IP
	// no proxying required and no environment variables should be created for pods
	ClusterIPNone = "None"
)

// +k8s:deepcopy-gen:interfaces=k8s.io/apimachinery/pkg/runtime.Object

// ServiceList holds a list of services.
type ServiceList struct {
	metav1.TypeMeta `json:",inline"`
	// Standard list metadata.
	// More info: https://git.k8s.io/community/contributors/devel/api-conventions.md#types-kinds
	// +optional
	metav1.ListMeta `json:"metadata,omitempty" protobuf:"bytes,1,opt,name=metadata"`

	// List of services
	Items []Service `json:"items" protobuf:"bytes,2,rep,name=items"`
}

// +genclient
// +k8s:deepcopy-gen:interfaces=k8s.io/apimachinery/pkg/runtime.Object

// ServiceAccount binds together:
// * a name, understood by users, and perhaps by peripheral systems, for an identity
// * a principal that can be authenticated and authorized
// * a set of secrets
type ServiceAccount struct {
	metav1.TypeMeta `json:",inline"`
	// Standard object's metadata.
	// More info: https://git.k8s.io/community/contributors/devel/api-conventions.md#metadata
	// +optional
	metav1.ObjectMeta `json:"metadata,omitempty" protobuf:"bytes,1,opt,name=metadata"`

	// Secrets is the list of secrets allowed to be used by pods running using this ServiceAccount.
	// More info: https://kubernetes.io/docs/concepts/configuration/secret
	// +optional
	// +patchMergeKey=name
	// +patchStrategy=merge
	Secrets []ObjectReference `json:"secrets,omitempty" patchStrategy:"merge" patchMergeKey:"name" protobuf:"bytes,2,rep,name=secrets"`

	// ImagePullSecrets is a list of references to secrets in the same namespace to use for pulling any images
	// in pods that reference this ServiceAccount. ImagePullSecrets are distinct from Secrets because Secrets
	// can be mounted in the pod, but ImagePullSecrets are only accessed by the kubelet.
	// More info: https://kubernetes.io/docs/concepts/containers/images/#specifying-imagepullsecrets-on-a-pod
	// +optional
	ImagePullSecrets []LocalObjectReference `json:"imagePullSecrets,omitempty" protobuf:"bytes,3,rep,name=imagePullSecrets"`

	// AutomountServiceAccountToken indicates whether pods running as this service account should have an API token automatically mounted.
	// Can be overridden at the pod level.
	// +optional
	AutomountServiceAccountToken *bool `json:"automountServiceAccountToken,omitempty" protobuf:"varint,4,opt,name=automountServiceAccountToken"`
}

// +k8s:deepcopy-gen:interfaces=k8s.io/apimachinery/pkg/runtime.Object

// ServiceAccountList is a list of ServiceAccount objects
type ServiceAccountList struct {
	metav1.TypeMeta `json:",inline"`
	// Standard list metadata.
	// More info: https://git.k8s.io/community/contributors/devel/api-conventions.md#types-kinds
	// +optional
	metav1.ListMeta `json:"metadata,omitempty" protobuf:"bytes,1,opt,name=metadata"`

	// List of ServiceAccounts.
	// More info: https://kubernetes.io/docs/tasks/configure-pod-container/configure-service-account/
	Items []ServiceAccount `json:"items" protobuf:"bytes,2,rep,name=items"`
}

// +genclient
// +k8s:deepcopy-gen:interfaces=k8s.io/apimachinery/pkg/runtime.Object

// Endpoints is a collection of endpoints that implement the actual service. Example:
//   Name: "mysvc",
//   Subsets: [
//     {
//       Addresses: [{"ip": "10.10.1.1"}, {"ip": "10.10.2.2"}],
//       Ports: [{"name": "a", "port": 8675}, {"name": "b", "port": 309}]
//     },
//     {
//       Addresses: [{"ip": "10.10.3.3"}],
//       Ports: [{"name": "a", "port": 93}, {"name": "b", "port": 76}]
//     },
//  ]
type Endpoints struct {
	metav1.TypeMeta `json:",inline"`
	// Standard object's metadata.
	// More info: https://git.k8s.io/community/contributors/devel/api-conventions.md#metadata
	// +optional
	metav1.ObjectMeta `json:"metadata,omitempty" protobuf:"bytes,1,opt,name=metadata"`

	// The set of all endpoints is the union of all subsets. Addresses are placed into
	// subsets according to the IPs they share. A single address with multiple ports,
	// some of which are ready and some of which are not (because they come from
	// different containers) will result in the address being displayed in different
	// subsets for the different ports. No address will appear in both Addresses and
	// NotReadyAddresses in the same subset.
	// Sets of addresses and ports that comprise a service.
	// +optional
	Subsets []EndpointSubset `json:"subsets,omitempty" protobuf:"bytes,2,rep,name=subsets"`
}

// EndpointSubset is a group of addresses with a common set of ports. The
// expanded set of endpoints is the Cartesian product of Addresses x Ports.
// For example, given:
//   {
//     Addresses: [{"ip": "10.10.1.1"}, {"ip": "10.10.2.2"}],
//     Ports:     [{"name": "a", "port": 8675}, {"name": "b", "port": 309}]
//   }
// The resulting set of endpoints can be viewed as:
//     a: [ 10.10.1.1:8675, 10.10.2.2:8675 ],
//     b: [ 10.10.1.1:309, 10.10.2.2:309 ]
type EndpointSubset struct {
	// IP addresses which offer the related ports that are marked as ready. These endpoints
	// should be considered safe for load balancers and clients to utilize.
	// +optional
	Addresses []EndpointAddress `json:"addresses,omitempty" protobuf:"bytes,1,rep,name=addresses"`
	// IP addresses which offer the related ports but are not currently marked as ready
	// because they have not yet finished starting, have recently failed a readiness check,
	// or have recently failed a liveness check.
	// +optional
	NotReadyAddresses []EndpointAddress `json:"notReadyAddresses,omitempty" protobuf:"bytes,2,rep,name=notReadyAddresses"`
	// Port numbers available on the related IP addresses.
	// +optional
	Ports []EndpointPort `json:"ports,omitempty" protobuf:"bytes,3,rep,name=ports"`
}

// EndpointAddress is a tuple that describes single IP address.
type EndpointAddress struct {
	// The IP of this endpoint.
	// May not be loopback (127.0.0.0/8), link-local (169.254.0.0/16),
	// or link-local multicast ((224.0.0.0/24).
	// IPv6 is also accepted but not fully supported on all platforms. Also, certain
	// kubernetes components, like kube-proxy, are not IPv6 ready.
	// TODO: This should allow hostname or IP, See #4447.
	IP string `json:"ip" protobuf:"bytes,1,opt,name=ip"`
	// The Hostname of this endpoint
	// +optional
	Hostname string `json:"hostname,omitempty" protobuf:"bytes,3,opt,name=hostname"`
	// Optional: Node hosting this endpoint. This can be used to determine endpoints local to a node.
	// +optional
	NodeName *string `json:"nodeName,omitempty" protobuf:"bytes,4,opt,name=nodeName"`
	// Reference to object providing the endpoint.
	// +optional
	TargetRef *ObjectReference `json:"targetRef,omitempty" protobuf:"bytes,2,opt,name=targetRef"`
}

// EndpointPort is a tuple that describes a single port.
type EndpointPort struct {
	// The name of this port (corresponds to ServicePort.Name).
	// Must be a DNS_LABEL.
	// Optional only if one port is defined.
	// +optional
	Name string `json:"name,omitempty" protobuf:"bytes,1,opt,name=name"`

	// The port number of the endpoint.
	Port int32 `json:"port" protobuf:"varint,2,opt,name=port"`

	// The IP protocol for this port.
	// Must be UDP, TCP, or SCTP.
	// Default is TCP.
	// +optional
	Protocol Protocol `json:"protocol,omitempty" protobuf:"bytes,3,opt,name=protocol,casttype=Protocol"`
}

// +k8s:deepcopy-gen:interfaces=k8s.io/apimachinery/pkg/runtime.Object

// EndpointsList is a list of endpoints.
type EndpointsList struct {
	metav1.TypeMeta `json:",inline"`
	// Standard list metadata.
	// More info: https://git.k8s.io/community/contributors/devel/api-conventions.md#types-kinds
	// +optional
	metav1.ListMeta `json:"metadata,omitempty" protobuf:"bytes,1,opt,name=metadata"`

	// List of endpoints.
	Items []Endpoints `json:"items" protobuf:"bytes,2,rep,name=items"`
}

// NodeSpec describes the attributes that a node is created with.
type NodeSpec struct {
	// PodCIDR represents the pod IP range assigned to the node.
	// +optional
	PodCIDR string `json:"podCIDR,omitempty" protobuf:"bytes,1,opt,name=podCIDR"`
	// ID of the node assigned by the cloud provider in the format: <ProviderName>://<ProviderSpecificNodeID>
	// +optional
	ProviderID string `json:"providerID,omitempty" protobuf:"bytes,3,opt,name=providerID"`
	// Unschedulable controls node schedulability of new pods. By default, node is schedulable.
	// More info: https://kubernetes.io/docs/concepts/nodes/node/#manual-node-administration
	// +optional
	Unschedulable bool `json:"unschedulable,omitempty" protobuf:"varint,4,opt,name=unschedulable"`
	// If specified, the node's taints.
	// +optional
	Taints []Taint `json:"taints,omitempty" protobuf:"bytes,5,opt,name=taints"`
	// If specified, the source to get node configuration from
	// The DynamicKubeletConfig feature gate must be enabled for the Kubelet to use this field
	// +optional
	ConfigSource *NodeConfigSource `json:"configSource,omitempty" protobuf:"bytes,6,opt,name=configSource"`

	// Deprecated. Not all kubelets will set this field. Remove field after 1.13.
	// see: https://issues.k8s.io/61966
	// +optional
	DoNotUse_ExternalID string `json:"externalID,omitempty" protobuf:"bytes,2,opt,name=externalID"`
}

// NodeConfigSource specifies a source of node configuration. Exactly one subfield (excluding metadata) must be non-nil.
type NodeConfigSource struct {
	// For historical context, regarding the below kind, apiVersion, and configMapRef deprecation tags:
	// 1. kind/apiVersion were used by the kubelet to persist this struct to disk (they had no protobuf tags)
	// 2. configMapRef and proto tag 1 were used by the API to refer to a configmap,
	//    but used a generic ObjectReference type that didn't really have the fields we needed
	// All uses/persistence of the NodeConfigSource struct prior to 1.11 were gated by alpha feature flags,
	// so there was no persisted data for these fields that needed to be migrated/handled.

	// +k8s:deprecated=kind
	// +k8s:deprecated=apiVersion
	// +k8s:deprecated=configMapRef,protobuf=1

	// ConfigMap is a reference to a Node's ConfigMap
	ConfigMap *ConfigMapNodeConfigSource `json:"configMap,omitempty" protobuf:"bytes,2,opt,name=configMap"`
}

// ConfigMapNodeConfigSource contains the information to reference a ConfigMap as a config source for the Node.
type ConfigMapNodeConfigSource struct {
	// Namespace is the metadata.namespace of the referenced ConfigMap.
	// This field is required in all cases.
	Namespace string `json:"namespace" protobuf:"bytes,1,opt,name=namespace"`

	// Name is the metadata.name of the referenced ConfigMap.
	// This field is required in all cases.
	Name string `json:"name" protobuf:"bytes,2,opt,name=name"`

	// UID is the metadata.UID of the referenced ConfigMap.
	// This field is forbidden in Node.Spec, and required in Node.Status.
	// +optional
	UID types.UID `json:"uid,omitempty" protobuf:"bytes,3,opt,name=uid"`

	// ResourceVersion is the metadata.ResourceVersion of the referenced ConfigMap.
	// This field is forbidden in Node.Spec, and required in Node.Status.
	// +optional
	ResourceVersion string `json:"resourceVersion,omitempty" protobuf:"bytes,4,opt,name=resourceVersion"`

	// KubeletConfigKey declares which key of the referenced ConfigMap corresponds to the KubeletConfiguration structure
	// This field is required in all cases.
	KubeletConfigKey string `json:"kubeletConfigKey" protobuf:"bytes,5,opt,name=kubeletConfigKey"`
}

// DaemonEndpoint contains information about a single Daemon endpoint.
type DaemonEndpoint struct {
	/*
		The port tag was not properly in quotes in earlier releases, so it must be
		uppercased for backwards compat (since it was falling back to var name of
		'Port').
	*/

	// Port number of the given endpoint.
	Port int32 `json:"Port" protobuf:"varint,1,opt,name=Port"`
}

// NodeDaemonEndpoints lists ports opened by daemons running on the Node.
type NodeDaemonEndpoints struct {
	// Endpoint on which Kubelet is listening.
	// +optional
	KubeletEndpoint DaemonEndpoint `json:"kubeletEndpoint,omitempty" protobuf:"bytes,1,opt,name=kubeletEndpoint"`
}

// NodeSystemInfo is a set of ids/uuids to uniquely identify the node.
type NodeSystemInfo struct {
	// MachineID reported by the node. For unique machine identification
	// in the cluster this field is preferred. Learn more from man(5)
	// machine-id: http://man7.org/linux/man-pages/man5/machine-id.5.html
	MachineID string `json:"machineID" protobuf:"bytes,1,opt,name=machineID"`
	// SystemUUID reported by the node. For unique machine identification
	// MachineID is preferred. This field is specific to Red Hat hosts
	// https://access.redhat.com/documentation/en-US/Red_Hat_Subscription_Management/1/html/RHSM/getting-system-uuid.html
	SystemUUID string `json:"systemUUID" protobuf:"bytes,2,opt,name=systemUUID"`
	// Boot ID reported by the node.
	BootID string `json:"bootID" protobuf:"bytes,3,opt,name=bootID"`
	// Kernel Version reported by the node from 'uname -r' (e.g. 3.16.0-0.bpo.4-amd64).
	KernelVersion string `json:"kernelVersion" protobuf:"bytes,4,opt,name=kernelVersion"`
	// OS Image reported by the node from /etc/os-release (e.g. Debian GNU/Linux 7 (wheezy)).
	OSImage string `json:"osImage" protobuf:"bytes,5,opt,name=osImage"`
	// ContainerRuntime Version reported by the node through runtime remote API (e.g. docker://1.5.0).
	ContainerRuntimeVersion string `json:"containerRuntimeVersion" protobuf:"bytes,6,opt,name=containerRuntimeVersion"`
	// Kubelet Version reported by the node.
	KubeletVersion string `json:"kubeletVersion" protobuf:"bytes,7,opt,name=kubeletVersion"`
	// KubeProxy Version reported by the node.
	KubeProxyVersion string `json:"kubeProxyVersion" protobuf:"bytes,8,opt,name=kubeProxyVersion"`
	// The Operating System reported by the node
	OperatingSystem string `json:"operatingSystem" protobuf:"bytes,9,opt,name=operatingSystem"`
	// The Architecture reported by the node
	Architecture string `json:"architecture" protobuf:"bytes,10,opt,name=architecture"`
}

// NodeConfigStatus describes the status of the config assigned by Node.Spec.ConfigSource.
type NodeConfigStatus struct {
	// Assigned reports the checkpointed config the node will try to use.
	// When Node.Spec.ConfigSource is updated, the node checkpoints the associated
	// config payload to local disk, along with a record indicating intended
	// config. The node refers to this record to choose its config checkpoint, and
	// reports this record in Assigned. Assigned only updates in the status after
	// the record has been checkpointed to disk. When the Kubelet is restarted,
	// it tries to make the Assigned config the Active config by loading and
	// validating the checkpointed payload identified by Assigned.
	// +optional
	Assigned *NodeConfigSource `json:"assigned,omitempty" protobuf:"bytes,1,opt,name=assigned"`
	// Active reports the checkpointed config the node is actively using.
	// Active will represent either the current version of the Assigned config,
	// or the current LastKnownGood config, depending on whether attempting to use the
	// Assigned config results in an error.
	// +optional
	Active *NodeConfigSource `json:"active,omitempty" protobuf:"bytes,2,opt,name=active"`
	// LastKnownGood reports the checkpointed config the node will fall back to
	// when it encounters an error attempting to use the Assigned config.
	// The Assigned config becomes the LastKnownGood config when the node determines
	// that the Assigned config is stable and correct.
	// This is currently implemented as a 10-minute soak period starting when the local
	// record of Assigned config is updated. If the Assigned config is Active at the end
	// of this period, it becomes the LastKnownGood. Note that if Spec.ConfigSource is
	// reset to nil (use local defaults), the LastKnownGood is also immediately reset to nil,
	// because the local default config is always assumed good.
	// You should not make assumptions about the node's method of determining config stability
	// and correctness, as this may change or become configurable in the future.
	// +optional
	LastKnownGood *NodeConfigSource `json:"lastKnownGood,omitempty" protobuf:"bytes,3,opt,name=lastKnownGood"`
	// Error describes any problems reconciling the Spec.ConfigSource to the Active config.
	// Errors may occur, for example, attempting to checkpoint Spec.ConfigSource to the local Assigned
	// record, attempting to checkpoint the payload associated with Spec.ConfigSource, attempting
	// to load or validate the Assigned config, etc.
	// Errors may occur at different points while syncing config. Earlier errors (e.g. download or
	// checkpointing errors) will not result in a rollback to LastKnownGood, and may resolve across
	// Kubelet retries. Later errors (e.g. loading or validating a checkpointed config) will result in
	// a rollback to LastKnownGood. In the latter case, it is usually possible to resolve the error
	// by fixing the config assigned in Spec.ConfigSource.
	// You can find additional information for debugging by searching the error message in the Kubelet log.
	// Error is a human-readable description of the error state; machines can check whether or not Error
	// is empty, but should not rely on the stability of the Error text across Kubelet versions.
	// +optional
	Error string `json:"error,omitempty" protobuf:"bytes,4,opt,name=error"`
}

// NodeStatus is information about the current status of a node.
type NodeStatus struct {
	// Capacity represents the total resources of a node.
	// More info: https://kubernetes.io/docs/concepts/storage/persistent-volumes#capacity
	// +optional
	Capacity ResourceList `json:"capacity,omitempty" protobuf:"bytes,1,rep,name=capacity,casttype=ResourceList,castkey=ResourceName"`
	// Allocatable represents the resources of a node that are available for scheduling.
	// Defaults to Capacity.
	// +optional
	Allocatable ResourceList `json:"allocatable,omitempty" protobuf:"bytes,2,rep,name=allocatable,casttype=ResourceList,castkey=ResourceName"`
	// NodePhase is the recently observed lifecycle phase of the node.
	// More info: https://kubernetes.io/docs/concepts/nodes/node/#phase
	// The field is never populated, and now is deprecated.
	// +optional
	Phase NodePhase `json:"phase,omitempty" protobuf:"bytes,3,opt,name=phase,casttype=NodePhase"`
	// Conditions is an array of current observed node conditions.
	// More info: https://kubernetes.io/docs/concepts/nodes/node/#condition
	// +optional
	// +patchMergeKey=type
	// +patchStrategy=merge
	Conditions []NodeCondition `json:"conditions,omitempty" patchStrategy:"merge" patchMergeKey:"type" protobuf:"bytes,4,rep,name=conditions"`
	// List of addresses reachable to the node.
	// Queried from cloud provider, if available.
	// More info: https://kubernetes.io/docs/concepts/nodes/node/#addresses
	// +optional
	// +patchMergeKey=type
	// +patchStrategy=merge
	Addresses []NodeAddress `json:"addresses,omitempty" patchStrategy:"merge" patchMergeKey:"type" protobuf:"bytes,5,rep,name=addresses"`
	// Endpoints of daemons running on the Node.
	// +optional
	DaemonEndpoints NodeDaemonEndpoints `json:"daemonEndpoints,omitempty" protobuf:"bytes,6,opt,name=daemonEndpoints"`
	// Set of ids/uuids to uniquely identify the node.
	// More info: https://kubernetes.io/docs/concepts/nodes/node/#info
	// +optional
	NodeInfo NodeSystemInfo `json:"nodeInfo,omitempty" protobuf:"bytes,7,opt,name=nodeInfo"`
	// List of container images on this node
	// +optional
	Images []ContainerImage `json:"images,omitempty" protobuf:"bytes,8,rep,name=images"`
	// List of attachable volumes in use (mounted) by the node.
	// +optional
	VolumesInUse []UniqueVolumeName `json:"volumesInUse,omitempty" protobuf:"bytes,9,rep,name=volumesInUse"`
	// List of volumes that are attached to the node.
	// +optional
	VolumesAttached []AttachedVolume `json:"volumesAttached,omitempty" protobuf:"bytes,10,rep,name=volumesAttached"`
	// Status of the config assigned to the node via the dynamic Kubelet config feature.
	// +optional
	Config *NodeConfigStatus `json:"config,omitempty" protobuf:"bytes,11,opt,name=config"`
}

type UniqueVolumeName string

// AttachedVolume describes a volume attached to a node
type AttachedVolume struct {
	// Name of the attached volume
	Name UniqueVolumeName `json:"name" protobuf:"bytes,1,rep,name=name"`

	// DevicePath represents the device path where the volume should be available
	DevicePath string `json:"devicePath" protobuf:"bytes,2,rep,name=devicePath"`
}

// AvoidPods describes pods that should avoid this node. This is the value for a
// Node annotation with key scheduler.alpha.kubernetes.io/preferAvoidPods and
// will eventually become a field of NodeStatus.
type AvoidPods struct {
	// Bounded-sized list of signatures of pods that should avoid this node, sorted
	// in timestamp order from oldest to newest. Size of the slice is unspecified.
	// +optional
	PreferAvoidPods []PreferAvoidPodsEntry `json:"preferAvoidPods,omitempty" protobuf:"bytes,1,rep,name=preferAvoidPods"`
}

// Describes a class of pods that should avoid this node.
type PreferAvoidPodsEntry struct {
	// The class of pods.
	PodSignature PodSignature `json:"podSignature" protobuf:"bytes,1,opt,name=podSignature"`
	// Time at which this entry was added to the list.
	// +optional
	EvictionTime metav1.Time `json:"evictionTime,omitempty" protobuf:"bytes,2,opt,name=evictionTime"`
	// (brief) reason why this entry was added to the list.
	// +optional
	Reason string `json:"reason,omitempty" protobuf:"bytes,3,opt,name=reason"`
	// Human readable message indicating why this entry was added to the list.
	// +optional
	Message string `json:"message,omitempty" protobuf:"bytes,4,opt,name=message"`
}

// Describes the class of pods that should avoid this node.
// Exactly one field should be set.
type PodSignature struct {
	// Reference to controller whose pods should avoid this node.
	// +optional
	PodController *metav1.OwnerReference `json:"podController,omitempty" protobuf:"bytes,1,opt,name=podController"`
}

// Describe a container image
type ContainerImage struct {
	// Names by which this image is known.
	// e.g. ["k8s.gcr.io/hyperkube:v1.0.7", "dockerhub.io/google_containers/hyperkube:v1.0.7"]
	Names []string `json:"names" protobuf:"bytes,1,rep,name=names"`
	// The size of the image in bytes.
	// +optional
	SizeBytes int64 `json:"sizeBytes,omitempty" protobuf:"varint,2,opt,name=sizeBytes"`
}

type NodePhase string

// These are the valid phases of node.
const (
	// NodePending means the node has been created/added by the system, but not configured.
	NodePending NodePhase = "Pending"
	// NodeRunning means the node has been configured and has Kubernetes components running.
	NodeRunning NodePhase = "Running"
	// NodeTerminated means the node has been removed from the cluster.
	NodeTerminated NodePhase = "Terminated"
)

type NodeConditionType string

// These are valid conditions of node. Currently, we don't have enough information to decide
// node condition. In the future, we will add more. The proposed set of conditions are:
// NodeReachable, NodeLive, NodeReady, NodeSchedulable, NodeRunnable.
const (
	// NodeReady means kubelet is healthy and ready to accept pods.
	NodeReady NodeConditionType = "Ready"
	// NodeOutOfDisk means the kubelet will not accept new pods due to insufficient free disk
	// space on the node.
	NodeOutOfDisk NodeConditionType = "OutOfDisk"
	// NodeMemoryPressure means the kubelet is under pressure due to insufficient available memory.
	NodeMemoryPressure NodeConditionType = "MemoryPressure"
	// NodeDiskPressure means the kubelet is under pressure due to insufficient available disk.
	NodeDiskPressure NodeConditionType = "DiskPressure"
	// NodePIDPressure means the kubelet is under pressure due to insufficient available PID.
	NodePIDPressure NodeConditionType = "PIDPressure"
	// NodeNetworkUnavailable means that network for the node is not correctly configured.
	NodeNetworkUnavailable NodeConditionType = "NetworkUnavailable"
)

// NodeCondition contains condition information for a node.
type NodeCondition struct {
	// Type of node condition.
	Type NodeConditionType `json:"type" protobuf:"bytes,1,opt,name=type,casttype=NodeConditionType"`
	// Status of the condition, one of True, False, Unknown.
	Status ConditionStatus `json:"status" protobuf:"bytes,2,opt,name=status,casttype=ConditionStatus"`
	// Last time we got an update on a given condition.
	// +optional
	LastHeartbeatTime metav1.Time `json:"lastHeartbeatTime,omitempty" protobuf:"bytes,3,opt,name=lastHeartbeatTime"`
	// Last time the condition transit from one status to another.
	// +optional
	LastTransitionTime metav1.Time `json:"lastTransitionTime,omitempty" protobuf:"bytes,4,opt,name=lastTransitionTime"`
	// (brief) reason for the condition's last transition.
	// +optional
	Reason string `json:"reason,omitempty" protobuf:"bytes,5,opt,name=reason"`
	// Human readable message indicating details about last transition.
	// +optional
	Message string `json:"message,omitempty" protobuf:"bytes,6,opt,name=message"`
}

type NodeAddressType string

// These are valid address type of node.
const (
	NodeHostName    NodeAddressType = "Hostname"
	NodeExternalIP  NodeAddressType = "ExternalIP"
	NodeInternalIP  NodeAddressType = "InternalIP"
	NodeExternalDNS NodeAddressType = "ExternalDNS"
	NodeInternalDNS NodeAddressType = "InternalDNS"
)

// NodeAddress contains information for the node's address.
type NodeAddress struct {
	// Node address type, one of Hostname, ExternalIP or InternalIP.
	Type NodeAddressType `json:"type" protobuf:"bytes,1,opt,name=type,casttype=NodeAddressType"`
	// The node address.
	Address string `json:"address" protobuf:"bytes,2,opt,name=address"`
}

// ResourceName is the name identifying various resources in a ResourceList.
type ResourceName string

// Resource names must be not more than 63 characters, consisting of upper- or lower-case alphanumeric characters,
// with the -, _, and . characters allowed anywhere, except the first or last character.
// The default convention, matching that for annotations, is to use lower-case names, with dashes, rather than
// camel case, separating compound words.
// Fully-qualified resource typenames are constructed from a DNS-style subdomain, followed by a slash `/` and a name.
const (
	// CPU, in cores. (500m = .5 cores)
	ResourceCPU ResourceName = "cpu"
	// Memory, in bytes. (500Gi = 500GiB = 500 * 1024 * 1024 * 1024)
	ResourceMemory ResourceName = "memory"
	// Volume size, in bytes (e,g. 5Gi = 5GiB = 5 * 1024 * 1024 * 1024)
	ResourceStorage ResourceName = "storage"
	// Local ephemeral storage, in bytes. (500Gi = 500GiB = 500 * 1024 * 1024 * 1024)
	// The resource name for ResourceEphemeralStorage is alpha and it can change across releases.
	ResourceEphemeralStorage ResourceName = "ephemeral-storage"
)

const (
	// Default namespace prefix.
	ResourceDefaultNamespacePrefix = "kubernetes.io/"
	// Name prefix for huge page resources (alpha).
	ResourceHugePagesPrefix = "hugepages-"
	// Name prefix for storage resource limits
	ResourceAttachableVolumesPrefix = "attachable-volumes-"
)

// ResourceList is a set of (resource name, quantity) pairs.
type ResourceList map[ResourceName]resource.Quantity

// +genclient
// +genclient:nonNamespaced
// +k8s:deepcopy-gen:interfaces=k8s.io/apimachinery/pkg/runtime.Object

// Node is a worker node in Kubernetes.
// Each node will have a unique identifier in the cache (i.e. in etcd).
type Node struct {
	metav1.TypeMeta `json:",inline"`
	// Standard object's metadata.
	// More info: https://git.k8s.io/community/contributors/devel/api-conventions.md#metadata
	// +optional
	metav1.ObjectMeta `json:"metadata,omitempty" protobuf:"bytes,1,opt,name=metadata"`

	// Spec defines the behavior of a node.
	// https://git.k8s.io/community/contributors/devel/api-conventions.md#spec-and-status
	// +optional
	Spec NodeSpec `json:"spec,omitempty" protobuf:"bytes,2,opt,name=spec"`

	// Most recently observed status of the node.
	// Populated by the system.
	// Read-only.
	// More info: https://git.k8s.io/community/contributors/devel/api-conventions.md#spec-and-status
	// +optional
	Status NodeStatus `json:"status,omitempty" protobuf:"bytes,3,opt,name=status"`
}

// +k8s:deepcopy-gen:interfaces=k8s.io/apimachinery/pkg/runtime.Object

// NodeList is the whole list of all Nodes which have been registered with master.
type NodeList struct {
	metav1.TypeMeta `json:",inline"`
	// Standard list metadata.
	// More info: https://git.k8s.io/community/contributors/devel/api-conventions.md#types-kinds
	// +optional
	metav1.ListMeta `json:"metadata,omitempty" protobuf:"bytes,1,opt,name=metadata"`

	// List of nodes
	Items []Node `json:"items" protobuf:"bytes,2,rep,name=items"`
}

// FinalizerName is the name identifying a finalizer during namespace lifecycle.
type FinalizerName string

// These are internal finalizer values to Kubernetes, must be qualified name unless defined here or
// in metav1.
const (
	FinalizerKubernetes FinalizerName = "kubernetes"
)

// NamespaceSpec describes the attributes on a Namespace.
type NamespaceSpec struct {
	// Finalizers is an opaque list of values that must be empty to permanently remove object from storage.
	// More info: https://kubernetes.io/docs/tasks/administer-cluster/namespaces/
	// +optional
	Finalizers []FinalizerName `json:"finalizers,omitempty" protobuf:"bytes,1,rep,name=finalizers,casttype=FinalizerName"`
}

// NamespaceStatus is information about the current status of a Namespace.
type NamespaceStatus struct {
	// Phase is the current lifecycle phase of the namespace.
	// More info: https://kubernetes.io/docs/tasks/administer-cluster/namespaces/
	// +optional
	Phase NamespacePhase `json:"phase,omitempty" protobuf:"bytes,1,opt,name=phase,casttype=NamespacePhase"`
}

type NamespacePhase string

// These are the valid phases of a namespace.
const (
	// NamespaceActive means the namespace is available for use in the system
	NamespaceActive NamespacePhase = "Active"
	// NamespaceTerminating means the namespace is undergoing graceful termination
	NamespaceTerminating NamespacePhase = "Terminating"
)

// +genclient
// +genclient:nonNamespaced
// +genclient:skipVerbs=deleteCollection
// +k8s:deepcopy-gen:interfaces=k8s.io/apimachinery/pkg/runtime.Object

// Namespace provides a scope for Names.
// Use of multiple namespaces is optional.
type Namespace struct {
	metav1.TypeMeta `json:",inline"`
	// Standard object's metadata.
	// More info: https://git.k8s.io/community/contributors/devel/api-conventions.md#metadata
	// +optional
	metav1.ObjectMeta `json:"metadata,omitempty" protobuf:"bytes,1,opt,name=metadata"`

	// Spec defines the behavior of the Namespace.
	// More info: https://git.k8s.io/community/contributors/devel/api-conventions.md#spec-and-status
	// +optional
	Spec NamespaceSpec `json:"spec,omitempty" protobuf:"bytes,2,opt,name=spec"`

	// Status describes the current status of a Namespace.
	// More info: https://git.k8s.io/community/contributors/devel/api-conventions.md#spec-and-status
	// +optional
	Status NamespaceStatus `json:"status,omitempty" protobuf:"bytes,3,opt,name=status"`
}

// +k8s:deepcopy-gen:interfaces=k8s.io/apimachinery/pkg/runtime.Object

// NamespaceList is a list of Namespaces.
type NamespaceList struct {
	metav1.TypeMeta `json:",inline"`
	// Standard list metadata.
	// More info: https://git.k8s.io/community/contributors/devel/api-conventions.md#types-kinds
	// +optional
	metav1.ListMeta `json:"metadata,omitempty" protobuf:"bytes,1,opt,name=metadata"`

	// Items is the list of Namespace objects in the list.
	// More info: https://kubernetes.io/docs/concepts/overview/working-with-objects/namespaces/
	Items []Namespace `json:"items" protobuf:"bytes,2,rep,name=items"`
}

// +k8s:deepcopy-gen:interfaces=k8s.io/apimachinery/pkg/runtime.Object

// Binding ties one object to another; for example, a pod is bound to a node by a scheduler.
// Deprecated in 1.7, please use the bindings subresource of pods instead.
type Binding struct {
	metav1.TypeMeta `json:",inline"`
	// Standard object's metadata.
	// More info: https://git.k8s.io/community/contributors/devel/api-conventions.md#metadata
	// +optional
	metav1.ObjectMeta `json:"metadata,omitempty" protobuf:"bytes,1,opt,name=metadata"`

	// The target object that you want to bind to the standard object.
	Target ObjectReference `json:"target" protobuf:"bytes,2,opt,name=target"`
}

// Preconditions must be fulfilled before an operation (update, delete, etc.) is carried out.
// +k8s:openapi-gen=false
type Preconditions struct {
	// Specifies the target UID.
	// +optional
	UID *types.UID `json:"uid,omitempty" protobuf:"bytes,1,opt,name=uid,casttype=k8s.io/apimachinery/pkg/types.UID"`
}

// +k8s:deepcopy-gen:interfaces=k8s.io/apimachinery/pkg/runtime.Object

// PodLogOptions is the query options for a Pod's logs REST call.
type PodLogOptions struct {
	metav1.TypeMeta `json:",inline"`

	// The container for which to stream logs. Defaults to only container if there is one container in the pod.
	// +optional
	Container string `json:"container,omitempty" protobuf:"bytes,1,opt,name=container"`
	// Follow the log stream of the pod. Defaults to false.
	// +optional
	Follow bool `json:"follow,omitempty" protobuf:"varint,2,opt,name=follow"`
	// Return previous terminated container logs. Defaults to false.
	// +optional
	Previous bool `json:"previous,omitempty" protobuf:"varint,3,opt,name=previous"`
	// A relative time in seconds before the current time from which to show logs. If this value
	// precedes the time a pod was started, only logs since the pod start will be returned.
	// If this value is in the future, no logs will be returned.
	// Only one of sinceSeconds or sinceTime may be specified.
	// +optional
	SinceSeconds *int64 `json:"sinceSeconds,omitempty" protobuf:"varint,4,opt,name=sinceSeconds"`
	// An RFC3339 timestamp from which to show logs. If this value
	// precedes the time a pod was started, only logs since the pod start will be returned.
	// If this value is in the future, no logs will be returned.
	// Only one of sinceSeconds or sinceTime may be specified.
	// +optional
	SinceTime *metav1.Time `json:"sinceTime,omitempty" protobuf:"bytes,5,opt,name=sinceTime"`
	// If true, add an RFC3339 or RFC3339Nano timestamp at the beginning of every line
	// of log output. Defaults to false.
	// +optional
	Timestamps bool `json:"timestamps,omitempty" protobuf:"varint,6,opt,name=timestamps"`
	// If set, the number of lines from the end of the logs to show. If not specified,
	// logs are shown from the creation of the container or sinceSeconds or sinceTime
	// +optional
	TailLines *int64 `json:"tailLines,omitempty" protobuf:"varint,7,opt,name=tailLines"`
	// If set, the number of bytes to read from the server before terminating the
	// log output. This may not display a complete final line of logging, and may return
	// slightly more or slightly less than the specified limit.
	// +optional
	LimitBytes *int64 `json:"limitBytes,omitempty" protobuf:"varint,8,opt,name=limitBytes"`
}

// +k8s:deepcopy-gen:interfaces=k8s.io/apimachinery/pkg/runtime.Object

// PodAttachOptions is the query options to a Pod's remote attach call.
// ---
// TODO: merge w/ PodExecOptions below for stdin, stdout, etc
// and also when we cut V2, we should export a "StreamOptions" or somesuch that contains Stdin, Stdout, Stder and TTY
type PodAttachOptions struct {
	metav1.TypeMeta `json:",inline"`

	// Stdin if true, redirects the standard input stream of the pod for this call.
	// Defaults to false.
	// +optional
	Stdin bool `json:"stdin,omitempty" protobuf:"varint,1,opt,name=stdin"`

	// Stdout if true indicates that stdout is to be redirected for the attach call.
	// Defaults to true.
	// +optional
	Stdout bool `json:"stdout,omitempty" protobuf:"varint,2,opt,name=stdout"`

	// Stderr if true indicates that stderr is to be redirected for the attach call.
	// Defaults to true.
	// +optional
	Stderr bool `json:"stderr,omitempty" protobuf:"varint,3,opt,name=stderr"`

	// TTY if true indicates that a tty will be allocated for the attach call.
	// This is passed through the container runtime so the tty
	// is allocated on the worker node by the container runtime.
	// Defaults to false.
	// +optional
	TTY bool `json:"tty,omitempty" protobuf:"varint,4,opt,name=tty"`

	// The container in which to execute the command.
	// Defaults to only container if there is only one container in the pod.
	// +optional
	Container string `json:"container,omitempty" protobuf:"bytes,5,opt,name=container"`
}

// +k8s:deepcopy-gen:interfaces=k8s.io/apimachinery/pkg/runtime.Object

// PodExecOptions is the query options to a Pod's remote exec call.
// ---
// TODO: This is largely identical to PodAttachOptions above, make sure they stay in sync and see about merging
// and also when we cut V2, we should export a "StreamOptions" or somesuch that contains Stdin, Stdout, Stder and TTY
type PodExecOptions struct {
	metav1.TypeMeta `json:",inline"`

	// Redirect the standard input stream of the pod for this call.
	// Defaults to false.
	// +optional
	Stdin bool `json:"stdin,omitempty" protobuf:"varint,1,opt,name=stdin"`

	// Redirect the standard output stream of the pod for this call.
	// Defaults to true.
	// +optional
	Stdout bool `json:"stdout,omitempty" protobuf:"varint,2,opt,name=stdout"`

	// Redirect the standard error stream of the pod for this call.
	// Defaults to true.
	// +optional
	Stderr bool `json:"stderr,omitempty" protobuf:"varint,3,opt,name=stderr"`

	// TTY if true indicates that a tty will be allocated for the exec call.
	// Defaults to false.
	// +optional
	TTY bool `json:"tty,omitempty" protobuf:"varint,4,opt,name=tty"`

	// Container in which to execute the command.
	// Defaults to only container if there is only one container in the pod.
	// +optional
	Container string `json:"container,omitempty" protobuf:"bytes,5,opt,name=container"`

	// Command is the remote command to execute. argv array. Not executed within a shell.
	Command []string `json:"command" protobuf:"bytes,6,rep,name=command"`
}

// +k8s:deepcopy-gen:interfaces=k8s.io/apimachinery/pkg/runtime.Object

// PodPortForwardOptions is the query options to a Pod's port forward call
// when using WebSockets.
// The `port` query parameter must specify the port or
// ports (comma separated) to forward over.
// Port forwarding over SPDY does not use these options. It requires the port
// to be passed in the `port` header as part of request.
type PodPortForwardOptions struct {
	metav1.TypeMeta `json:",inline"`

	// List of ports to forward
	// Required when using WebSockets
	// +optional
	Ports []int32 `json:"ports,omitempty" protobuf:"varint,1,rep,name=ports"`
}

// +k8s:deepcopy-gen:interfaces=k8s.io/apimachinery/pkg/runtime.Object

// PodProxyOptions is the query options to a Pod's proxy call.
type PodProxyOptions struct {
	metav1.TypeMeta `json:",inline"`

	// Path is the URL path to use for the current proxy request to pod.
	// +optional
	Path string `json:"path,omitempty" protobuf:"bytes,1,opt,name=path"`
}

// +k8s:deepcopy-gen:interfaces=k8s.io/apimachinery/pkg/runtime.Object

// NodeProxyOptions is the query options to a Node's proxy call.
type NodeProxyOptions struct {
	metav1.TypeMeta `json:",inline"`

	// Path is the URL path to use for the current proxy request to node.
	// +optional
	Path string `json:"path,omitempty" protobuf:"bytes,1,opt,name=path"`
}

// +k8s:deepcopy-gen:interfaces=k8s.io/apimachinery/pkg/runtime.Object

// ServiceProxyOptions is the query options to a Service's proxy call.
type ServiceProxyOptions struct {
	metav1.TypeMeta `json:",inline"`

	// Path is the part of URLs that include service endpoints, suffixes,
	// and parameters to use for the current proxy request to service.
	// For example, the whole request URL is
	// http://localhost/api/v1/namespaces/kube-system/services/elasticsearch-logging/_search?q=user:kimchy.
	// Path is _search?q=user:kimchy.
	// +optional
	Path string `json:"path,omitempty" protobuf:"bytes,1,opt,name=path"`
}

// ObjectReference contains enough information to let you inspect or modify the referred object.
// +k8s:deepcopy-gen:interfaces=k8s.io/apimachinery/pkg/runtime.Object
type ObjectReference struct {
	// Kind of the referent.
	// More info: https://git.k8s.io/community/contributors/devel/api-conventions.md#types-kinds
	// +optional
	Kind string `json:"kind,omitempty" protobuf:"bytes,1,opt,name=kind"`
	// Namespace of the referent.
	// More info: https://kubernetes.io/docs/concepts/overview/working-with-objects/namespaces/
	// +optional
	Namespace string `json:"namespace,omitempty" protobuf:"bytes,2,opt,name=namespace"`
	// Name of the referent.
	// More info: https://kubernetes.io/docs/concepts/overview/working-with-objects/names/#names
	// +optional
	Name string `json:"name,omitempty" protobuf:"bytes,3,opt,name=name"`
	// UID of the referent.
	// More info: https://kubernetes.io/docs/concepts/overview/working-with-objects/names/#uids
	// +optional
	UID types.UID `json:"uid,omitempty" protobuf:"bytes,4,opt,name=uid,casttype=k8s.io/apimachinery/pkg/types.UID"`
	// API version of the referent.
	// +optional
	APIVersion string `json:"apiVersion,omitempty" protobuf:"bytes,5,opt,name=apiVersion"`
	// Specific resourceVersion to which this reference is made, if any.
	// More info: https://git.k8s.io/community/contributors/devel/api-conventions.md#concurrency-control-and-consistency
	// +optional
	ResourceVersion string `json:"resourceVersion,omitempty" protobuf:"bytes,6,opt,name=resourceVersion"`

	// If referring to a piece of an object instead of an entire object, this string
	// should contain a valid JSON/Go field access statement, such as desiredState.manifest.containers[2].
	// For example, if the object reference is to a container within a pod, this would take on a value like:
	// "spec.containers{name}" (where "name" refers to the name of the container that triggered
	// the event) or if no container name is specified "spec.containers[2]" (container with
	// index 2 in this pod). This syntax is chosen only to have some well-defined way of
	// referencing a part of an object.
	// TODO: this design is not final and this field is subject to change in the future.
	// +optional
	FieldPath string `json:"fieldPath,omitempty" protobuf:"bytes,7,opt,name=fieldPath"`
}

// LocalObjectReference contains enough information to let you locate the
// referenced object inside the same namespace.
type LocalObjectReference struct {
	// Name of the referent.
	// More info: https://kubernetes.io/docs/concepts/overview/working-with-objects/names/#names
	// TODO: Add other useful fields. apiVersion, kind, uid?
	// +optional
	Name string `json:"name,omitempty" protobuf:"bytes,1,opt,name=name"`
}

// TypedLocalObjectReference contains enough information to let you locate the
// typed referenced object inside the same namespace.
type TypedLocalObjectReference struct {
<<<<<<< HEAD
	// APIGroup is the group for the resource being referenced
	APIGroup string `json:"apiGroup" protobuf:"bytes,1,opt,name=apiGroup"`
=======
	// APIGroup is the group for the resource being referenced.
	// If APIGroup is not specified, the specified Kind must be in the core API group.
	// For any other third-party types, APIGroup is required.
	// +optional
	APIGroup *string `json:"apiGroup" protobuf:"bytes,1,opt,name=apiGroup"`
>>>>>>> d54edf18
	// Kind is the type of resource being referenced
	Kind string `json:"kind" protobuf:"bytes,2,opt,name=kind"`
	// Name is the name of resource being referenced
	Name string `json:"name" protobuf:"bytes,3,opt,name=name"`
}

// +k8s:deepcopy-gen:interfaces=k8s.io/apimachinery/pkg/runtime.Object

// SerializedReference is a reference to serialized object.
type SerializedReference struct {
	metav1.TypeMeta `json:",inline"`
	// The reference to an object in the system.
	// +optional
	Reference ObjectReference `json:"reference,omitempty" protobuf:"bytes,1,opt,name=reference"`
}

// EventSource contains information for an event.
type EventSource struct {
	// Component from which the event is generated.
	// +optional
	Component string `json:"component,omitempty" protobuf:"bytes,1,opt,name=component"`
	// Node name on which the event is generated.
	// +optional
	Host string `json:"host,omitempty" protobuf:"bytes,2,opt,name=host"`
}

// Valid values for event types (new types could be added in future)
const (
	// Information only and will not cause any problems
	EventTypeNormal string = "Normal"
	// These events are to warn that something might go wrong
	EventTypeWarning string = "Warning"
)

// +genclient
// +k8s:deepcopy-gen:interfaces=k8s.io/apimachinery/pkg/runtime.Object

// Event is a report of an event somewhere in the cluster.
type Event struct {
	metav1.TypeMeta `json:",inline"`
	// Standard object's metadata.
	// More info: https://git.k8s.io/community/contributors/devel/api-conventions.md#metadata
	metav1.ObjectMeta `json:"metadata" protobuf:"bytes,1,opt,name=metadata"`

	// The object that this event is about.
	InvolvedObject ObjectReference `json:"involvedObject" protobuf:"bytes,2,opt,name=involvedObject"`

	// This should be a short, machine understandable string that gives the reason
	// for the transition into the object's current status.
	// TODO: provide exact specification for format.
	// +optional
	Reason string `json:"reason,omitempty" protobuf:"bytes,3,opt,name=reason"`

	// A human-readable description of the status of this operation.
	// TODO: decide on maximum length.
	// +optional
	Message string `json:"message,omitempty" protobuf:"bytes,4,opt,name=message"`

	// The component reporting this event. Should be a short machine understandable string.
	// +optional
	Source EventSource `json:"source,omitempty" protobuf:"bytes,5,opt,name=source"`

	// The time at which the event was first recorded. (Time of server receipt is in TypeMeta.)
	// +optional
	FirstTimestamp metav1.Time `json:"firstTimestamp,omitempty" protobuf:"bytes,6,opt,name=firstTimestamp"`

	// The time at which the most recent occurrence of this event was recorded.
	// +optional
	LastTimestamp metav1.Time `json:"lastTimestamp,omitempty" protobuf:"bytes,7,opt,name=lastTimestamp"`

	// The number of times this event has occurred.
	// +optional
	Count int32 `json:"count,omitempty" protobuf:"varint,8,opt,name=count"`

	// Type of this event (Normal, Warning), new types could be added in the future
	// +optional
	Type string `json:"type,omitempty" protobuf:"bytes,9,opt,name=type"`

	// Time when this Event was first observed.
	// +optional
	EventTime metav1.MicroTime `json:"eventTime,omitempty" protobuf:"bytes,10,opt,name=eventTime"`

	// Data about the Event series this event represents or nil if it's a singleton Event.
	// +optional
	Series *EventSeries `json:"series,omitempty" protobuf:"bytes,11,opt,name=series"`

	// What action was taken/failed regarding to the Regarding object.
	// +optional
	Action string `json:"action,omitempty" protobuf:"bytes,12,opt,name=action"`

	// Optional secondary object for more complex actions.
	// +optional
	Related *ObjectReference `json:"related,omitempty" protobuf:"bytes,13,opt,name=related"`

	// Name of the controller that emitted this Event, e.g. `kubernetes.io/kubelet`.
	// +optional
	ReportingController string `json:"reportingComponent" protobuf:"bytes,14,opt,name=reportingComponent"`

	// ID of the controller instance, e.g. `kubelet-xyzf`.
	// +optional
	ReportingInstance string `json:"reportingInstance" protobuf:"bytes,15,opt,name=reportingInstance"`
}

// EventSeries contain information on series of events, i.e. thing that was/is happening
// continuously for some time.
type EventSeries struct {
	// Number of occurrences in this series up to the last heartbeat time
	Count int32 `json:"count,omitempty" protobuf:"varint,1,name=count"`
	// Time of the last occurrence observed
	LastObservedTime metav1.MicroTime `json:"lastObservedTime,omitempty" protobuf:"bytes,2,name=lastObservedTime"`
	// State of this Series: Ongoing or Finished
	State EventSeriesState `json:"state,omitempty" protobuf:"bytes,3,name=state"`
}

type EventSeriesState string

const (
	EventSeriesStateOngoing  EventSeriesState = "Ongoing"
	EventSeriesStateFinished EventSeriesState = "Finished"
	EventSeriesStateUnknown  EventSeriesState = "Unknown"
)

// +k8s:deepcopy-gen:interfaces=k8s.io/apimachinery/pkg/runtime.Object

// EventList is a list of events.
type EventList struct {
	metav1.TypeMeta `json:",inline"`
	// Standard list metadata.
	// More info: https://git.k8s.io/community/contributors/devel/api-conventions.md#types-kinds
	// +optional
	metav1.ListMeta `json:"metadata,omitempty" protobuf:"bytes,1,opt,name=metadata"`

	// List of events
	Items []Event `json:"items" protobuf:"bytes,2,rep,name=items"`
}

// +k8s:deepcopy-gen:interfaces=k8s.io/apimachinery/pkg/runtime.Object

// List holds a list of objects, which may not be known by the server.
type List metav1.List

// LimitType is a type of object that is limited
type LimitType string

const (
	// Limit that applies to all pods in a namespace
	LimitTypePod LimitType = "Pod"
	// Limit that applies to all containers in a namespace
	LimitTypeContainer LimitType = "Container"
	// Limit that applies to all persistent volume claims in a namespace
	LimitTypePersistentVolumeClaim LimitType = "PersistentVolumeClaim"
)

// LimitRangeItem defines a min/max usage limit for any resource that matches on kind.
type LimitRangeItem struct {
	// Type of resource that this limit applies to.
	// +optional
	Type LimitType `json:"type,omitempty" protobuf:"bytes,1,opt,name=type,casttype=LimitType"`
	// Max usage constraints on this kind by resource name.
	// +optional
	Max ResourceList `json:"max,omitempty" protobuf:"bytes,2,rep,name=max,casttype=ResourceList,castkey=ResourceName"`
	// Min usage constraints on this kind by resource name.
	// +optional
	Min ResourceList `json:"min,omitempty" protobuf:"bytes,3,rep,name=min,casttype=ResourceList,castkey=ResourceName"`
	// Default resource requirement limit value by resource name if resource limit is omitted.
	// +optional
	Default ResourceList `json:"default,omitempty" protobuf:"bytes,4,rep,name=default,casttype=ResourceList,castkey=ResourceName"`
	// DefaultRequest is the default resource requirement request value by resource name if resource request is omitted.
	// +optional
	DefaultRequest ResourceList `json:"defaultRequest,omitempty" protobuf:"bytes,5,rep,name=defaultRequest,casttype=ResourceList,castkey=ResourceName"`
	// MaxLimitRequestRatio if specified, the named resource must have a request and limit that are both non-zero where limit divided by request is less than or equal to the enumerated value; this represents the max burst for the named resource.
	// +optional
	MaxLimitRequestRatio ResourceList `json:"maxLimitRequestRatio,omitempty" protobuf:"bytes,6,rep,name=maxLimitRequestRatio,casttype=ResourceList,castkey=ResourceName"`
}

// LimitRangeSpec defines a min/max usage limit for resources that match on kind.
type LimitRangeSpec struct {
	// Limits is the list of LimitRangeItem objects that are enforced.
	Limits []LimitRangeItem `json:"limits" protobuf:"bytes,1,rep,name=limits"`
}

// +genclient
// +k8s:deepcopy-gen:interfaces=k8s.io/apimachinery/pkg/runtime.Object

// LimitRange sets resource usage limits for each kind of resource in a Namespace.
type LimitRange struct {
	metav1.TypeMeta `json:",inline"`
	// Standard object's metadata.
	// More info: https://git.k8s.io/community/contributors/devel/api-conventions.md#metadata
	// +optional
	metav1.ObjectMeta `json:"metadata,omitempty" protobuf:"bytes,1,opt,name=metadata"`

	// Spec defines the limits enforced.
	// More info: https://git.k8s.io/community/contributors/devel/api-conventions.md#spec-and-status
	// +optional
	Spec LimitRangeSpec `json:"spec,omitempty" protobuf:"bytes,2,opt,name=spec"`
}

// +k8s:deepcopy-gen:interfaces=k8s.io/apimachinery/pkg/runtime.Object

// LimitRangeList is a list of LimitRange items.
type LimitRangeList struct {
	metav1.TypeMeta `json:",inline"`
	// Standard list metadata.
	// More info: https://git.k8s.io/community/contributors/devel/api-conventions.md#types-kinds
	// +optional
	metav1.ListMeta `json:"metadata,omitempty" protobuf:"bytes,1,opt,name=metadata"`

	// Items is a list of LimitRange objects.
	// More info: https://kubernetes.io/docs/concepts/configuration/manage-compute-resources-container/
	Items []LimitRange `json:"items" protobuf:"bytes,2,rep,name=items"`
}

// The following identify resource constants for Kubernetes object types
const (
	// Pods, number
	ResourcePods ResourceName = "pods"
	// Services, number
	ResourceServices ResourceName = "services"
	// ReplicationControllers, number
	ResourceReplicationControllers ResourceName = "replicationcontrollers"
	// ResourceQuotas, number
	ResourceQuotas ResourceName = "resourcequotas"
	// ResourceSecrets, number
	ResourceSecrets ResourceName = "secrets"
	// ResourceConfigMaps, number
	ResourceConfigMaps ResourceName = "configmaps"
	// ResourcePersistentVolumeClaims, number
	ResourcePersistentVolumeClaims ResourceName = "persistentvolumeclaims"
	// ResourceServicesNodePorts, number
	ResourceServicesNodePorts ResourceName = "services.nodeports"
	// ResourceServicesLoadBalancers, number
	ResourceServicesLoadBalancers ResourceName = "services.loadbalancers"
	// CPU request, in cores. (500m = .5 cores)
	ResourceRequestsCPU ResourceName = "requests.cpu"
	// Memory request, in bytes. (500Gi = 500GiB = 500 * 1024 * 1024 * 1024)
	ResourceRequestsMemory ResourceName = "requests.memory"
	// Storage request, in bytes
	ResourceRequestsStorage ResourceName = "requests.storage"
	// Local ephemeral storage request, in bytes. (500Gi = 500GiB = 500 * 1024 * 1024 * 1024)
	ResourceRequestsEphemeralStorage ResourceName = "requests.ephemeral-storage"
	// CPU limit, in cores. (500m = .5 cores)
	ResourceLimitsCPU ResourceName = "limits.cpu"
	// Memory limit, in bytes. (500Gi = 500GiB = 500 * 1024 * 1024 * 1024)
	ResourceLimitsMemory ResourceName = "limits.memory"
	// Local ephemeral storage limit, in bytes. (500Gi = 500GiB = 500 * 1024 * 1024 * 1024)
	ResourceLimitsEphemeralStorage ResourceName = "limits.ephemeral-storage"
)

// The following identify resource prefix for Kubernetes object types
const (
	// HugePages request, in bytes. (500Gi = 500GiB = 500 * 1024 * 1024 * 1024)
	// As burst is not supported for HugePages, we would only quota its request, and ignore the limit.
	ResourceRequestsHugePagesPrefix = "requests.hugepages-"
	// Default resource requests prefix
	DefaultResourceRequestsPrefix = "requests."
)

// A ResourceQuotaScope defines a filter that must match each object tracked by a quota
type ResourceQuotaScope string

const (
	// Match all pod objects where spec.activeDeadlineSeconds
	ResourceQuotaScopeTerminating ResourceQuotaScope = "Terminating"
	// Match all pod objects where !spec.activeDeadlineSeconds
	ResourceQuotaScopeNotTerminating ResourceQuotaScope = "NotTerminating"
	// Match all pod objects that have best effort quality of service
	ResourceQuotaScopeBestEffort ResourceQuotaScope = "BestEffort"
	// Match all pod objects that do not have best effort quality of service
	ResourceQuotaScopeNotBestEffort ResourceQuotaScope = "NotBestEffort"
	// Match all pod objects that have priority class mentioned
	ResourceQuotaScopePriorityClass ResourceQuotaScope = "PriorityClass"
)

// ResourceQuotaSpec defines the desired hard limits to enforce for Quota.
type ResourceQuotaSpec struct {
	// hard is the set of desired hard limits for each named resource.
	// More info: https://kubernetes.io/docs/concepts/policy/resource-quotas/
	// +optional
	Hard ResourceList `json:"hard,omitempty" protobuf:"bytes,1,rep,name=hard,casttype=ResourceList,castkey=ResourceName"`
	// A collection of filters that must match each object tracked by a quota.
	// If not specified, the quota matches all objects.
	// +optional
	Scopes []ResourceQuotaScope `json:"scopes,omitempty" protobuf:"bytes,2,rep,name=scopes,casttype=ResourceQuotaScope"`
	// scopeSelector is also a collection of filters like scopes that must match each object tracked by a quota
	// but expressed using ScopeSelectorOperator in combination with possible values.
	// For a resource to match, both scopes AND scopeSelector (if specified in spec), must be matched.
	// +optional
	ScopeSelector *ScopeSelector `json:"scopeSelector,omitempty" protobuf:"bytes,3,opt,name=scopeSelector"`
}

// A scope selector represents the AND of the selectors represented
// by the scoped-resource selector requirements.
type ScopeSelector struct {
	// A list of scope selector requirements by scope of the resources.
	// +optional
	MatchExpressions []ScopedResourceSelectorRequirement `json:"matchExpressions,omitempty" protobuf:"bytes,1,rep,name=matchExpressions"`
}

// A scoped-resource selector requirement is a selector that contains values, a scope name, and an operator
// that relates the scope name and values.
type ScopedResourceSelectorRequirement struct {
	// The name of the scope that the selector applies to.
	ScopeName ResourceQuotaScope `json:"scopeName" protobuf:"bytes,1,opt,name=scopeName"`
	// Represents a scope's relationship to a set of values.
	// Valid operators are In, NotIn, Exists, DoesNotExist.
	Operator ScopeSelectorOperator `json:"operator" protobuf:"bytes,2,opt,name=operator,casttype=ScopedResourceSelectorOperator"`
	// An array of string values. If the operator is In or NotIn,
	// the values array must be non-empty. If the operator is Exists or DoesNotExist,
	// the values array must be empty.
	// This array is replaced during a strategic merge patch.
	// +optional
	Values []string `json:"values,omitempty" protobuf:"bytes,3,rep,name=values"`
}

// A scope selector operator is the set of operators that can be used in
// a scope selector requirement.
type ScopeSelectorOperator string

const (
	ScopeSelectorOpIn           ScopeSelectorOperator = "In"
	ScopeSelectorOpNotIn        ScopeSelectorOperator = "NotIn"
	ScopeSelectorOpExists       ScopeSelectorOperator = "Exists"
	ScopeSelectorOpDoesNotExist ScopeSelectorOperator = "DoesNotExist"
)

// ResourceQuotaStatus defines the enforced hard limits and observed use.
type ResourceQuotaStatus struct {
	// Hard is the set of enforced hard limits for each named resource.
	// More info: https://kubernetes.io/docs/concepts/policy/resource-quotas/
	// +optional
	Hard ResourceList `json:"hard,omitempty" protobuf:"bytes,1,rep,name=hard,casttype=ResourceList,castkey=ResourceName"`
	// Used is the current observed total usage of the resource in the namespace.
	// +optional
	Used ResourceList `json:"used,omitempty" protobuf:"bytes,2,rep,name=used,casttype=ResourceList,castkey=ResourceName"`
}

// +genclient
// +k8s:deepcopy-gen:interfaces=k8s.io/apimachinery/pkg/runtime.Object

// ResourceQuota sets aggregate quota restrictions enforced per namespace
type ResourceQuota struct {
	metav1.TypeMeta `json:",inline"`
	// Standard object's metadata.
	// More info: https://git.k8s.io/community/contributors/devel/api-conventions.md#metadata
	// +optional
	metav1.ObjectMeta `json:"metadata,omitempty" protobuf:"bytes,1,opt,name=metadata"`

	// Spec defines the desired quota.
	// https://git.k8s.io/community/contributors/devel/api-conventions.md#spec-and-status
	// +optional
	Spec ResourceQuotaSpec `json:"spec,omitempty" protobuf:"bytes,2,opt,name=spec"`

	// Status defines the actual enforced quota and its current usage.
	// https://git.k8s.io/community/contributors/devel/api-conventions.md#spec-and-status
	// +optional
	Status ResourceQuotaStatus `json:"status,omitempty" protobuf:"bytes,3,opt,name=status"`
}

// +k8s:deepcopy-gen:interfaces=k8s.io/apimachinery/pkg/runtime.Object

// ResourceQuotaList is a list of ResourceQuota items.
type ResourceQuotaList struct {
	metav1.TypeMeta `json:",inline"`
	// Standard list metadata.
	// More info: https://git.k8s.io/community/contributors/devel/api-conventions.md#types-kinds
	// +optional
	metav1.ListMeta `json:"metadata,omitempty" protobuf:"bytes,1,opt,name=metadata"`

	// Items is a list of ResourceQuota objects.
	// More info: https://kubernetes.io/docs/concepts/policy/resource-quotas/
	Items []ResourceQuota `json:"items" protobuf:"bytes,2,rep,name=items"`
}

// +genclient
// +k8s:deepcopy-gen:interfaces=k8s.io/apimachinery/pkg/runtime.Object

// Secret holds secret data of a certain type. The total bytes of the values in
// the Data field must be less than MaxSecretSize bytes.
type Secret struct {
	metav1.TypeMeta `json:",inline"`
	// Standard object's metadata.
	// More info: https://git.k8s.io/community/contributors/devel/api-conventions.md#metadata
	// +optional
	metav1.ObjectMeta `json:"metadata,omitempty" protobuf:"bytes,1,opt,name=metadata"`

	// Data contains the secret data. Each key must consist of alphanumeric
	// characters, '-', '_' or '.'. The serialized form of the secret data is a
	// base64 encoded string, representing the arbitrary (possibly non-string)
	// data value here. Described in https://tools.ietf.org/html/rfc4648#section-4
	// +optional
	Data map[string][]byte `json:"data,omitempty" protobuf:"bytes,2,rep,name=data"`

	// stringData allows specifying non-binary secret data in string form.
	// It is provided as a write-only convenience method.
	// All keys and values are merged into the data field on write, overwriting any existing values.
	// It is never output when reading from the API.
	// +k8s:conversion-gen=false
	// +optional
	StringData map[string]string `json:"stringData,omitempty" protobuf:"bytes,4,rep,name=stringData"`

	// Used to facilitate programmatic handling of secret data.
	// +optional
	Type SecretType `json:"type,omitempty" protobuf:"bytes,3,opt,name=type,casttype=SecretType"`
}

const MaxSecretSize = 1 * 1024 * 1024

type SecretType string

const (
	// SecretTypeOpaque is the default. Arbitrary user-defined data
	SecretTypeOpaque SecretType = "Opaque"

	// SecretTypeServiceAccountToken contains a token that identifies a service account to the API
	//
	// Required fields:
	// - Secret.Annotations["kubernetes.io/service-account.name"] - the name of the ServiceAccount the token identifies
	// - Secret.Annotations["kubernetes.io/service-account.uid"] - the UID of the ServiceAccount the token identifies
	// - Secret.Data["token"] - a token that identifies the service account to the API
	SecretTypeServiceAccountToken SecretType = "kubernetes.io/service-account-token"

	// ServiceAccountNameKey is the key of the required annotation for SecretTypeServiceAccountToken secrets
	ServiceAccountNameKey = "kubernetes.io/service-account.name"
	// ServiceAccountUIDKey is the key of the required annotation for SecretTypeServiceAccountToken secrets
	ServiceAccountUIDKey = "kubernetes.io/service-account.uid"
	// ServiceAccountTokenKey is the key of the required data for SecretTypeServiceAccountToken secrets
	ServiceAccountTokenKey = "token"
	// ServiceAccountKubeconfigKey is the key of the optional kubeconfig data for SecretTypeServiceAccountToken secrets
	ServiceAccountKubeconfigKey = "kubernetes.kubeconfig"
	// ServiceAccountRootCAKey is the key of the optional root certificate authority for SecretTypeServiceAccountToken secrets
	ServiceAccountRootCAKey = "ca.crt"
	// ServiceAccountNamespaceKey is the key of the optional namespace to use as the default for namespaced API calls
	ServiceAccountNamespaceKey = "namespace"

	// SecretTypeDockercfg contains a dockercfg file that follows the same format rules as ~/.dockercfg
	//
	// Required fields:
	// - Secret.Data[".dockercfg"] - a serialized ~/.dockercfg file
	SecretTypeDockercfg SecretType = "kubernetes.io/dockercfg"

	// DockerConfigKey is the key of the required data for SecretTypeDockercfg secrets
	DockerConfigKey = ".dockercfg"

	// SecretTypeDockerConfigJson contains a dockercfg file that follows the same format rules as ~/.docker/config.json
	//
	// Required fields:
	// - Secret.Data[".dockerconfigjson"] - a serialized ~/.docker/config.json file
	SecretTypeDockerConfigJson SecretType = "kubernetes.io/dockerconfigjson"

	// DockerConfigJsonKey is the key of the required data for SecretTypeDockerConfigJson secrets
	DockerConfigJsonKey = ".dockerconfigjson"

	// SecretTypeBasicAuth contains data needed for basic authentication.
	//
	// Required at least one of fields:
	// - Secret.Data["username"] - username used for authentication
	// - Secret.Data["password"] - password or token needed for authentication
	SecretTypeBasicAuth SecretType = "kubernetes.io/basic-auth"

	// BasicAuthUsernameKey is the key of the username for SecretTypeBasicAuth secrets
	BasicAuthUsernameKey = "username"
	// BasicAuthPasswordKey is the key of the password or token for SecretTypeBasicAuth secrets
	BasicAuthPasswordKey = "password"

	// SecretTypeSSHAuth contains data needed for SSH authetication.
	//
	// Required field:
	// - Secret.Data["ssh-privatekey"] - private SSH key needed for authentication
	SecretTypeSSHAuth SecretType = "kubernetes.io/ssh-auth"

	// SSHAuthPrivateKey is the key of the required SSH private key for SecretTypeSSHAuth secrets
	SSHAuthPrivateKey = "ssh-privatekey"
	// SecretTypeTLS contains information about a TLS client or server secret. It
	// is primarily used with TLS termination of the Ingress resource, but may be
	// used in other types.
	//
	// Required fields:
	// - Secret.Data["tls.key"] - TLS private key.
	//   Secret.Data["tls.crt"] - TLS certificate.
	// TODO: Consider supporting different formats, specifying CA/destinationCA.
	SecretTypeTLS SecretType = "kubernetes.io/tls"

	// TLSCertKey is the key for tls certificates in a TLS secert.
	TLSCertKey = "tls.crt"
	// TLSPrivateKeyKey is the key for the private key field in a TLS secret.
	TLSPrivateKeyKey = "tls.key"
	// SecretTypeBootstrapToken is used during the automated bootstrap process (first
	// implemented by kubeadm). It stores tokens that are used to sign well known
	// ConfigMaps. They are used for authn.
	SecretTypeBootstrapToken SecretType = "bootstrap.kubernetes.io/token"
)

// +k8s:deepcopy-gen:interfaces=k8s.io/apimachinery/pkg/runtime.Object

// SecretList is a list of Secret.
type SecretList struct {
	metav1.TypeMeta `json:",inline"`
	// Standard list metadata.
	// More info: https://git.k8s.io/community/contributors/devel/api-conventions.md#types-kinds
	// +optional
	metav1.ListMeta `json:"metadata,omitempty" protobuf:"bytes,1,opt,name=metadata"`

	// Items is a list of secret objects.
	// More info: https://kubernetes.io/docs/concepts/configuration/secret
	Items []Secret `json:"items" protobuf:"bytes,2,rep,name=items"`
}

// +genclient
// +k8s:deepcopy-gen:interfaces=k8s.io/apimachinery/pkg/runtime.Object

// ConfigMap holds configuration data for pods to consume.
type ConfigMap struct {
	metav1.TypeMeta `json:",inline"`
	// Standard object's metadata.
	// More info: https://git.k8s.io/community/contributors/devel/api-conventions.md#metadata
	// +optional
	metav1.ObjectMeta `json:"metadata,omitempty" protobuf:"bytes,1,opt,name=metadata"`

	// Data contains the configuration data.
	// Each key must consist of alphanumeric characters, '-', '_' or '.'.
	// Values with non-UTF-8 byte sequences must use the BinaryData field.
	// The keys stored in Data must not overlap with the keys in
	// the BinaryData field, this is enforced during validation process.
	// +optional
	Data map[string]string `json:"data,omitempty" protobuf:"bytes,2,rep,name=data"`

	// BinaryData contains the binary data.
	// Each key must consist of alphanumeric characters, '-', '_' or '.'.
	// BinaryData can contain byte sequences that are not in the UTF-8 range.
	// The keys stored in BinaryData must not overlap with the ones in
	// the Data field, this is enforced during validation process.
	// Using this field will require 1.10+ apiserver and
	// kubelet.
	// +optional
	BinaryData map[string][]byte `json:"binaryData,omitempty" protobuf:"bytes,3,rep,name=binaryData"`
}

// +k8s:deepcopy-gen:interfaces=k8s.io/apimachinery/pkg/runtime.Object

// ConfigMapList is a resource containing a list of ConfigMap objects.
type ConfigMapList struct {
	metav1.TypeMeta `json:",inline"`

	// More info: https://git.k8s.io/community/contributors/devel/api-conventions.md#metadata
	// +optional
	metav1.ListMeta `json:"metadata,omitempty" protobuf:"bytes,1,opt,name=metadata"`

	// Items is the list of ConfigMaps.
	Items []ConfigMap `json:"items" protobuf:"bytes,2,rep,name=items"`
}

// Type and constants for component health validation.
type ComponentConditionType string

// These are the valid conditions for the component.
const (
	ComponentHealthy ComponentConditionType = "Healthy"
)

// Information about the condition of a component.
type ComponentCondition struct {
	// Type of condition for a component.
	// Valid value: "Healthy"
	Type ComponentConditionType `json:"type" protobuf:"bytes,1,opt,name=type,casttype=ComponentConditionType"`
	// Status of the condition for a component.
	// Valid values for "Healthy": "True", "False", or "Unknown".
	Status ConditionStatus `json:"status" protobuf:"bytes,2,opt,name=status,casttype=ConditionStatus"`
	// Message about the condition for a component.
	// For example, information about a health check.
	// +optional
	Message string `json:"message,omitempty" protobuf:"bytes,3,opt,name=message"`
	// Condition error code for a component.
	// For example, a health check error code.
	// +optional
	Error string `json:"error,omitempty" protobuf:"bytes,4,opt,name=error"`
}

// +genclient
// +genclient:nonNamespaced
// +k8s:deepcopy-gen:interfaces=k8s.io/apimachinery/pkg/runtime.Object

// ComponentStatus (and ComponentStatusList) holds the cluster validation info.
type ComponentStatus struct {
	metav1.TypeMeta `json:",inline"`
	// Standard object's metadata.
	// More info: https://git.k8s.io/community/contributors/devel/api-conventions.md#metadata
	// +optional
	metav1.ObjectMeta `json:"metadata,omitempty" protobuf:"bytes,1,opt,name=metadata"`

	// List of component conditions observed
	// +optional
	// +patchMergeKey=type
	// +patchStrategy=merge
	Conditions []ComponentCondition `json:"conditions,omitempty" patchStrategy:"merge" patchMergeKey:"type" protobuf:"bytes,2,rep,name=conditions"`
}

// +k8s:deepcopy-gen:interfaces=k8s.io/apimachinery/pkg/runtime.Object

// Status of all the conditions for the component as a list of ComponentStatus objects.
type ComponentStatusList struct {
	metav1.TypeMeta `json:",inline"`
	// Standard list metadata.
	// More info: https://git.k8s.io/community/contributors/devel/api-conventions.md#types-kinds
	// +optional
	metav1.ListMeta `json:"metadata,omitempty" protobuf:"bytes,1,opt,name=metadata"`

	// List of ComponentStatus objects.
	Items []ComponentStatus `json:"items" protobuf:"bytes,2,rep,name=items"`
}

// DownwardAPIVolumeSource represents a volume containing downward API info.
// Downward API volumes support ownership management and SELinux relabeling.
type DownwardAPIVolumeSource struct {
	// Items is a list of downward API volume file
	// +optional
	Items []DownwardAPIVolumeFile `json:"items,omitempty" protobuf:"bytes,1,rep,name=items"`
	// Optional: mode bits to use on created files by default. Must be a
	// value between 0 and 0777. Defaults to 0644.
	// Directories within the path are not affected by this setting.
	// This might be in conflict with other options that affect the file
	// mode, like fsGroup, and the result can be other mode bits set.
	// +optional
	DefaultMode *int32 `json:"defaultMode,omitempty" protobuf:"varint,2,opt,name=defaultMode"`
}

const (
	DownwardAPIVolumeSourceDefaultMode int32 = 0644
)

// DownwardAPIVolumeFile represents information to create the file containing the pod field
type DownwardAPIVolumeFile struct {
	// Required: Path is  the relative path name of the file to be created. Must not be absolute or contain the '..' path. Must be utf-8 encoded. The first item of the relative path must not start with '..'
	Path string `json:"path" protobuf:"bytes,1,opt,name=path"`
	// Required: Selects a field of the pod: only annotations, labels, name and namespace are supported.
	// +optional
	FieldRef *ObjectFieldSelector `json:"fieldRef,omitempty" protobuf:"bytes,2,opt,name=fieldRef"`
	// Selects a resource of the container: only resources limits and requests
	// (limits.cpu, limits.memory, requests.cpu and requests.memory) are currently supported.
	// +optional
	ResourceFieldRef *ResourceFieldSelector `json:"resourceFieldRef,omitempty" protobuf:"bytes,3,opt,name=resourceFieldRef"`
	// Optional: mode bits to use on this file, must be a value between 0
	// and 0777. If not specified, the volume defaultMode will be used.
	// This might be in conflict with other options that affect the file
	// mode, like fsGroup, and the result can be other mode bits set.
	// +optional
	Mode *int32 `json:"mode,omitempty" protobuf:"varint,4,opt,name=mode"`
}

// Represents downward API info for projecting into a projected volume.
// Note that this is identical to a downwardAPI volume source without the default
// mode.
type DownwardAPIProjection struct {
	// Items is a list of DownwardAPIVolume file
	// +optional
	Items []DownwardAPIVolumeFile `json:"items,omitempty" protobuf:"bytes,1,rep,name=items"`
}

// SecurityContext holds security configuration that will be applied to a container.
// Some fields are present in both SecurityContext and PodSecurityContext.  When both
// are set, the values in SecurityContext take precedence.
type SecurityContext struct {
	// The capabilities to add/drop when running containers.
	// Defaults to the default set of capabilities granted by the container runtime.
	// +optional
	Capabilities *Capabilities `json:"capabilities,omitempty" protobuf:"bytes,1,opt,name=capabilities"`
	// Run container in privileged mode.
	// Processes in privileged containers are essentially equivalent to root on the host.
	// Defaults to false.
	// +optional
	Privileged *bool `json:"privileged,omitempty" protobuf:"varint,2,opt,name=privileged"`
	// The SELinux context to be applied to the container.
	// If unspecified, the container runtime will allocate a random SELinux context for each
	// container.  May also be set in PodSecurityContext.  If set in both SecurityContext and
	// PodSecurityContext, the value specified in SecurityContext takes precedence.
	// +optional
	SELinuxOptions *SELinuxOptions `json:"seLinuxOptions,omitempty" protobuf:"bytes,3,opt,name=seLinuxOptions"`
	// The UID to run the entrypoint of the container process.
	// Defaults to user specified in image metadata if unspecified.
	// May also be set in PodSecurityContext.  If set in both SecurityContext and
	// PodSecurityContext, the value specified in SecurityContext takes precedence.
	// +optional
	RunAsUser *int64 `json:"runAsUser,omitempty" protobuf:"varint,4,opt,name=runAsUser"`
	// The GID to run the entrypoint of the container process.
	// Uses runtime default if unset.
	// May also be set in PodSecurityContext.  If set in both SecurityContext and
	// PodSecurityContext, the value specified in SecurityContext takes precedence.
	// +optional
	RunAsGroup *int64 `json:"runAsGroup,omitempty" protobuf:"varint,8,opt,name=runAsGroup"`
	// Indicates that the container must run as a non-root user.
	// If true, the Kubelet will validate the image at runtime to ensure that it
	// does not run as UID 0 (root) and fail to start the container if it does.
	// If unset or false, no such validation will be performed.
	// May also be set in PodSecurityContext.  If set in both SecurityContext and
	// PodSecurityContext, the value specified in SecurityContext takes precedence.
	// +optional
	RunAsNonRoot *bool `json:"runAsNonRoot,omitempty" protobuf:"varint,5,opt,name=runAsNonRoot"`
	// Whether this container has a read-only root filesystem.
	// Default is false.
	// +optional
	ReadOnlyRootFilesystem *bool `json:"readOnlyRootFilesystem,omitempty" protobuf:"varint,6,opt,name=readOnlyRootFilesystem"`
	// AllowPrivilegeEscalation controls whether a process can gain more
	// privileges than its parent process. This bool directly controls if
	// the no_new_privs flag will be set on the container process.
	// AllowPrivilegeEscalation is true always when the container is:
	// 1) run as Privileged
	// 2) has CAP_SYS_ADMIN
	// +optional
	AllowPrivilegeEscalation *bool `json:"allowPrivilegeEscalation,omitempty" protobuf:"varint,7,opt,name=allowPrivilegeEscalation"`
	// procMount denotes the type of proc mount to use for the containers.
	// The default is DefaultProcMount which uses the container runtime defaults for
	// readonly paths and masked paths.
	// This requires the ProcMountType feature flag to be enabled.
	// +optional
<<<<<<< HEAD
	ProcMount *ProcMountType `json:"procMount,omitEmpty" protobuf:"bytes,9,opt,name=procMount"`
=======
	ProcMount *ProcMountType `json:"procMount,omitempty" protobuf:"bytes,9,opt,name=procMount"`
>>>>>>> d54edf18
}

type ProcMountType string

const (
	// DefaultProcMount uses the container runtime defaults for readonly and masked
	// paths for /proc.  Most container runtimes mask certain paths in /proc to avoid
	// accidental security exposure of special devices or information.
	DefaultProcMount ProcMountType = "Default"

	// UnmaskedProcMount bypasses the default masking behavior of the container
	// runtime and ensures the newly created /proc the container stays in tact with
	// no modifications.
	UnmaskedProcMount ProcMountType = "Unmasked"
)

// SELinuxOptions are the labels to be applied to the container
type SELinuxOptions struct {
	// User is a SELinux user label that applies to the container.
	// +optional
	User string `json:"user,omitempty" protobuf:"bytes,1,opt,name=user"`
	// Role is a SELinux role label that applies to the container.
	// +optional
	Role string `json:"role,omitempty" protobuf:"bytes,2,opt,name=role"`
	// Type is a SELinux type label that applies to the container.
	// +optional
	Type string `json:"type,omitempty" protobuf:"bytes,3,opt,name=type"`
	// Level is SELinux level label that applies to the container.
	// +optional
	Level string `json:"level,omitempty" protobuf:"bytes,4,opt,name=level"`
}

// +k8s:deepcopy-gen:interfaces=k8s.io/apimachinery/pkg/runtime.Object

// RangeAllocation is not a public type.
type RangeAllocation struct {
	metav1.TypeMeta `json:",inline"`
	// Standard object's metadata.
	// More info: https://git.k8s.io/community/contributors/devel/api-conventions.md#metadata
	// +optional
	metav1.ObjectMeta `json:"metadata,omitempty" protobuf:"bytes,1,opt,name=metadata"`

	// Range is string that identifies the range represented by 'data'.
	Range string `json:"range" protobuf:"bytes,2,opt,name=range"`
	// Data is a bit array containing all allocated addresses in the previous segment.
	Data []byte `json:"data" protobuf:"bytes,3,opt,name=data"`
}

const (
	// "default-scheduler" is the name of default scheduler.
	DefaultSchedulerName = "default-scheduler"

	// RequiredDuringScheduling affinity is not symmetric, but there is an implicit PreferredDuringScheduling affinity rule
	// corresponding to every RequiredDuringScheduling affinity rule.
	// When the --hard-pod-affinity-weight scheduler flag is not specified,
	// DefaultHardPodAffinityWeight defines the weight of the implicit PreferredDuringScheduling affinity rule.
	DefaultHardPodAffinitySymmetricWeight int32 = 1
)

// Sysctl defines a kernel parameter to be set
type Sysctl struct {
	// Name of a property to set
	Name string `json:"name" protobuf:"bytes,1,opt,name=name"`
	// Value of a property to set
	Value string `json:"value" protobuf:"bytes,2,opt,name=value"`
}

// NodeResources is an object for conveying resource information about a node.
// see http://releases.k8s.io/HEAD/docs/design/resources.md for more details.
type NodeResources struct {
	// Capacity represents the available resources of a node
	Capacity ResourceList `protobuf:"bytes,1,rep,name=capacity,casttype=ResourceList,castkey=ResourceName"`
}

const (
	// Enable stdin for remote command execution
	ExecStdinParam = "input"
	// Enable stdout for remote command execution
	ExecStdoutParam = "output"
	// Enable stderr for remote command execution
	ExecStderrParam = "error"
	// Enable TTY for remote command execution
	ExecTTYParam = "tty"
	// Command to run for remote command execution
	ExecCommandParam = "command"

	// Name of header that specifies stream type
	StreamType = "streamType"
	// Value for streamType header for stdin stream
	StreamTypeStdin = "stdin"
	// Value for streamType header for stdout stream
	StreamTypeStdout = "stdout"
	// Value for streamType header for stderr stream
	StreamTypeStderr = "stderr"
	// Value for streamType header for data stream
	StreamTypeData = "data"
	// Value for streamType header for error stream
	StreamTypeError = "error"
	// Value for streamType header for terminal resize stream
	StreamTypeResize = "resize"

	// Name of header that specifies the port being forwarded
	PortHeader = "port"
	// Name of header that specifies a request ID used to associate the error
	// and data streams for a single forwarded connection
	PortForwardRequestIDHeader = "requestID"
)<|MERGE_RESOLUTION|>--- conflicted
+++ resolved
@@ -2918,13 +2918,10 @@
 	// This is an alpha feature and may change in the future.
 	// +optional
 	RuntimeClassName *string `json:"runtimeClassName,omitempty" protobuf:"bytes,29,opt,name=runtimeClassName"`
-<<<<<<< HEAD
-=======
 	// EnableServiceLinks indicates whether information about services should be injected into pod's
 	// environment variables, matching the syntax of Docker links.
 	// +optional
 	EnableServiceLinks *bool `json:"enableServiceLinks,omitempty" protobuf:"varint,30,opt,name=enableServiceLinks"`
->>>>>>> d54edf18
 }
 
 const (
@@ -4534,16 +4531,11 @@
 // TypedLocalObjectReference contains enough information to let you locate the
 // typed referenced object inside the same namespace.
 type TypedLocalObjectReference struct {
-<<<<<<< HEAD
-	// APIGroup is the group for the resource being referenced
-	APIGroup string `json:"apiGroup" protobuf:"bytes,1,opt,name=apiGroup"`
-=======
 	// APIGroup is the group for the resource being referenced.
 	// If APIGroup is not specified, the specified Kind must be in the core API group.
 	// For any other third-party types, APIGroup is required.
 	// +optional
 	APIGroup *string `json:"apiGroup" protobuf:"bytes,1,opt,name=apiGroup"`
->>>>>>> d54edf18
 	// Kind is the type of resource being referenced
 	Kind string `json:"kind" protobuf:"bytes,2,opt,name=kind"`
 	// Name is the name of resource being referenced
@@ -5258,11 +5250,7 @@
 	// readonly paths and masked paths.
 	// This requires the ProcMountType feature flag to be enabled.
 	// +optional
-<<<<<<< HEAD
-	ProcMount *ProcMountType `json:"procMount,omitEmpty" protobuf:"bytes,9,opt,name=procMount"`
-=======
 	ProcMount *ProcMountType `json:"procMount,omitempty" protobuf:"bytes,9,opt,name=procMount"`
->>>>>>> d54edf18
 }
 
 type ProcMountType string
