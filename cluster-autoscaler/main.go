/*
Copyright 2016 The Kubernetes Authors.

Licensed under the Apache License, Version 2.0 (the "License");
you may not use this file except in compliance with the License.
You may obtain a copy of the License at

    http://www.apache.org/licenses/LICENSE-2.0

Unless required by applicable law or agreed to in writing, software
distributed under the License is distributed on an "AS IS" BASIS,
WITHOUT WARRANTIES OR CONDITIONS OF ANY KIND, either express or implied.
See the License for the specific language governing permissions and
limitations under the License.
*/

package main

import (
	ctx "context"
	"flag"
	"fmt"
	"net/http"
	"net/url"
	"os"
	"os/signal"
	"strconv"
	"strings"
	"syscall"
	"time"

	"github.com/spf13/pflag"

	metav1 "k8s.io/apimachinery/pkg/apis/meta/v1"
	"k8s.io/autoscaler/cluster-autoscaler/cloudprovider"
	cloudBuilder "k8s.io/autoscaler/cluster-autoscaler/cloudprovider/builder"
	"k8s.io/autoscaler/cluster-autoscaler/config"
	"k8s.io/autoscaler/cluster-autoscaler/core"
	"k8s.io/autoscaler/cluster-autoscaler/estimator"
	"k8s.io/autoscaler/cluster-autoscaler/expander"
	"k8s.io/autoscaler/cluster-autoscaler/metrics"
	ca_processors "k8s.io/autoscaler/cluster-autoscaler/processors"
	"k8s.io/autoscaler/cluster-autoscaler/processors/nodegroupset"
	"k8s.io/autoscaler/cluster-autoscaler/utils/errors"
	kube_util "k8s.io/autoscaler/cluster-autoscaler/utils/kubernetes"
	"k8s.io/autoscaler/cluster-autoscaler/utils/units"
	"k8s.io/autoscaler/cluster-autoscaler/version"
	kube_client "k8s.io/client-go/kubernetes"
	"k8s.io/client-go/rest"
	"k8s.io/client-go/tools/clientcmd"
	"k8s.io/client-go/tools/leaderelection"
	"k8s.io/client-go/tools/leaderelection/resourcelock"
	kube_flag "k8s.io/component-base/cli/flag"
	componentbaseconfig "k8s.io/component-base/config"
	"k8s.io/component-base/metrics/legacyregistry"
	"k8s.io/klog"
	"k8s.io/kubernetes/pkg/client/leaderelectionconfig"
)

// MultiStringFlag is a flag for passing multiple parameters using same flag
type MultiStringFlag []string

// String returns string representation of the node groups.
func (flag *MultiStringFlag) String() string {
	return "[" + strings.Join(*flag, " ") + "]"
}

// Set adds a new configuration.
func (flag *MultiStringFlag) Set(value string) error {
	*flag = append(*flag, value)
	return nil
}

func multiStringFlag(name string, usage string) *MultiStringFlag {
	value := new(MultiStringFlag)
	flag.Var(value, name, usage)
	return value
}

var (
	clusterName            = flag.String("cluster-name", "", "Autoscaled cluster name, if available")
	address                = flag.String("address", ":8085", "The address to expose prometheus metrics.")
	kubernetes             = flag.String("kubernetes", "", "Kubernetes master location. Leave blank for default")
	kubeConfigFile         = flag.String("kubeconfig", "", "Path to kubeconfig file with authorization and master location information.")
	cloudConfig            = flag.String("cloud-config", "", "The path to the cloud provider configuration file.  Empty string for no configuration file.")
	namespace              = flag.String("namespace", "kube-system", "Namespace in which cluster-autoscaler run.")
	scaleDownEnabled       = flag.Bool("scale-down-enabled", true, "Should CA scale down the cluster")
	scaleDownDelayAfterAdd = flag.Duration("scale-down-delay-after-add", 10*time.Minute,
		"How long after scale up that scale down evaluation resumes")
	scaleDownDelayAfterDelete = flag.Duration("scale-down-delay-after-delete", 0,
		"How long after node deletion that scale down evaluation resumes, defaults to scanInterval")
	scaleDownDelayAfterFailure = flag.Duration("scale-down-delay-after-failure", 3*time.Minute,
		"How long after scale down failure that scale down evaluation resumes")
	scaleDownUnneededTime = flag.Duration("scale-down-unneeded-time", 10*time.Minute,
		"How long a node should be unneeded before it is eligible for scale down")
	scaleDownUnreadyTime = flag.Duration("scale-down-unready-time", 20*time.Minute,
		"How long an unready node should be unneeded before it is eligible for scale down")
	scaleDownUtilizationThreshold = flag.Float64("scale-down-utilization-threshold", 0.5,
		"Sum of cpu or memory of all pods running on the node divided by node's corresponding allocatable resource, below which a node can be considered for scale down")
	scaleDownGpuUtilizationThreshold = flag.Float64("scale-down-gpu-utilization-threshold", 0.5,
		"Sum of gpu requests of all pods running on the node divided by node's allocatable resource, below which a node can be considered for scale down."+
			"Utilization calculation only cares about gpu resource for accelerator node. cpu and memory utilization will be ignored.")
	scaleDownNonEmptyCandidatesCount = flag.Int("scale-down-non-empty-candidates-count", 30,
		"Maximum number of non empty nodes considered in one iteration as candidates for scale down with drain."+
			"Lower value means better CA responsiveness but possible slower scale down latency."+
			"Higher value can affect CA performance with big clusters (hundreds of nodes)."+
			"Set to non positive value to turn this heuristic off - CA will not limit the number of nodes it considers.")
	scaleDownCandidatesPoolRatio = flag.Float64("scale-down-candidates-pool-ratio", 0.1,
		"A ratio of nodes that are considered as additional non empty candidates for"+
			"scale down when some candidates from previous iteration are no longer valid."+
			"Lower value means better CA responsiveness but possible slower scale down latency."+
			"Higher value can affect CA performance with big clusters (hundreds of nodes)."+
			"Set to 1.0 to turn this heuristics off - CA will take all nodes as additional candidates.")
	scaleDownCandidatesPoolMinCount = flag.Int("scale-down-candidates-pool-min-count", 50,
		"Minimum number of nodes that are considered as additional non empty candidates"+
			"for scale down when some candidates from previous iteration are no longer valid."+
			"When calculating the pool size for additional candidates we take"+
			"max(#nodes * scale-down-candidates-pool-ratio, scale-down-candidates-pool-min-count).")
	nodeDeletionDelayTimeout = flag.Duration("node-deletion-delay-timeout", 2*time.Minute, "Maximum time CA waits for removing delay-deletion.cluster-autoscaler.kubernetes.io/ annotations before deleting the node.")
	scanInterval             = flag.Duration("scan-interval", 10*time.Second, "How often cluster is reevaluated for scale up or down")
	maxNodesTotal            = flag.Int("max-nodes-total", 0, "Maximum number of nodes in all node groups. Cluster autoscaler will not grow the cluster beyond this number.")
	coresTotal               = flag.String("cores-total", minMaxFlagString(0, config.DefaultMaxClusterCores), "Minimum and maximum number of cores in cluster, in the format <min>:<max>. Cluster autoscaler will not scale the cluster beyond these numbers.")
	memoryTotal              = flag.String("memory-total", minMaxFlagString(0, config.DefaultMaxClusterMemory), "Minimum and maximum number of gigabytes of memory in cluster, in the format <min>:<max>. Cluster autoscaler will not scale the cluster beyond these numbers.")
	gpuTotal                 = multiStringFlag("gpu-total", "Minimum and maximum number of different GPUs in cluster, in the format <gpu_type>:<min>:<max>. Cluster autoscaler will not scale the cluster beyond these numbers. Can be passed multiple times. CURRENTLY THIS FLAG ONLY WORKS ON GKE.")
	cloudProviderFlag        = flag.String("cloud-provider", cloudBuilder.DefaultCloudProvider,
		"Cloud provider type. Available values: ["+strings.Join(cloudBuilder.AvailableCloudProviders, ",")+"]")
	maxBulkSoftTaintCount      = flag.Int("max-bulk-soft-taint-count", 10, "Maximum number of nodes that can be tainted/untainted PreferNoSchedule at the same time. Set to 0 to turn off such tainting.")
	maxBulkSoftTaintTime       = flag.Duration("max-bulk-soft-taint-time", 3*time.Second, "Maximum duration of tainting/untainting nodes as PreferNoSchedule at the same time.")
	maxEmptyBulkDeleteFlag     = flag.Int("max-empty-bulk-delete", 10, "Maximum number of empty nodes that can be deleted at the same time.")
	maxGracefulTerminationFlag = flag.Int("max-graceful-termination-sec", 10*60, "Maximum number of seconds CA waits for pod termination when trying to scale down a node.")
	maxTotalUnreadyPercentage  = flag.Float64("max-total-unready-percentage", 45, "Maximum percentage of unready nodes in the cluster.  After this is exceeded, CA halts operations")
	okTotalUnreadyCount        = flag.Int("ok-total-unready-count", 3, "Number of allowed unready nodes, irrespective of max-total-unready-percentage")
	scaleUpFromZero            = flag.Bool("scale-up-from-zero", true, "Should CA scale up when there 0 ready nodes.")
	maxNodeProvisionTime       = flag.Duration("max-node-provision-time", 15*time.Minute, "Maximum time CA waits for node to be provisioned")
	nodeGroupsFlag             = multiStringFlag(
		"nodes",
		"sets min,max size and other configuration data for a node group in a format accepted by cloud provider. Can be used multiple times. Format: <min>:<max>:<other...>")
	nodeGroupAutoDiscoveryFlag = multiStringFlag(
		"node-group-auto-discovery",
		"One or more definition(s) of node group auto-discovery. "+
			"A definition is expressed `<name of discoverer>:[<key>[=<value>]]`. "+
			"The `aws` and `gce` cloud providers are currently supported. AWS matches by ASG tags, e.g. `asg:tag=tagKey,anotherTagKey`. "+
			"GCE matches by IG name prefix, and requires you to specify min and max nodes per IG, e.g. `mig:namePrefix=pfx,min=0,max=10` "+
			"Can be used multiple times.")

	estimatorFlag = flag.String("estimator", estimator.BinpackingEstimatorName,
		"Type of resource estimator to be used in scale up. Available values: ["+strings.Join(estimator.AvailableEstimators, ",")+"]")

	expanderFlag = flag.String("expander", expander.RandomExpanderName,
		"Type of node group expander to be used in scale up. Available values: ["+strings.Join(expander.AvailableExpanders, ",")+"]")

	ignoreDaemonSetsUtilization = flag.Bool("ignore-daemonsets-utilization", false,
		"Should CA ignore DaemonSet pods when calculating resource utilization for scaling down")
	ignoreMirrorPodsUtilization = flag.Bool("ignore-mirror-pods-utilization", false,
		"Should CA ignore Mirror pods when calculating resource utilization for scaling down")

	writeStatusConfigMapFlag         = flag.Bool("write-status-configmap", true, "Should CA write status information to a configmap")
	maxInactivityTimeFlag            = flag.Duration("max-inactivity", 10*time.Minute, "Maximum time from last recorded autoscaler activity before automatic restart")
	maxFailingTimeFlag               = flag.Duration("max-failing-time", 15*time.Minute, "Maximum time from last recorded successful autoscaler run before automatic restart")
	balanceSimilarNodeGroupsFlag     = flag.Bool("balance-similar-node-groups", false, "Detect similar node groups and balance the number of nodes between them")
	nodeAutoprovisioningEnabled      = flag.Bool("node-autoprovisioning-enabled", false, "Should CA autoprovision node groups when needed")
	maxAutoprovisionedNodeGroupCount = flag.Int("max-autoprovisioned-node-group-count", 15, "The maximum number of autoprovisioned groups in the cluster.")

	unremovableNodeRecheckTimeout       = flag.Duration("unremovable-node-recheck-timeout", 5*time.Minute, "The timeout before we check again a node that couldn't be removed before")
	expendablePodsPriorityCutoff        = flag.Int("expendable-pods-priority-cutoff", -10, "Pods with priority below cutoff will be expendable. They can be killed without any consideration during scale down and they don't cause scale up. Pods with null priority (PodPriority disabled) are non expendable.")
	regional                            = flag.Bool("regional", false, "Cluster is regional.")
	newPodScaleUpDelay                  = flag.Duration("new-pod-scale-up-delay", 0*time.Second, "Pods less than this old will not be considered for scale-up.")
	filterOutSchedulablePodsUsesPacking = flag.Bool("filter-out-schedulable-pods-uses-packing", true,
		"Filtering out schedulable pods before CA scale up by trying to pack the schedulable pods on free capacity on existing nodes."+
			"Setting it to false employs a more lenient filtering approach that does not try to pack the pods on the nodes."+
			"Pods with nominatedNodeName set are always filtered out.")

	ignoreTaintsFlag         = multiStringFlag("ignore-taint", "Specifies a taint to ignore in node templates when considering to scale a node group")
	awsUseStaticInstanceList = flag.Bool("aws-use-static-instance-list", false, "Should CA fetch instance types in runtime or use a static list. AWS only")
)

func createAutoscalingOptions() config.AutoscalingOptions {
	minCoresTotal, maxCoresTotal, err := parseMinMaxFlag(*coresTotal)
	if err != nil {
		klog.Fatalf("Failed to parse flags: %v", err)
	}
	minMemoryTotal, maxMemoryTotal, err := parseMinMaxFlag(*memoryTotal)
	if err != nil {
		klog.Fatalf("Failed to parse flags: %v", err)
	}
	// Convert memory limits to bytes.
	minMemoryTotal = minMemoryTotal * units.GiB
	maxMemoryTotal = maxMemoryTotal * units.GiB

	parsedGpuTotal, err := parseMultipleGpuLimits(*gpuTotal)
	if err != nil {
		klog.Fatalf("Failed to parse flags: %v", err)
	}
	return config.AutoscalingOptions{
		CloudConfig:                         *cloudConfig,
		CloudProviderName:                   *cloudProviderFlag,
		NodeGroupAutoDiscovery:              *nodeGroupAutoDiscoveryFlag,
		MaxTotalUnreadyPercentage:           *maxTotalUnreadyPercentage,
		OkTotalUnreadyCount:                 *okTotalUnreadyCount,
		ScaleUpFromZero:                     *scaleUpFromZero,
		EstimatorName:                       *estimatorFlag,
		ExpanderName:                        *expanderFlag,
		IgnoreDaemonSetsUtilization:         *ignoreDaemonSetsUtilization,
		IgnoreMirrorPodsUtilization:         *ignoreMirrorPodsUtilization,
		MaxBulkSoftTaintCount:               *maxBulkSoftTaintCount,
		MaxBulkSoftTaintTime:                *maxBulkSoftTaintTime,
		MaxEmptyBulkDelete:                  *maxEmptyBulkDeleteFlag,
		MaxGracefulTerminationSec:           *maxGracefulTerminationFlag,
		MaxNodeProvisionTime:                *maxNodeProvisionTime,
		MaxNodesTotal:                       *maxNodesTotal,
		MaxCoresTotal:                       maxCoresTotal,
		MinCoresTotal:                       minCoresTotal,
		MaxMemoryTotal:                      maxMemoryTotal,
		MinMemoryTotal:                      minMemoryTotal,
		GpuTotal:                            parsedGpuTotal,
		NodeGroups:                          *nodeGroupsFlag,
		ScaleDownDelayAfterAdd:              *scaleDownDelayAfterAdd,
		ScaleDownDelayAfterDelete:           *scaleDownDelayAfterDelete,
		ScaleDownDelayAfterFailure:          *scaleDownDelayAfterFailure,
		ScaleDownEnabled:                    *scaleDownEnabled,
		ScaleDownUnneededTime:               *scaleDownUnneededTime,
		ScaleDownUnreadyTime:                *scaleDownUnreadyTime,
		ScaleDownUtilizationThreshold:       *scaleDownUtilizationThreshold,
		ScaleDownGpuUtilizationThreshold:    *scaleDownGpuUtilizationThreshold,
		ScaleDownNonEmptyCandidatesCount:    *scaleDownNonEmptyCandidatesCount,
		ScaleDownCandidatesPoolRatio:        *scaleDownCandidatesPoolRatio,
		ScaleDownCandidatesPoolMinCount:     *scaleDownCandidatesPoolMinCount,
		WriteStatusConfigMap:                *writeStatusConfigMapFlag,
		BalanceSimilarNodeGroups:            *balanceSimilarNodeGroupsFlag,
		ConfigNamespace:                     *namespace,
		ClusterName:                         *clusterName,
		NodeAutoprovisioningEnabled:         *nodeAutoprovisioningEnabled,
		MaxAutoprovisionedNodeGroupCount:    *maxAutoprovisionedNodeGroupCount,
		UnremovableNodeRecheckTimeout:       *unremovableNodeRecheckTimeout,
		ExpendablePodsPriorityCutoff:        *expendablePodsPriorityCutoff,
		Regional:                            *regional,
		NewPodScaleUpDelay:                  *newPodScaleUpDelay,
		FilterOutSchedulablePodsUsesPacking: *filterOutSchedulablePodsUsesPacking,
		IgnoredTaints:                       *ignoreTaintsFlag,
		NodeDeletionDelayTimeout:            *nodeDeletionDelayTimeout,
<<<<<<< HEAD
		KubeConfigPath:                      *kubeConfigFile,
=======
		AWSUseStaticInstanceList:            *awsUseStaticInstanceList,
>>>>>>> 477857ad
	}
}

func getKubeConfig() *rest.Config {
	if *kubeConfigFile != "" {
		klog.V(1).Infof("Using kubeconfig file: %s", *kubeConfigFile)
		// use the current context in kubeconfig
		config, err := clientcmd.BuildConfigFromFlags("", *kubeConfigFile)
		if err != nil {
			klog.Fatalf("Failed to build config: %v", err)
		}
		return config
	}
	url, err := url.Parse(*kubernetes)
	if err != nil {
		klog.Fatalf("Failed to parse Kubernetes url: %v", err)
	}

	kubeConfig, err := config.GetKubeClientConfig(url)
	if err != nil {
		klog.Fatalf("Failed to build Kubernetes client configuration: %v", err)
	}

	return kubeConfig
}

func createKubeClient(kubeConfig *rest.Config) kube_client.Interface {
	return kube_client.NewForConfigOrDie(kubeConfig)
}

func registerSignalHandlers(autoscaler core.Autoscaler) {
	sigs := make(chan os.Signal, 1)
	signal.Notify(sigs, os.Interrupt, os.Kill, syscall.SIGTERM, syscall.SIGQUIT)
	klog.V(1).Info("Registered cleanup signal handler")

	go func() {
		<-sigs
		klog.V(1).Info("Received signal, attempting cleanup")
		autoscaler.ExitCleanUp()
		klog.V(1).Info("Cleaned up, exiting...")
		klog.Flush()
		os.Exit(0)
	}()
}

func buildAutoscaler() (core.Autoscaler, error) {
	// Create basic config from flags.
	autoscalingOptions := createAutoscalingOptions()
	kubeClient := createKubeClient(getKubeConfig())
	eventsKubeClient := createKubeClient(getKubeConfig())

	processors := ca_processors.DefaultProcessors()
	processors.PodListProcessor = core.NewFilterOutSchedulablePodListProcessor()
	if autoscalingOptions.CloudProviderName == cloudprovider.AzureProviderName {
		processors.NodeGroupSetProcessor = &nodegroupset.BalancingNodeGroupSetProcessor{
			Comparator: nodegroupset.IsAzureNodeInfoSimilar}
	} else if autoscalingOptions.CloudProviderName == cloudprovider.AwsProviderName {
		processors.NodeGroupSetProcessor = &nodegroupset.BalancingNodeGroupSetProcessor{
			Comparator: nodegroupset.IsAwsNodeInfoSimilar}
	}

	opts := core.AutoscalerOptions{
		AutoscalingOptions: autoscalingOptions,
		KubeClient:         kubeClient,
		EventsKubeClient:   eventsKubeClient,
		Processors:         processors,
	}

	// This metric should be published only once.
	metrics.UpdateNapEnabled(autoscalingOptions.NodeAutoprovisioningEnabled)

	// Create autoscaler.
	return core.NewAutoscaler(opts)
}

func run(healthCheck *metrics.HealthCheck) {
	metrics.RegisterAll()

	autoscaler, err := buildAutoscaler()
	if err != nil {
		klog.Fatalf("Failed to create autoscaler: %v", err)
	}

	// Register signal handlers for graceful shutdown.
	registerSignalHandlers(autoscaler)

	// Start updating health check endpoint.
	healthCheck.StartMonitoring()

	// Start components running in background.
	if err := autoscaler.Start(); err != nil {
		klog.Fatalf("Failed to autoscaler background components: %v", err)
	}

	// Autoscale ad infinitum.
	for {
		select {
		case <-time.After(*scanInterval):
			{
				loopStart := time.Now()
				metrics.UpdateLastTime(metrics.Main, loopStart)
				healthCheck.UpdateLastActivity(loopStart)

				err := autoscaler.RunOnce(loopStart)
				if err != nil && err.Type() != errors.TransientError {
					metrics.RegisterError(err)
				} else {
					healthCheck.UpdateLastSuccessfulRun(time.Now())
				}

				metrics.UpdateDurationFromStart(metrics.Main, loopStart)
			}
		}
	}
}

func main() {
	klog.InitFlags(nil)

	leaderElection := defaultLeaderElectionConfiguration()
	leaderElection.LeaderElect = true

	leaderelectionconfig.BindFlags(&leaderElection, pflag.CommandLine)
	kube_flag.InitFlags()
	healthCheck := metrics.NewHealthCheck(*maxInactivityTimeFlag, *maxFailingTimeFlag)

	klog.V(1).Infof("Cluster Autoscaler %s", version.ClusterAutoscalerVersion)

	go func() {
		http.Handle("/metrics", legacyregistry.Handler())
		http.Handle("/health-check", healthCheck)
		err := http.ListenAndServe(*address, nil)
		klog.Fatalf("Failed to start metrics: %v", err)
	}()

	if !leaderElection.LeaderElect {
		run(healthCheck)
	} else {
		id, err := os.Hostname()
		if err != nil {
			klog.Fatalf("Unable to get hostname: %v", err)
		}

		kubeClient := createKubeClient(getKubeConfig())

		// Validate that the client is ok.
		_, err = kubeClient.CoreV1().Nodes().List(metav1.ListOptions{})
		if err != nil {
			klog.Fatalf("Failed to get nodes from apiserver: %v", err)
		}

		lock, err := resourcelock.New(
			leaderElection.ResourceLock,
			*namespace,
			"cluster-autoscaler",
			kubeClient.CoreV1(),
			kubeClient.CoordinationV1(),
			resourcelock.ResourceLockConfig{
				Identity:      id,
				EventRecorder: kube_util.CreateEventRecorder(kubeClient),
			},
		)
		if err != nil {
			klog.Fatalf("Unable to create leader election lock: %v", err)
		}

		leaderelection.RunOrDie(ctx.TODO(), leaderelection.LeaderElectionConfig{
			Lock:          lock,
			LeaseDuration: leaderElection.LeaseDuration.Duration,
			RenewDeadline: leaderElection.RenewDeadline.Duration,
			RetryPeriod:   leaderElection.RetryPeriod.Duration,
			Callbacks: leaderelection.LeaderCallbacks{
				OnStartedLeading: func(_ ctx.Context) {
					// Since we are committing a suicide after losing
					// mastership, we can safely ignore the argument.
					run(healthCheck)
				},
				OnStoppedLeading: func() {
					klog.Fatalf("lost master")
				},
			},
		})
	}
}

func defaultLeaderElectionConfiguration() componentbaseconfig.LeaderElectionConfiguration {
	return componentbaseconfig.LeaderElectionConfiguration{
		LeaderElect:   false,
		LeaseDuration: metav1.Duration{Duration: defaultLeaseDuration},
		RenewDeadline: metav1.Duration{Duration: defaultRenewDeadline},
		RetryPeriod:   metav1.Duration{Duration: defaultRetryPeriod},
		ResourceLock:  resourcelock.LeasesResourceLock,
	}
}

const (
	defaultLeaseDuration = 15 * time.Second
	defaultRenewDeadline = 10 * time.Second
	defaultRetryPeriod   = 2 * time.Second
)

func parseMinMaxFlag(flag string) (int64, int64, error) {
	tokens := strings.SplitN(flag, ":", 2)
	if len(tokens) != 2 {
		return 0, 0, fmt.Errorf("wrong nodes configuration: %s", flag)
	}

	min, err := strconv.ParseInt(tokens[0], 10, 64)
	if err != nil {
		return 0, 0, fmt.Errorf("failed to set min size: %s, expected integer, err: %v", tokens[0], err)
	}

	max, err := strconv.ParseInt(tokens[1], 10, 64)
	if err != nil {
		return 0, 0, fmt.Errorf("failed to set max size: %s, expected integer, err: %v", tokens[1], err)
	}

	err = validateMinMaxFlag(min, max)
	if err != nil {
		return 0, 0, err
	}

	return min, max, nil
}

func validateMinMaxFlag(min, max int64) error {
	if min < 0 {
		return fmt.Errorf("min size must be greater or equal to  0")
	}
	if max < min {
		return fmt.Errorf("max size must be greater or equal to min size")
	}
	return nil
}

func minMaxFlagString(min, max int64) string {
	return fmt.Sprintf("%v:%v", min, max)
}

func parseMultipleGpuLimits(flags MultiStringFlag) ([]config.GpuLimits, error) {
	parsedFlags := make([]config.GpuLimits, 0, len(flags))
	for _, flag := range flags {
		parsedFlag, err := parseSingleGpuLimit(flag)
		if err != nil {
			return nil, err
		}
		parsedFlags = append(parsedFlags, parsedFlag)
	}
	return parsedFlags, nil
}

func parseSingleGpuLimit(limits string) (config.GpuLimits, error) {
	parts := strings.Split(limits, ":")
	if len(parts) != 3 {
		return config.GpuLimits{}, fmt.Errorf("incorrect gpu limit specification: %v", limits)
	}
	gpuType := parts[0]
	minVal, err := strconv.ParseInt(parts[1], 10, 64)
	if err != nil {
		return config.GpuLimits{}, fmt.Errorf("incorrect gpu limit - min is not integer: %v", limits)
	}
	maxVal, err := strconv.ParseInt(parts[2], 10, 64)
	if err != nil {
		return config.GpuLimits{}, fmt.Errorf("incorrect gpu limit - max is not integer: %v", limits)
	}
	if minVal < 0 {
		return config.GpuLimits{}, fmt.Errorf("incorrect gpu limit - min is less than 0; %v", limits)
	}
	if maxVal < 0 {
		return config.GpuLimits{}, fmt.Errorf("incorrect gpu limit - max is less than 0; %v", limits)
	}
	if minVal > maxVal {
		return config.GpuLimits{}, fmt.Errorf("incorrect gpu limit - min is greater than max; %v", limits)
	}
	parsedGpuLimits := config.GpuLimits{
		GpuType: gpuType,
		Min:     minVal,
		Max:     maxVal,
	}
	return parsedGpuLimits, nil
}<|MERGE_RESOLUTION|>--- conflicted
+++ resolved
@@ -238,11 +238,7 @@
 		FilterOutSchedulablePodsUsesPacking: *filterOutSchedulablePodsUsesPacking,
 		IgnoredTaints:                       *ignoreTaintsFlag,
 		NodeDeletionDelayTimeout:            *nodeDeletionDelayTimeout,
-<<<<<<< HEAD
-		KubeConfigPath:                      *kubeConfigFile,
-=======
 		AWSUseStaticInstanceList:            *awsUseStaticInstanceList,
->>>>>>> 477857ad
 	}
 }
 
