--- conflicted
+++ resolved
@@ -22,46 +22,6 @@
 			"Rev": "3b1ae45394a234c385be014e9a488f2bb6eef821"
 		},
 		{
-<<<<<<< HEAD
-			"ImportPath": "github.com/Azure/azure-sdk-for-go/services/compute/mgmt/2018-04-01/compute",
-			"Comment": "v19.0.0-1-g80862a3e3",
-			"Rev": "80862a3e3882bfab661e590430558c2ba1a5f76d"
-		},
-		{
-			"ImportPath": "github.com/Azure/azure-sdk-for-go/services/containerregistry/mgmt/2017-10-01/containerregistry",
-			"Comment": "v19.0.0-1-g80862a3e3",
-			"Rev": "80862a3e3882bfab661e590430558c2ba1a5f76d"
-		},
-		{
-			"ImportPath": "github.com/Azure/azure-sdk-for-go/services/containerservice/mgmt/2018-03-31/containerservice",
-			"Comment": "v19.0.0-1-g80862a3e3",
-			"Rev": "80862a3e3882bfab661e590430558c2ba1a5f76d"
-		},
-		{
-			"ImportPath": "github.com/Azure/azure-sdk-for-go/services/network/mgmt/2017-09-01/network",
-			"Comment": "v19.0.0-1-g80862a3e3",
-			"Rev": "80862a3e3882bfab661e590430558c2ba1a5f76d"
-		},
-		{
-			"ImportPath": "github.com/Azure/azure-sdk-for-go/services/resources/mgmt/2017-05-10/resources",
-			"Comment": "v19.0.0-1-g80862a3e3",
-			"Rev": "80862a3e3882bfab661e590430558c2ba1a5f76d"
-		},
-		{
-			"ImportPath": "github.com/Azure/azure-sdk-for-go/services/storage/mgmt/2017-10-01/storage",
-			"Comment": "v19.0.0-1-g80862a3e3",
-			"Rev": "80862a3e3882bfab661e590430558c2ba1a5f76d"
-		},
-		{
-			"ImportPath": "github.com/Azure/azure-sdk-for-go/storage",
-			"Comment": "v19.0.0-1-g80862a3e3",
-			"Rev": "80862a3e3882bfab661e590430558c2ba1a5f76d"
-		},
-		{
-			"ImportPath": "github.com/Azure/azure-sdk-for-go/version",
-			"Comment": "v19.0.0-1-g80862a3e3",
-			"Rev": "80862a3e3882bfab661e590430558c2ba1a5f76d"
-=======
 			"ImportPath": "github.com/Azure/azure-sdk-for-go/services/compute/mgmt/2018-10-01/compute",
 			"Comment": "v21.3.0-1-g274d2b51f",
 			"Rev": "274d2b51f1342584e885445e85556bc109f528fb"
@@ -100,7 +60,6 @@
 			"ImportPath": "github.com/Azure/azure-sdk-for-go/version",
 			"Comment": "v21.3.0-1-g274d2b51f",
 			"Rev": "274d2b51f1342584e885445e85556bc109f528fb"
->>>>>>> d54edf18
 		},
 		{
 			"ImportPath": "github.com/Azure/go-ansiterm",
@@ -112,35 +71,6 @@
 		},
 		{
 			"ImportPath": "github.com/Azure/go-autorest/autorest",
-<<<<<<< HEAD
-			"Comment": "v10.14.0-1-g87362f1",
-			"Rev": "87362f106f7c6486b755ffc2cacb2903fa59f2d4"
-		},
-		{
-			"ImportPath": "github.com/Azure/go-autorest/autorest/adal",
-			"Comment": "v10.14.0-1-g87362f1",
-			"Rev": "87362f106f7c6486b755ffc2cacb2903fa59f2d4"
-		},
-		{
-			"ImportPath": "github.com/Azure/go-autorest/autorest/azure",
-			"Comment": "v10.14.0-1-g87362f1",
-			"Rev": "87362f106f7c6486b755ffc2cacb2903fa59f2d4"
-		},
-		{
-			"ImportPath": "github.com/Azure/go-autorest/autorest/date",
-			"Comment": "v10.14.0-1-g87362f1",
-			"Rev": "87362f106f7c6486b755ffc2cacb2903fa59f2d4"
-		},
-		{
-			"ImportPath": "github.com/Azure/go-autorest/autorest/to",
-			"Comment": "v10.14.0-1-g87362f1",
-			"Rev": "87362f106f7c6486b755ffc2cacb2903fa59f2d4"
-		},
-		{
-			"ImportPath": "github.com/Azure/go-autorest/autorest/validation",
-			"Comment": "v10.14.0-1-g87362f1",
-			"Rev": "87362f106f7c6486b755ffc2cacb2903fa59f2d4"
-=======
 			"Comment": "v11.1.0-1-g8619900",
 			"Rev": "8619900403353b6fd7c55ee353c4e9725e20f904"
 		},
@@ -178,7 +108,6 @@
 			"ImportPath": "github.com/Azure/go-autorest/version",
 			"Comment": "v11.1.0-1-g8619900",
 			"Rev": "8619900403353b6fd7c55ee353c4e9725e20f904"
->>>>>>> d54edf18
 		},
 		{
 			"ImportPath": "github.com/JeffAshton/win_pdh",
@@ -242,180 +171,6 @@
 		},
 		{
 			"ImportPath": "github.com/aws/aws-sdk-go/aws",
-<<<<<<< HEAD
-			"Comment": "v1.14.12-2-g2a1555fa",
-			"Rev": "2a1555faedc4907a34b57173c9125f626e38071e"
-		},
-		{
-			"ImportPath": "github.com/aws/aws-sdk-go/aws/awserr",
-			"Comment": "v1.14.12-2-g2a1555fa",
-			"Rev": "2a1555faedc4907a34b57173c9125f626e38071e"
-		},
-		{
-			"ImportPath": "github.com/aws/aws-sdk-go/aws/awsutil",
-			"Comment": "v1.14.12-2-g2a1555fa",
-			"Rev": "2a1555faedc4907a34b57173c9125f626e38071e"
-		},
-		{
-			"ImportPath": "github.com/aws/aws-sdk-go/aws/client",
-			"Comment": "v1.14.12-2-g2a1555fa",
-			"Rev": "2a1555faedc4907a34b57173c9125f626e38071e"
-		},
-		{
-			"ImportPath": "github.com/aws/aws-sdk-go/aws/client/metadata",
-			"Comment": "v1.14.12-2-g2a1555fa",
-			"Rev": "2a1555faedc4907a34b57173c9125f626e38071e"
-		},
-		{
-			"ImportPath": "github.com/aws/aws-sdk-go/aws/corehandlers",
-			"Comment": "v1.14.12-2-g2a1555fa",
-			"Rev": "2a1555faedc4907a34b57173c9125f626e38071e"
-		},
-		{
-			"ImportPath": "github.com/aws/aws-sdk-go/aws/credentials",
-			"Comment": "v1.14.12-2-g2a1555fa",
-			"Rev": "2a1555faedc4907a34b57173c9125f626e38071e"
-		},
-		{
-			"ImportPath": "github.com/aws/aws-sdk-go/aws/credentials/ec2rolecreds",
-			"Comment": "v1.14.12-2-g2a1555fa",
-			"Rev": "2a1555faedc4907a34b57173c9125f626e38071e"
-		},
-		{
-			"ImportPath": "github.com/aws/aws-sdk-go/aws/credentials/endpointcreds",
-			"Comment": "v1.14.12-2-g2a1555fa",
-			"Rev": "2a1555faedc4907a34b57173c9125f626e38071e"
-		},
-		{
-			"ImportPath": "github.com/aws/aws-sdk-go/aws/credentials/stscreds",
-			"Comment": "v1.14.12-2-g2a1555fa",
-			"Rev": "2a1555faedc4907a34b57173c9125f626e38071e"
-		},
-		{
-			"ImportPath": "github.com/aws/aws-sdk-go/aws/csm",
-			"Comment": "v1.14.12-2-g2a1555fa",
-			"Rev": "2a1555faedc4907a34b57173c9125f626e38071e"
-		},
-		{
-			"ImportPath": "github.com/aws/aws-sdk-go/aws/defaults",
-			"Comment": "v1.14.12-2-g2a1555fa",
-			"Rev": "2a1555faedc4907a34b57173c9125f626e38071e"
-		},
-		{
-			"ImportPath": "github.com/aws/aws-sdk-go/aws/ec2metadata",
-			"Comment": "v1.14.12-2-g2a1555fa",
-			"Rev": "2a1555faedc4907a34b57173c9125f626e38071e"
-		},
-		{
-			"ImportPath": "github.com/aws/aws-sdk-go/aws/endpoints",
-			"Comment": "v1.14.12-2-g2a1555fa",
-			"Rev": "2a1555faedc4907a34b57173c9125f626e38071e"
-		},
-		{
-			"ImportPath": "github.com/aws/aws-sdk-go/aws/request",
-			"Comment": "v1.14.12-2-g2a1555fa",
-			"Rev": "2a1555faedc4907a34b57173c9125f626e38071e"
-		},
-		{
-			"ImportPath": "github.com/aws/aws-sdk-go/aws/session",
-			"Comment": "v1.14.12-2-g2a1555fa",
-			"Rev": "2a1555faedc4907a34b57173c9125f626e38071e"
-		},
-		{
-			"ImportPath": "github.com/aws/aws-sdk-go/aws/signer/v4",
-			"Comment": "v1.14.12-2-g2a1555fa",
-			"Rev": "2a1555faedc4907a34b57173c9125f626e38071e"
-		},
-		{
-			"ImportPath": "github.com/aws/aws-sdk-go/internal/sdkio",
-			"Comment": "v1.14.12-2-g2a1555fa",
-			"Rev": "2a1555faedc4907a34b57173c9125f626e38071e"
-		},
-		{
-			"ImportPath": "github.com/aws/aws-sdk-go/internal/sdkrand",
-			"Comment": "v1.14.12-2-g2a1555fa",
-			"Rev": "2a1555faedc4907a34b57173c9125f626e38071e"
-		},
-		{
-			"ImportPath": "github.com/aws/aws-sdk-go/internal/shareddefaults",
-			"Comment": "v1.14.12-2-g2a1555fa",
-			"Rev": "2a1555faedc4907a34b57173c9125f626e38071e"
-		},
-		{
-			"ImportPath": "github.com/aws/aws-sdk-go/private/protocol",
-			"Comment": "v1.14.12-2-g2a1555fa",
-			"Rev": "2a1555faedc4907a34b57173c9125f626e38071e"
-		},
-		{
-			"ImportPath": "github.com/aws/aws-sdk-go/private/protocol/ec2query",
-			"Comment": "v1.14.12-2-g2a1555fa",
-			"Rev": "2a1555faedc4907a34b57173c9125f626e38071e"
-		},
-		{
-			"ImportPath": "github.com/aws/aws-sdk-go/private/protocol/json/jsonutil",
-			"Comment": "v1.14.12-2-g2a1555fa",
-			"Rev": "2a1555faedc4907a34b57173c9125f626e38071e"
-		},
-		{
-			"ImportPath": "github.com/aws/aws-sdk-go/private/protocol/jsonrpc",
-			"Comment": "v1.14.12-2-g2a1555fa",
-			"Rev": "2a1555faedc4907a34b57173c9125f626e38071e"
-		},
-		{
-			"ImportPath": "github.com/aws/aws-sdk-go/private/protocol/query",
-			"Comment": "v1.14.12-2-g2a1555fa",
-			"Rev": "2a1555faedc4907a34b57173c9125f626e38071e"
-		},
-		{
-			"ImportPath": "github.com/aws/aws-sdk-go/private/protocol/query/queryutil",
-			"Comment": "v1.14.12-2-g2a1555fa",
-			"Rev": "2a1555faedc4907a34b57173c9125f626e38071e"
-		},
-		{
-			"ImportPath": "github.com/aws/aws-sdk-go/private/protocol/rest",
-			"Comment": "v1.14.12-2-g2a1555fa",
-			"Rev": "2a1555faedc4907a34b57173c9125f626e38071e"
-		},
-		{
-			"ImportPath": "github.com/aws/aws-sdk-go/private/protocol/xml/xmlutil",
-			"Comment": "v1.14.12-2-g2a1555fa",
-			"Rev": "2a1555faedc4907a34b57173c9125f626e38071e"
-		},
-		{
-			"ImportPath": "github.com/aws/aws-sdk-go/service/autoscaling",
-			"Comment": "v1.14.12-2-g2a1555fa",
-			"Rev": "2a1555faedc4907a34b57173c9125f626e38071e"
-		},
-		{
-			"ImportPath": "github.com/aws/aws-sdk-go/service/ec2",
-			"Comment": "v1.14.12-2-g2a1555fa",
-			"Rev": "2a1555faedc4907a34b57173c9125f626e38071e"
-		},
-		{
-			"ImportPath": "github.com/aws/aws-sdk-go/service/ecr",
-			"Comment": "v1.14.12-2-g2a1555fa",
-			"Rev": "2a1555faedc4907a34b57173c9125f626e38071e"
-		},
-		{
-			"ImportPath": "github.com/aws/aws-sdk-go/service/elb",
-			"Comment": "v1.14.12-2-g2a1555fa",
-			"Rev": "2a1555faedc4907a34b57173c9125f626e38071e"
-		},
-		{
-			"ImportPath": "github.com/aws/aws-sdk-go/service/elbv2",
-			"Comment": "v1.14.12-2-g2a1555fa",
-			"Rev": "2a1555faedc4907a34b57173c9125f626e38071e"
-		},
-		{
-			"ImportPath": "github.com/aws/aws-sdk-go/service/kms",
-			"Comment": "v1.14.12-2-g2a1555fa",
-			"Rev": "2a1555faedc4907a34b57173c9125f626e38071e"
-		},
-		{
-			"ImportPath": "github.com/aws/aws-sdk-go/service/sts",
-			"Comment": "v1.14.12-2-g2a1555fa",
-			"Rev": "2a1555faedc4907a34b57173c9125f626e38071e"
-=======
 			"Comment": "v1.14.12",
 			"Rev": "fde4ded7becdeae4d26bf1212916aabba79349b4"
 		},
@@ -588,7 +343,6 @@
 			"ImportPath": "github.com/aws/aws-sdk-go/service/sts",
 			"Comment": "v1.14.12",
 			"Rev": "fde4ded7becdeae4d26bf1212916aabba79349b4"
->>>>>>> d54edf18
 		},
 		{
 			"ImportPath": "github.com/beorn7/perks/quantile",
@@ -622,109 +376,6 @@
 		},
 		{
 			"ImportPath": "github.com/containerd/containerd/api/services/containers/v1",
-<<<<<<< HEAD
-			"Comment": "v1.0.2-1-gede969be",
-			"Rev": "ede969bef9fc97dda519df18e684fd7d947789b1"
-		},
-		{
-			"ImportPath": "github.com/containerd/containerd/api/services/tasks/v1",
-			"Comment": "v1.0.2-1-gede969be",
-			"Rev": "ede969bef9fc97dda519df18e684fd7d947789b1"
-		},
-		{
-			"ImportPath": "github.com/containerd/containerd/api/services/version/v1",
-			"Comment": "v1.0.2-1-gede969be",
-			"Rev": "ede969bef9fc97dda519df18e684fd7d947789b1"
-		},
-		{
-			"ImportPath": "github.com/containerd/containerd/api/types",
-			"Comment": "v1.0.2-1-gede969be",
-			"Rev": "ede969bef9fc97dda519df18e684fd7d947789b1"
-		},
-		{
-			"ImportPath": "github.com/containerd/containerd/api/types/task",
-			"Comment": "v1.0.2-1-gede969be",
-			"Rev": "ede969bef9fc97dda519df18e684fd7d947789b1"
-		},
-		{
-			"ImportPath": "github.com/containerd/containerd/containers",
-			"Comment": "v1.0.2-1-gede969be",
-			"Rev": "ede969bef9fc97dda519df18e684fd7d947789b1"
-		},
-		{
-			"ImportPath": "github.com/containerd/containerd/dialer",
-			"Comment": "v1.0.2-1-gede969be",
-			"Rev": "ede969bef9fc97dda519df18e684fd7d947789b1"
-		},
-		{
-			"ImportPath": "github.com/containerd/containerd/errdefs",
-			"Comment": "v1.0.2-1-gede969be",
-			"Rev": "ede969bef9fc97dda519df18e684fd7d947789b1"
-		},
-		{
-			"ImportPath": "github.com/containerd/containerd/namespaces",
-			"Comment": "v1.0.2-1-gede969be",
-			"Rev": "ede969bef9fc97dda519df18e684fd7d947789b1"
-		},
-		{
-			"ImportPath": "github.com/containernetworking/cni/libcni",
-			"Comment": "v0.6.0-1-gc013194",
-			"Rev": "c013194b7c6ecbd757dba10622011b618e025243"
-		},
-		{
-			"ImportPath": "github.com/containernetworking/cni/pkg/invoke",
-			"Comment": "v0.6.0-1-gc013194",
-			"Rev": "c013194b7c6ecbd757dba10622011b618e025243"
-		},
-		{
-			"ImportPath": "github.com/containernetworking/cni/pkg/types",
-			"Comment": "v0.6.0-1-gc013194",
-			"Rev": "c013194b7c6ecbd757dba10622011b618e025243"
-		},
-		{
-			"ImportPath": "github.com/containernetworking/cni/pkg/types/020",
-			"Comment": "v0.6.0-1-gc013194",
-			"Rev": "c013194b7c6ecbd757dba10622011b618e025243"
-		},
-		{
-			"ImportPath": "github.com/containernetworking/cni/pkg/types/current",
-			"Comment": "v0.6.0-1-gc013194",
-			"Rev": "c013194b7c6ecbd757dba10622011b618e025243"
-		},
-		{
-			"ImportPath": "github.com/containernetworking/cni/pkg/version",
-			"Comment": "v0.6.0-1-gc013194",
-			"Rev": "c013194b7c6ecbd757dba10622011b618e025243"
-		},
-		{
-			"ImportPath": "github.com/coreos/etcd/client",
-			"Comment": "v3.2.24-1-gab64899ec",
-			"Rev": "ab64899ecaa3ce70942c565b173d27ffb6ff159b"
-		},
-		{
-			"ImportPath": "github.com/coreos/etcd/pkg/pathutil",
-			"Comment": "v3.2.24-1-gab64899ec",
-			"Rev": "ab64899ecaa3ce70942c565b173d27ffb6ff159b"
-		},
-		{
-			"ImportPath": "github.com/coreos/etcd/pkg/srv",
-			"Comment": "v3.2.24-1-gab64899ec",
-			"Rev": "ab64899ecaa3ce70942c565b173d27ffb6ff159b"
-		},
-		{
-			"ImportPath": "github.com/coreos/etcd/pkg/types",
-			"Comment": "v3.2.24-1-gab64899ec",
-			"Rev": "ab64899ecaa3ce70942c565b173d27ffb6ff159b"
-		},
-		{
-			"ImportPath": "github.com/coreos/etcd/version",
-			"Comment": "v3.2.24-1-gab64899ec",
-			"Rev": "ab64899ecaa3ce70942c565b173d27ffb6ff159b"
-		},
-		{
-			"ImportPath": "github.com/coreos/go-semver/semver",
-			"Rev": "568e959cd89871e61434c1143528d9162da89ef2"
-=======
 			"Comment": "v1.0.2",
 			"Rev": "cfd04396dc68220d1cecbe686a6cc3aa5ce3667c"
 		},
@@ -797,7 +448,6 @@
 			"ImportPath": "github.com/containernetworking/cni/pkg/version",
 			"Comment": "v0.6.0",
 			"Rev": "a7885cb6f8ab03fba07852ded351e4f5e7a112bf"
->>>>>>> d54edf18
 		},
 		{
 			"ImportPath": "github.com/coreos/go-systemd/daemon",
@@ -821,15 +471,6 @@
 		},
 		{
 			"ImportPath": "github.com/coreos/rkt/api/v1alpha",
-<<<<<<< HEAD
-			"Comment": "v1.25.0-1-gcf595d9d",
-			"Rev": "cf595d9d015f3c0ca15a85b94dc19c5ca557e149"
-		},
-		{
-			"ImportPath": "github.com/cyphar/filepath-securejoin",
-			"Comment": "v0.2.1-2-g47da00b",
-			"Rev": "47da00bc449028174d656b85a8f5736326fdf0a3"
-=======
 			"Comment": "v1.25.0",
 			"Rev": "ec37f3cb649bfb72408906e7cbf330e4aeda1075"
 		},
@@ -837,7 +478,6 @@
 			"ImportPath": "github.com/cyphar/filepath-securejoin",
 			"Comment": "v0.2.1-1-gae69057",
 			"Rev": "ae69057f2299fb9e5ba2df738607e6a505b74ab6"
->>>>>>> d54edf18
 		},
 		{
 			"ImportPath": "github.com/d2g/dhcp4",
@@ -859,145 +499,6 @@
 		},
 		{
 			"ImportPath": "github.com/docker/distribution/digestset",
-<<<<<<< HEAD
-			"Comment": "v2.6.0-rc.1-210-ge0850c9b",
-			"Rev": "e0850c9bcf3e450bdcd23c05efd16b42d4499531"
-		},
-		{
-			"ImportPath": "github.com/docker/distribution/reference",
-			"Comment": "v2.6.0-rc.1-210-ge0850c9b",
-			"Rev": "e0850c9bcf3e450bdcd23c05efd16b42d4499531"
-		},
-		{
-			"ImportPath": "github.com/docker/docker/api",
-			"Comment": "docs-v1.12.0-rc4-2016-07-15-9512-ga09cf25b07",
-			"Rev": "a09cf25b07e8462be55217778c7d2cfe694d7ad7"
-		},
-		{
-			"ImportPath": "github.com/docker/docker/api/types",
-			"Comment": "docs-v1.12.0-rc4-2016-07-15-9512-ga09cf25b07",
-			"Rev": "a09cf25b07e8462be55217778c7d2cfe694d7ad7"
-		},
-		{
-			"ImportPath": "github.com/docker/docker/api/types/blkiodev",
-			"Comment": "docs-v1.12.0-rc4-2016-07-15-9512-ga09cf25b07",
-			"Rev": "a09cf25b07e8462be55217778c7d2cfe694d7ad7"
-		},
-		{
-			"ImportPath": "github.com/docker/docker/api/types/container",
-			"Comment": "docs-v1.12.0-rc4-2016-07-15-9512-ga09cf25b07",
-			"Rev": "a09cf25b07e8462be55217778c7d2cfe694d7ad7"
-		},
-		{
-			"ImportPath": "github.com/docker/docker/api/types/events",
-			"Comment": "docs-v1.12.0-rc4-2016-07-15-9512-ga09cf25b07",
-			"Rev": "a09cf25b07e8462be55217778c7d2cfe694d7ad7"
-		},
-		{
-			"ImportPath": "github.com/docker/docker/api/types/filters",
-			"Comment": "docs-v1.12.0-rc4-2016-07-15-9512-ga09cf25b07",
-			"Rev": "a09cf25b07e8462be55217778c7d2cfe694d7ad7"
-		},
-		{
-			"ImportPath": "github.com/docker/docker/api/types/image",
-			"Comment": "docs-v1.12.0-rc4-2016-07-15-9512-ga09cf25b07",
-			"Rev": "a09cf25b07e8462be55217778c7d2cfe694d7ad7"
-		},
-		{
-			"ImportPath": "github.com/docker/docker/api/types/mount",
-			"Comment": "docs-v1.12.0-rc4-2016-07-15-9512-ga09cf25b07",
-			"Rev": "a09cf25b07e8462be55217778c7d2cfe694d7ad7"
-		},
-		{
-			"ImportPath": "github.com/docker/docker/api/types/network",
-			"Comment": "docs-v1.12.0-rc4-2016-07-15-9512-ga09cf25b07",
-			"Rev": "a09cf25b07e8462be55217778c7d2cfe694d7ad7"
-		},
-		{
-			"ImportPath": "github.com/docker/docker/api/types/registry",
-			"Comment": "docs-v1.12.0-rc4-2016-07-15-9512-ga09cf25b07",
-			"Rev": "a09cf25b07e8462be55217778c7d2cfe694d7ad7"
-		},
-		{
-			"ImportPath": "github.com/docker/docker/api/types/strslice",
-			"Comment": "docs-v1.12.0-rc4-2016-07-15-9512-ga09cf25b07",
-			"Rev": "a09cf25b07e8462be55217778c7d2cfe694d7ad7"
-		},
-		{
-			"ImportPath": "github.com/docker/docker/api/types/swarm",
-			"Comment": "docs-v1.12.0-rc4-2016-07-15-9512-ga09cf25b07",
-			"Rev": "a09cf25b07e8462be55217778c7d2cfe694d7ad7"
-		},
-		{
-			"ImportPath": "github.com/docker/docker/api/types/swarm/runtime",
-			"Comment": "docs-v1.12.0-rc4-2016-07-15-9512-ga09cf25b07",
-			"Rev": "a09cf25b07e8462be55217778c7d2cfe694d7ad7"
-		},
-		{
-			"ImportPath": "github.com/docker/docker/api/types/time",
-			"Comment": "docs-v1.12.0-rc4-2016-07-15-9512-ga09cf25b07",
-			"Rev": "a09cf25b07e8462be55217778c7d2cfe694d7ad7"
-		},
-		{
-			"ImportPath": "github.com/docker/docker/api/types/versions",
-			"Comment": "docs-v1.12.0-rc4-2016-07-15-9512-ga09cf25b07",
-			"Rev": "a09cf25b07e8462be55217778c7d2cfe694d7ad7"
-		},
-		{
-			"ImportPath": "github.com/docker/docker/api/types/volume",
-			"Comment": "docs-v1.12.0-rc4-2016-07-15-9512-ga09cf25b07",
-			"Rev": "a09cf25b07e8462be55217778c7d2cfe694d7ad7"
-		},
-		{
-			"ImportPath": "github.com/docker/docker/client",
-			"Comment": "docs-v1.12.0-rc4-2016-07-15-9512-ga09cf25b07",
-			"Rev": "a09cf25b07e8462be55217778c7d2cfe694d7ad7"
-		},
-		{
-			"ImportPath": "github.com/docker/docker/daemon/logger/jsonfilelog/jsonlog",
-			"Comment": "docs-v1.12.0-rc4-2016-07-15-9512-ga09cf25b07",
-			"Rev": "a09cf25b07e8462be55217778c7d2cfe694d7ad7"
-		},
-		{
-			"ImportPath": "github.com/docker/docker/pkg/jsonmessage",
-			"Comment": "docs-v1.12.0-rc4-2016-07-15-9512-ga09cf25b07",
-			"Rev": "a09cf25b07e8462be55217778c7d2cfe694d7ad7"
-		},
-		{
-			"ImportPath": "github.com/docker/docker/pkg/mount",
-			"Comment": "docs-v1.12.0-rc4-2016-07-15-9512-ga09cf25b07",
-			"Rev": "a09cf25b07e8462be55217778c7d2cfe694d7ad7"
-		},
-		{
-			"ImportPath": "github.com/docker/docker/pkg/parsers",
-			"Comment": "docs-v1.12.0-rc4-2016-07-15-9512-ga09cf25b07",
-			"Rev": "a09cf25b07e8462be55217778c7d2cfe694d7ad7"
-		},
-		{
-			"ImportPath": "github.com/docker/docker/pkg/parsers/operatingsystem",
-			"Comment": "docs-v1.12.0-rc4-2016-07-15-9512-ga09cf25b07",
-			"Rev": "a09cf25b07e8462be55217778c7d2cfe694d7ad7"
-		},
-		{
-			"ImportPath": "github.com/docker/docker/pkg/stdcopy",
-			"Comment": "docs-v1.12.0-rc4-2016-07-15-9512-ga09cf25b07",
-			"Rev": "a09cf25b07e8462be55217778c7d2cfe694d7ad7"
-		},
-		{
-			"ImportPath": "github.com/docker/docker/pkg/sysinfo",
-			"Comment": "docs-v1.12.0-rc4-2016-07-15-9512-ga09cf25b07",
-			"Rev": "a09cf25b07e8462be55217778c7d2cfe694d7ad7"
-		},
-		{
-			"ImportPath": "github.com/docker/docker/pkg/term",
-			"Comment": "docs-v1.12.0-rc4-2016-07-15-9512-ga09cf25b07",
-			"Rev": "a09cf25b07e8462be55217778c7d2cfe694d7ad7"
-		},
-		{
-			"ImportPath": "github.com/docker/docker/pkg/term/windows",
-			"Comment": "docs-v1.12.0-rc4-2016-07-15-9512-ga09cf25b07",
-			"Rev": "a09cf25b07e8462be55217778c7d2cfe694d7ad7"
-=======
 			"Comment": "v2.6.0-rc.1-209-gedc3ab29",
 			"Rev": "edc3ab29cdff8694dd6feb85cfeb4b5f1b38ed9c"
 		},
@@ -1135,7 +636,6 @@
 			"ImportPath": "github.com/docker/docker/pkg/term/windows",
 			"Comment": "docs-v1.12.0-rc4-2016-07-15-9510-ga9fbbdc8d",
 			"Rev": "a9fbbdc8dd8794b20af358382ab780559bca589d"
->>>>>>> d54edf18
 		},
 		{
 			"ImportPath": "github.com/docker/go-connections/nat",
@@ -1159,13 +659,8 @@
 		},
 		{
 			"ImportPath": "github.com/docker/libnetwork/ipvs",
-<<<<<<< HEAD
-			"Comment": "v0.8.0-dev.2-911-g7bd74a48",
-			"Rev": "7bd74a48e771f28cb47e20f1e6021c089e0b4284"
-=======
 			"Comment": "v0.8.0-dev.2-1265-ga9cd636e",
 			"Rev": "a9cd636e37898226332c439363e2ed0ea185ae92"
->>>>>>> d54edf18
 		},
 		{
 			"ImportPath": "github.com/docker/spdystream",
@@ -1332,180 +827,6 @@
 		},
 		{
 			"ImportPath": "github.com/google/cadvisor/accelerators",
-<<<<<<< HEAD
-			"Comment": "v0.30.0-13-ge2818eda",
-			"Rev": "e2818eda1e39a377915812760c4d8a98022464d2"
-		},
-		{
-			"ImportPath": "github.com/google/cadvisor/cache/memory",
-			"Comment": "v0.30.0-13-ge2818eda",
-			"Rev": "e2818eda1e39a377915812760c4d8a98022464d2"
-		},
-		{
-			"ImportPath": "github.com/google/cadvisor/collector",
-			"Comment": "v0.30.0-13-ge2818eda",
-			"Rev": "e2818eda1e39a377915812760c4d8a98022464d2"
-		},
-		{
-			"ImportPath": "github.com/google/cadvisor/container",
-			"Comment": "v0.30.0-13-ge2818eda",
-			"Rev": "e2818eda1e39a377915812760c4d8a98022464d2"
-		},
-		{
-			"ImportPath": "github.com/google/cadvisor/container/common",
-			"Comment": "v0.30.0-13-ge2818eda",
-			"Rev": "e2818eda1e39a377915812760c4d8a98022464d2"
-		},
-		{
-			"ImportPath": "github.com/google/cadvisor/container/containerd",
-			"Comment": "v0.30.0-13-ge2818eda",
-			"Rev": "e2818eda1e39a377915812760c4d8a98022464d2"
-		},
-		{
-			"ImportPath": "github.com/google/cadvisor/container/crio",
-			"Comment": "v0.30.0-13-ge2818eda",
-			"Rev": "e2818eda1e39a377915812760c4d8a98022464d2"
-		},
-		{
-			"ImportPath": "github.com/google/cadvisor/container/docker",
-			"Comment": "v0.30.0-13-ge2818eda",
-			"Rev": "e2818eda1e39a377915812760c4d8a98022464d2"
-		},
-		{
-			"ImportPath": "github.com/google/cadvisor/container/libcontainer",
-			"Comment": "v0.30.0-13-ge2818eda",
-			"Rev": "e2818eda1e39a377915812760c4d8a98022464d2"
-		},
-		{
-			"ImportPath": "github.com/google/cadvisor/container/raw",
-			"Comment": "v0.30.0-13-ge2818eda",
-			"Rev": "e2818eda1e39a377915812760c4d8a98022464d2"
-		},
-		{
-			"ImportPath": "github.com/google/cadvisor/container/rkt",
-			"Comment": "v0.30.0-13-ge2818eda",
-			"Rev": "e2818eda1e39a377915812760c4d8a98022464d2"
-		},
-		{
-			"ImportPath": "github.com/google/cadvisor/container/systemd",
-			"Comment": "v0.30.0-13-ge2818eda",
-			"Rev": "e2818eda1e39a377915812760c4d8a98022464d2"
-		},
-		{
-			"ImportPath": "github.com/google/cadvisor/devicemapper",
-			"Comment": "v0.30.0-13-ge2818eda",
-			"Rev": "e2818eda1e39a377915812760c4d8a98022464d2"
-		},
-		{
-			"ImportPath": "github.com/google/cadvisor/events",
-			"Comment": "v0.30.0-13-ge2818eda",
-			"Rev": "e2818eda1e39a377915812760c4d8a98022464d2"
-		},
-		{
-			"ImportPath": "github.com/google/cadvisor/fs",
-			"Comment": "v0.30.0-13-ge2818eda",
-			"Rev": "e2818eda1e39a377915812760c4d8a98022464d2"
-		},
-		{
-			"ImportPath": "github.com/google/cadvisor/info/v1",
-			"Comment": "v0.30.0-13-ge2818eda",
-			"Rev": "e2818eda1e39a377915812760c4d8a98022464d2"
-		},
-		{
-			"ImportPath": "github.com/google/cadvisor/info/v2",
-			"Comment": "v0.30.0-13-ge2818eda",
-			"Rev": "e2818eda1e39a377915812760c4d8a98022464d2"
-		},
-		{
-			"ImportPath": "github.com/google/cadvisor/machine",
-			"Comment": "v0.30.0-13-ge2818eda",
-			"Rev": "e2818eda1e39a377915812760c4d8a98022464d2"
-		},
-		{
-			"ImportPath": "github.com/google/cadvisor/manager",
-			"Comment": "v0.30.0-13-ge2818eda",
-			"Rev": "e2818eda1e39a377915812760c4d8a98022464d2"
-		},
-		{
-			"ImportPath": "github.com/google/cadvisor/manager/watcher",
-			"Comment": "v0.30.0-13-ge2818eda",
-			"Rev": "e2818eda1e39a377915812760c4d8a98022464d2"
-		},
-		{
-			"ImportPath": "github.com/google/cadvisor/manager/watcher/raw",
-			"Comment": "v0.30.0-13-ge2818eda",
-			"Rev": "e2818eda1e39a377915812760c4d8a98022464d2"
-		},
-		{
-			"ImportPath": "github.com/google/cadvisor/manager/watcher/rkt",
-			"Comment": "v0.30.0-13-ge2818eda",
-			"Rev": "e2818eda1e39a377915812760c4d8a98022464d2"
-		},
-		{
-			"ImportPath": "github.com/google/cadvisor/metrics",
-			"Comment": "v0.30.0-13-ge2818eda",
-			"Rev": "e2818eda1e39a377915812760c4d8a98022464d2"
-		},
-		{
-			"ImportPath": "github.com/google/cadvisor/storage",
-			"Comment": "v0.30.0-13-ge2818eda",
-			"Rev": "e2818eda1e39a377915812760c4d8a98022464d2"
-		},
-		{
-			"ImportPath": "github.com/google/cadvisor/summary",
-			"Comment": "v0.30.0-13-ge2818eda",
-			"Rev": "e2818eda1e39a377915812760c4d8a98022464d2"
-		},
-		{
-			"ImportPath": "github.com/google/cadvisor/utils",
-			"Comment": "v0.30.0-13-ge2818eda",
-			"Rev": "e2818eda1e39a377915812760c4d8a98022464d2"
-		},
-		{
-			"ImportPath": "github.com/google/cadvisor/utils/cloudinfo",
-			"Comment": "v0.30.0-13-ge2818eda",
-			"Rev": "e2818eda1e39a377915812760c4d8a98022464d2"
-		},
-		{
-			"ImportPath": "github.com/google/cadvisor/utils/cpuload",
-			"Comment": "v0.30.0-13-ge2818eda",
-			"Rev": "e2818eda1e39a377915812760c4d8a98022464d2"
-		},
-		{
-			"ImportPath": "github.com/google/cadvisor/utils/cpuload/netlink",
-			"Comment": "v0.30.0-13-ge2818eda",
-			"Rev": "e2818eda1e39a377915812760c4d8a98022464d2"
-		},
-		{
-			"ImportPath": "github.com/google/cadvisor/utils/docker",
-			"Comment": "v0.30.0-13-ge2818eda",
-			"Rev": "e2818eda1e39a377915812760c4d8a98022464d2"
-		},
-		{
-			"ImportPath": "github.com/google/cadvisor/utils/oomparser",
-			"Comment": "v0.30.0-13-ge2818eda",
-			"Rev": "e2818eda1e39a377915812760c4d8a98022464d2"
-		},
-		{
-			"ImportPath": "github.com/google/cadvisor/utils/sysfs",
-			"Comment": "v0.30.0-13-ge2818eda",
-			"Rev": "e2818eda1e39a377915812760c4d8a98022464d2"
-		},
-		{
-			"ImportPath": "github.com/google/cadvisor/utils/sysinfo",
-			"Comment": "v0.30.0-13-ge2818eda",
-			"Rev": "e2818eda1e39a377915812760c4d8a98022464d2"
-		},
-		{
-			"ImportPath": "github.com/google/cadvisor/version",
-			"Comment": "v0.30.0-13-ge2818eda",
-			"Rev": "e2818eda1e39a377915812760c4d8a98022464d2"
-		},
-		{
-			"ImportPath": "github.com/google/cadvisor/zfs",
-			"Comment": "v0.30.0-13-ge2818eda",
-			"Rev": "e2818eda1e39a377915812760c4d8a98022464d2"
-=======
 			"Comment": "v0.32.0",
 			"Rev": "8949c822ea91fa6b4996614a5ad6ade840be24ee"
 		},
@@ -1683,7 +1004,6 @@
 			"ImportPath": "github.com/google/cadvisor/zfs",
 			"Comment": "v0.32.0",
 			"Rev": "8949c822ea91fa6b4996614a5ad6ade840be24ee"
->>>>>>> d54edf18
 		},
 		{
 			"ImportPath": "github.com/google/gofuzz",
@@ -1849,20 +1169,6 @@
 		},
 		{
 			"ImportPath": "github.com/heketi/heketi/client/api/go-client",
-<<<<<<< HEAD
-			"Comment": "v4.0.0-95-gaaf40619",
-			"Rev": "aaf40619d85fda757e7a1c1ea1b5118cea65594b"
-		},
-		{
-			"ImportPath": "github.com/heketi/heketi/pkg/glusterfs/api",
-			"Comment": "v4.0.0-95-gaaf40619",
-			"Rev": "aaf40619d85fda757e7a1c1ea1b5118cea65594b"
-		},
-		{
-			"ImportPath": "github.com/heketi/heketi/pkg/utils",
-			"Comment": "v4.0.0-95-gaaf40619",
-			"Rev": "aaf40619d85fda757e7a1c1ea1b5118cea65594b"
-=======
 			"Comment": "v8.0.0-49-g558b292",
 			"Rev": "558b29266ce0a873991ecfb3edc41a668a998514"
 		},
@@ -1875,7 +1181,6 @@
 			"ImportPath": "github.com/heketi/heketi/pkg/utils",
 			"Comment": "v8.0.0-49-g558b292",
 			"Rev": "558b29266ce0a873991ecfb3edc41a668a998514"
->>>>>>> d54edf18
 		},
 		{
 			"ImportPath": "github.com/imdario/mergo",
@@ -1912,38 +1217,6 @@
 		},
 		{
 			"ImportPath": "github.com/libopenstorage/openstorage/api",
-<<<<<<< HEAD
-			"Rev": "8e1ec19f5d60f5752cd0243b093fb6187798a369"
-		},
-		{
-			"ImportPath": "github.com/libopenstorage/openstorage/api/client",
-			"Rev": "8e1ec19f5d60f5752cd0243b093fb6187798a369"
-		},
-		{
-			"ImportPath": "github.com/libopenstorage/openstorage/api/client/volume",
-			"Rev": "8e1ec19f5d60f5752cd0243b093fb6187798a369"
-		},
-		{
-			"ImportPath": "github.com/libopenstorage/openstorage/api/spec",
-			"Rev": "8e1ec19f5d60f5752cd0243b093fb6187798a369"
-		},
-		{
-			"ImportPath": "github.com/libopenstorage/openstorage/pkg/parser",
-			"Rev": "8e1ec19f5d60f5752cd0243b093fb6187798a369"
-		},
-		{
-			"ImportPath": "github.com/libopenstorage/openstorage/pkg/units",
-			"Rev": "8e1ec19f5d60f5752cd0243b093fb6187798a369"
-		},
-		{
-			"ImportPath": "github.com/libopenstorage/openstorage/volume",
-			"Rev": "8e1ec19f5d60f5752cd0243b093fb6187798a369"
-		},
-		{
-			"ImportPath": "github.com/lpabon/godbc",
-			"Comment": "v1.0-1-g9577782",
-			"Rev": "9577782540c1398b710ddae1b86268ba03a19b0c"
-=======
 			"Rev": "093a0c3888753c2056e7373183693d670c6bba01"
 		},
 		{
@@ -1969,7 +1242,6 @@
 		{
 			"ImportPath": "github.com/libopenstorage/openstorage/volume",
 			"Rev": "093a0c3888753c2056e7373183693d670c6bba01"
->>>>>>> d54edf18
 		},
 		{
 			"ImportPath": "github.com/mailru/easyjson/buffer",
@@ -1997,8 +1269,6 @@
 			"ImportPath": "github.com/matttproud/golang_protobuf_extensions/pbutil",
 			"Comment": "v1.0.1",
 			"Rev": "c12348ce28de40eed0136aa2b644d0ee0650e56c"
-<<<<<<< HEAD
-=======
 		},
 		{
 			"ImportPath": "github.com/mesos/mesos-go/api/v1/lib",
@@ -2069,7 +1339,6 @@
 			"ImportPath": "github.com/mesos/mesos-go/api/v1/lib/roles",
 			"Comment": "mesos-1.6.x-12-gff8175b",
 			"Rev": "ff8175bfda54b1eb1f1954c8102a9dc612aa2312"
->>>>>>> d54edf18
 		},
 		{
 			"ImportPath": "github.com/miekg/dns",
@@ -2126,85 +1395,6 @@
 		},
 		{
 			"ImportPath": "github.com/opencontainers/runc/libcontainer",
-<<<<<<< HEAD
-			"Comment": "v1.0.0-rc5-47-g7619009a",
-			"Rev": "7619009aad53f9201995c53b447f48a890f39a3b"
-		},
-		{
-			"ImportPath": "github.com/opencontainers/runc/libcontainer/apparmor",
-			"Comment": "v1.0.0-rc5-47-g7619009a",
-			"Rev": "7619009aad53f9201995c53b447f48a890f39a3b"
-		},
-		{
-			"ImportPath": "github.com/opencontainers/runc/libcontainer/cgroups",
-			"Comment": "v1.0.0-rc5-47-g7619009a",
-			"Rev": "7619009aad53f9201995c53b447f48a890f39a3b"
-		},
-		{
-			"ImportPath": "github.com/opencontainers/runc/libcontainer/cgroups/fs",
-			"Comment": "v1.0.0-rc5-47-g7619009a",
-			"Rev": "7619009aad53f9201995c53b447f48a890f39a3b"
-		},
-		{
-			"ImportPath": "github.com/opencontainers/runc/libcontainer/cgroups/systemd",
-			"Comment": "v1.0.0-rc5-47-g7619009a",
-			"Rev": "7619009aad53f9201995c53b447f48a890f39a3b"
-		},
-		{
-			"ImportPath": "github.com/opencontainers/runc/libcontainer/configs",
-			"Comment": "v1.0.0-rc5-47-g7619009a",
-			"Rev": "7619009aad53f9201995c53b447f48a890f39a3b"
-		},
-		{
-			"ImportPath": "github.com/opencontainers/runc/libcontainer/configs/validate",
-			"Comment": "v1.0.0-rc5-47-g7619009a",
-			"Rev": "7619009aad53f9201995c53b447f48a890f39a3b"
-		},
-		{
-			"ImportPath": "github.com/opencontainers/runc/libcontainer/criurpc",
-			"Comment": "v1.0.0-rc5-47-g7619009a",
-			"Rev": "7619009aad53f9201995c53b447f48a890f39a3b"
-		},
-		{
-			"ImportPath": "github.com/opencontainers/runc/libcontainer/intelrdt",
-			"Comment": "v1.0.0-rc5-47-g7619009a",
-			"Rev": "7619009aad53f9201995c53b447f48a890f39a3b"
-		},
-		{
-			"ImportPath": "github.com/opencontainers/runc/libcontainer/keys",
-			"Comment": "v1.0.0-rc5-47-g7619009a",
-			"Rev": "7619009aad53f9201995c53b447f48a890f39a3b"
-		},
-		{
-			"ImportPath": "github.com/opencontainers/runc/libcontainer/mount",
-			"Comment": "v1.0.0-rc5-47-g7619009a",
-			"Rev": "7619009aad53f9201995c53b447f48a890f39a3b"
-		},
-		{
-			"ImportPath": "github.com/opencontainers/runc/libcontainer/seccomp",
-			"Comment": "v1.0.0-rc5-47-g7619009a",
-			"Rev": "7619009aad53f9201995c53b447f48a890f39a3b"
-		},
-		{
-			"ImportPath": "github.com/opencontainers/runc/libcontainer/stacktrace",
-			"Comment": "v1.0.0-rc5-47-g7619009a",
-			"Rev": "7619009aad53f9201995c53b447f48a890f39a3b"
-		},
-		{
-			"ImportPath": "github.com/opencontainers/runc/libcontainer/system",
-			"Comment": "v1.0.0-rc5-47-g7619009a",
-			"Rev": "7619009aad53f9201995c53b447f48a890f39a3b"
-		},
-		{
-			"ImportPath": "github.com/opencontainers/runc/libcontainer/user",
-			"Comment": "v1.0.0-rc5-47-g7619009a",
-			"Rev": "7619009aad53f9201995c53b447f48a890f39a3b"
-		},
-		{
-			"ImportPath": "github.com/opencontainers/runc/libcontainer/utils",
-			"Comment": "v1.0.0-rc5-47-g7619009a",
-			"Rev": "7619009aad53f9201995c53b447f48a890f39a3b"
-=======
 			"Comment": "v1.0.0-rc5-46-g871ba2e5",
 			"Rev": "871ba2e58e24314d1fab4517a80410191ba5ad01"
 		},
@@ -2282,7 +1472,6 @@
 			"ImportPath": "github.com/opencontainers/runc/libcontainer/utils",
 			"Comment": "v1.0.0-rc5-46-g871ba2e5",
 			"Rev": "871ba2e58e24314d1fab4517a80410191ba5ad01"
->>>>>>> d54edf18
 		},
 		{
 			"ImportPath": "github.com/opencontainers/runtime-spec/specs-go",
@@ -2300,101 +1489,6 @@
 			"Rev": "4a2974bf1ee960774ffd517717f1f45325af0206"
 		},
 		{
-			"ImportPath": "github.com/openshift/cluster-api/pkg/apis/cluster/common",
-			"Comment": "0.0.0-alpha.4-56-g628950e96",
-			"Rev": "628950e96f5946bf89c683102ec916bbbe5569c9"
-		},
-		{
-			"ImportPath": "github.com/openshift/cluster-api/pkg/apis/cluster/v1alpha1",
-			"Comment": "0.0.0-alpha.4-56-g628950e96",
-			"Rev": "628950e96f5946bf89c683102ec916bbbe5569c9"
-		},
-		{
-			"ImportPath": "github.com/openshift/cluster-api/pkg/apis/machine/common",
-			"Comment": "0.0.0-alpha.4-56-g628950e96",
-			"Rev": "628950e96f5946bf89c683102ec916bbbe5569c9"
-		},
-		{
-			"ImportPath": "github.com/openshift/cluster-api/pkg/apis/machine/v1beta1",
-			"Comment": "0.0.0-alpha.4-56-g628950e96",
-			"Rev": "628950e96f5946bf89c683102ec916bbbe5569c9"
-		},
-		{
-			"ImportPath": "github.com/openshift/cluster-api/pkg/client/clientset_generated/clientset",
-			"Comment": "0.0.0-alpha.4-56-g628950e96",
-			"Rev": "628950e96f5946bf89c683102ec916bbbe5569c9"
-		},
-		{
-			"ImportPath": "github.com/openshift/cluster-api/pkg/client/clientset_generated/clientset/fake",
-			"Comment": "0.0.0-alpha.4-56-g628950e96",
-			"Rev": "628950e96f5946bf89c683102ec916bbbe5569c9"
-		},
-		{
-			"ImportPath": "github.com/openshift/cluster-api/pkg/client/clientset_generated/clientset/scheme",
-			"Comment": "0.0.0-alpha.4-56-g628950e96",
-			"Rev": "628950e96f5946bf89c683102ec916bbbe5569c9"
-		},
-		{
-			"ImportPath": "github.com/openshift/cluster-api/pkg/client/clientset_generated/clientset/typed/cluster/v1alpha1",
-			"Comment": "0.0.0-alpha.4-56-g628950e96",
-			"Rev": "628950e96f5946bf89c683102ec916bbbe5569c9"
-		},
-		{
-			"ImportPath": "github.com/openshift/cluster-api/pkg/client/clientset_generated/clientset/typed/cluster/v1alpha1/fake",
-			"Comment": "0.0.0-alpha.4-56-g628950e96",
-			"Rev": "628950e96f5946bf89c683102ec916bbbe5569c9"
-		},
-		{
-			"ImportPath": "github.com/openshift/cluster-api/pkg/client/clientset_generated/clientset/typed/machine/v1beta1",
-			"Comment": "0.0.0-alpha.4-56-g628950e96",
-			"Rev": "628950e96f5946bf89c683102ec916bbbe5569c9"
-		},
-		{
-			"ImportPath": "github.com/openshift/cluster-api/pkg/client/clientset_generated/clientset/typed/machine/v1beta1/fake",
-			"Comment": "0.0.0-alpha.4-56-g628950e96",
-			"Rev": "628950e96f5946bf89c683102ec916bbbe5569c9"
-		},
-		{
-			"ImportPath": "github.com/openshift/cluster-api/pkg/client/informers_generated/externalversions",
-			"Comment": "0.0.0-alpha.4-56-g628950e96",
-			"Rev": "628950e96f5946bf89c683102ec916bbbe5569c9"
-		},
-		{
-			"ImportPath": "github.com/openshift/cluster-api/pkg/client/informers_generated/externalversions/cluster",
-			"Comment": "0.0.0-alpha.4-56-g628950e96",
-			"Rev": "628950e96f5946bf89c683102ec916bbbe5569c9"
-		},
-		{
-			"ImportPath": "github.com/openshift/cluster-api/pkg/client/informers_generated/externalversions/cluster/v1alpha1",
-			"Comment": "0.0.0-alpha.4-56-g628950e96",
-			"Rev": "628950e96f5946bf89c683102ec916bbbe5569c9"
-		},
-		{
-			"ImportPath": "github.com/openshift/cluster-api/pkg/client/informers_generated/externalversions/internalinterfaces",
-			"Comment": "0.0.0-alpha.4-56-g628950e96",
-			"Rev": "628950e96f5946bf89c683102ec916bbbe5569c9"
-		},
-		{
-			"ImportPath": "github.com/openshift/cluster-api/pkg/client/informers_generated/externalversions/machine",
-			"Comment": "0.0.0-alpha.4-56-g628950e96",
-			"Rev": "628950e96f5946bf89c683102ec916bbbe5569c9"
-		},
-		{
-			"ImportPath": "github.com/openshift/cluster-api/pkg/client/informers_generated/externalversions/machine/v1beta1",
-			"Comment": "0.0.0-alpha.4-56-g628950e96",
-			"Rev": "628950e96f5946bf89c683102ec916bbbe5569c9"
-		},
-		{
-			"ImportPath": "github.com/openshift/cluster-api/pkg/client/listers_generated/cluster/v1alpha1",
-			"Comment": "0.0.0-alpha.4-56-g628950e96",
-			"Rev": "628950e96f5946bf89c683102ec916bbbe5569c9"
-		},
-		{
-			"ImportPath": "github.com/openshift/cluster-api/pkg/client/listers_generated/machine/v1beta1",
-			"Comment": "0.0.0-alpha.4-56-g628950e96",
-			"Rev": "628950e96f5946bf89c683102ec916bbbe5569c9"
-		},
-		{
 			"ImportPath": "github.com/pborman/uuid",
 			"Rev": "ca53cad383cad2479bbba7f7a1a05797ec1386e4"
 		},
@@ -2466,13 +1560,8 @@
 		},
 		{
 			"ImportPath": "github.com/rancher/go-rancher/client",
-<<<<<<< HEAD
-			"Comment": "v0.1.0-197-ge8d5f57",
-			"Rev": "e8d5f577f9a7c54fed90c37ebb061e284730946a"
-=======
 			"Comment": "v0.1.0-196-g09693a8",
 			"Rev": "09693a8743ba5ee58c58c1b1e8a4abd17af00d45"
->>>>>>> d54edf18
 		},
 		{
 			"ImportPath": "github.com/renstrom/dedent",
@@ -2481,11 +1570,7 @@
 		},
 		{
 			"ImportPath": "github.com/rubiojr/go-vhd/vhd",
-<<<<<<< HEAD
-			"Rev": "002180ac9aa8962eea39c7a9130576ab00a92b1d"
-=======
 			"Rev": "0bfd3b39853cdde5762efda92289f14b0ac0491b"
->>>>>>> d54edf18
 		},
 		{
 			"ImportPath": "github.com/satori/go.uuid",
@@ -2553,15 +1638,6 @@
 		},
 		{
 			"ImportPath": "github.com/stretchr/testify/assert",
-<<<<<<< HEAD
-			"Comment": "v1.2.1-15-g083d1d2",
-			"Rev": "083d1d25509c9756783fbb3ca0d7092c4a7d79c0"
-		},
-		{
-			"ImportPath": "github.com/stretchr/testify/mock",
-			"Comment": "v1.2.1-15-g083d1d2",
-			"Rev": "083d1d25509c9756783fbb3ca0d7092c4a7d79c0"
-=======
 			"Comment": "v1.2.1-14-gc679ae2",
 			"Rev": "c679ae2cc0cb27ec3293fea7e254e47386f05d69"
 		},
@@ -2569,7 +1645,6 @@
 			"ImportPath": "github.com/stretchr/testify/mock",
 			"Comment": "v1.2.1-14-gc679ae2",
 			"Rev": "c679ae2cc0cb27ec3293fea7e254e47386f05d69"
->>>>>>> d54edf18
 		},
 		{
 			"ImportPath": "github.com/syndtr/gocapability/capability",
@@ -2589,135 +1664,6 @@
 		},
 		{
 			"ImportPath": "github.com/vmware/govmomi/find",
-<<<<<<< HEAD
-			"Comment": "v0.18.0-50-g8919665",
-			"Rev": "89196653b33d8884fc3a394d367ad1b341d18571"
-		},
-		{
-			"ImportPath": "github.com/vmware/govmomi/list",
-			"Comment": "v0.18.0-50-g8919665",
-			"Rev": "89196653b33d8884fc3a394d367ad1b341d18571"
-		},
-		{
-			"ImportPath": "github.com/vmware/govmomi/lookup",
-			"Comment": "v0.18.0-50-g8919665",
-			"Rev": "89196653b33d8884fc3a394d367ad1b341d18571"
-		},
-		{
-			"ImportPath": "github.com/vmware/govmomi/lookup/methods",
-			"Comment": "v0.18.0-50-g8919665",
-			"Rev": "89196653b33d8884fc3a394d367ad1b341d18571"
-		},
-		{
-			"ImportPath": "github.com/vmware/govmomi/lookup/types",
-			"Comment": "v0.18.0-50-g8919665",
-			"Rev": "89196653b33d8884fc3a394d367ad1b341d18571"
-		},
-		{
-			"ImportPath": "github.com/vmware/govmomi/nfc",
-			"Comment": "v0.18.0-50-g8919665",
-			"Rev": "89196653b33d8884fc3a394d367ad1b341d18571"
-		},
-		{
-			"ImportPath": "github.com/vmware/govmomi/object",
-			"Comment": "v0.18.0-50-g8919665",
-			"Rev": "89196653b33d8884fc3a394d367ad1b341d18571"
-		},
-		{
-			"ImportPath": "github.com/vmware/govmomi/pbm",
-			"Comment": "v0.18.0-50-g8919665",
-			"Rev": "89196653b33d8884fc3a394d367ad1b341d18571"
-		},
-		{
-			"ImportPath": "github.com/vmware/govmomi/pbm/methods",
-			"Comment": "v0.18.0-50-g8919665",
-			"Rev": "89196653b33d8884fc3a394d367ad1b341d18571"
-		},
-		{
-			"ImportPath": "github.com/vmware/govmomi/pbm/types",
-			"Comment": "v0.18.0-50-g8919665",
-			"Rev": "89196653b33d8884fc3a394d367ad1b341d18571"
-		},
-		{
-			"ImportPath": "github.com/vmware/govmomi/property",
-			"Comment": "v0.18.0-50-g8919665",
-			"Rev": "89196653b33d8884fc3a394d367ad1b341d18571"
-		},
-		{
-			"ImportPath": "github.com/vmware/govmomi/session",
-			"Comment": "v0.18.0-50-g8919665",
-			"Rev": "89196653b33d8884fc3a394d367ad1b341d18571"
-		},
-		{
-			"ImportPath": "github.com/vmware/govmomi/sts",
-			"Comment": "v0.18.0-50-g8919665",
-			"Rev": "89196653b33d8884fc3a394d367ad1b341d18571"
-		},
-		{
-			"ImportPath": "github.com/vmware/govmomi/sts/internal",
-			"Comment": "v0.18.0-50-g8919665",
-			"Rev": "89196653b33d8884fc3a394d367ad1b341d18571"
-		},
-		{
-			"ImportPath": "github.com/vmware/govmomi/task",
-			"Comment": "v0.18.0-50-g8919665",
-			"Rev": "89196653b33d8884fc3a394d367ad1b341d18571"
-		},
-		{
-			"ImportPath": "github.com/vmware/govmomi/vapi/internal",
-			"Comment": "v0.18.0-50-g8919665",
-			"Rev": "89196653b33d8884fc3a394d367ad1b341d18571"
-		},
-		{
-			"ImportPath": "github.com/vmware/govmomi/vapi/rest",
-			"Comment": "v0.18.0-50-g8919665",
-			"Rev": "89196653b33d8884fc3a394d367ad1b341d18571"
-		},
-		{
-			"ImportPath": "github.com/vmware/govmomi/vapi/tags",
-			"Comment": "v0.18.0-50-g8919665",
-			"Rev": "89196653b33d8884fc3a394d367ad1b341d18571"
-		},
-		{
-			"ImportPath": "github.com/vmware/govmomi/vim25",
-			"Comment": "v0.18.0-50-g8919665",
-			"Rev": "89196653b33d8884fc3a394d367ad1b341d18571"
-		},
-		{
-			"ImportPath": "github.com/vmware/govmomi/vim25/debug",
-			"Comment": "v0.18.0-50-g8919665",
-			"Rev": "89196653b33d8884fc3a394d367ad1b341d18571"
-		},
-		{
-			"ImportPath": "github.com/vmware/govmomi/vim25/methods",
-			"Comment": "v0.18.0-50-g8919665",
-			"Rev": "89196653b33d8884fc3a394d367ad1b341d18571"
-		},
-		{
-			"ImportPath": "github.com/vmware/govmomi/vim25/mo",
-			"Comment": "v0.18.0-50-g8919665",
-			"Rev": "89196653b33d8884fc3a394d367ad1b341d18571"
-		},
-		{
-			"ImportPath": "github.com/vmware/govmomi/vim25/progress",
-			"Comment": "v0.18.0-50-g8919665",
-			"Rev": "89196653b33d8884fc3a394d367ad1b341d18571"
-		},
-		{
-			"ImportPath": "github.com/vmware/govmomi/vim25/soap",
-			"Comment": "v0.18.0-50-g8919665",
-			"Rev": "89196653b33d8884fc3a394d367ad1b341d18571"
-		},
-		{
-			"ImportPath": "github.com/vmware/govmomi/vim25/types",
-			"Comment": "v0.18.0-50-g8919665",
-			"Rev": "89196653b33d8884fc3a394d367ad1b341d18571"
-		},
-		{
-			"ImportPath": "github.com/vmware/govmomi/vim25/xml",
-			"Comment": "v0.18.0-50-g8919665",
-			"Rev": "89196653b33d8884fc3a394d367ad1b341d18571"
-=======
 			"Comment": "v0.18.0-48-g22f7465",
 			"Rev": "22f74650cf39ba4649fba45e770df0f44df6f758"
 		},
@@ -2845,7 +1791,6 @@
 			"ImportPath": "github.com/vmware/govmomi/vim25/xml",
 			"Comment": "v0.18.0-48-g22f7465",
 			"Rev": "22f74650cf39ba4649fba45e770df0f44df6f758"
->>>>>>> d54edf18
 		},
 		{
 			"ImportPath": "github.com/vmware/photon-controller-go-sdk/SSPI",
@@ -2906,13 +1851,6 @@
 		{
 			"ImportPath": "golang.org/x/crypto/ssh/terminal",
 			"Rev": "de0752318171da717af4ce24d0a2e8626afaeb11"
-<<<<<<< HEAD
-		},
-		{
-			"ImportPath": "golang.org/x/exp/inotify",
-			"Rev": "9e18480f546346da26e76a769954c16bba8e1605"
-=======
->>>>>>> d54edf18
 		},
 		{
 			"ImportPath": "golang.org/x/net/context",
@@ -3068,41 +2006,6 @@
 		},
 		{
 			"ImportPath": "google.golang.org/api/compute/v0.alpha",
-<<<<<<< HEAD
-			"Rev": "1a9304e34f296395f1e15189db2a9f62c54f4b69"
-		},
-		{
-			"ImportPath": "google.golang.org/api/compute/v0.beta",
-			"Rev": "1a9304e34f296395f1e15189db2a9f62c54f4b69"
-		},
-		{
-			"ImportPath": "google.golang.org/api/compute/v1",
-			"Rev": "1a9304e34f296395f1e15189db2a9f62c54f4b69"
-		},
-		{
-			"ImportPath": "google.golang.org/api/container/v1",
-			"Rev": "1a9304e34f296395f1e15189db2a9f62c54f4b69"
-		},
-		{
-			"ImportPath": "google.golang.org/api/container/v1beta1",
-			"Rev": "1a9304e34f296395f1e15189db2a9f62c54f4b69"
-		},
-		{
-			"ImportPath": "google.golang.org/api/gensupport",
-			"Rev": "1a9304e34f296395f1e15189db2a9f62c54f4b69"
-		},
-		{
-			"ImportPath": "google.golang.org/api/googleapi",
-			"Rev": "1a9304e34f296395f1e15189db2a9f62c54f4b69"
-		},
-		{
-			"ImportPath": "google.golang.org/api/googleapi/internal/uritemplates",
-			"Rev": "1a9304e34f296395f1e15189db2a9f62c54f4b69"
-		},
-		{
-			"ImportPath": "google.golang.org/api/tpu/v1",
-			"Rev": "1a9304e34f296395f1e15189db2a9f62c54f4b69"
-=======
 			"Rev": "90af239a3cd31991862262cace75332d7df7ae48"
 		},
 		{
@@ -3136,7 +2039,6 @@
 		{
 			"ImportPath": "google.golang.org/api/tpu/v1",
 			"Rev": "90af239a3cd31991862262cace75332d7df7ae48"
->>>>>>> d54edf18
 		},
 		{
 			"ImportPath": "google.golang.org/genproto/googleapis/rpc/status",
@@ -3324,1354 +2226,6 @@
 		},
 		{
 			"ImportPath": "k8s.io/api/admission/v1beta1",
-<<<<<<< HEAD
-			"Rev": "5d4d6f5eb46925a17a7411adad1148739b126925"
-		},
-		{
-			"ImportPath": "k8s.io/api/admissionregistration/v1alpha1",
-			"Rev": "5d4d6f5eb46925a17a7411adad1148739b126925"
-		},
-		{
-			"ImportPath": "k8s.io/api/admissionregistration/v1beta1",
-			"Rev": "5d4d6f5eb46925a17a7411adad1148739b126925"
-		},
-		{
-			"ImportPath": "k8s.io/api/apps/v1",
-			"Rev": "5d4d6f5eb46925a17a7411adad1148739b126925"
-		},
-		{
-			"ImportPath": "k8s.io/api/apps/v1beta1",
-			"Rev": "5d4d6f5eb46925a17a7411adad1148739b126925"
-		},
-		{
-			"ImportPath": "k8s.io/api/apps/v1beta2",
-			"Rev": "5d4d6f5eb46925a17a7411adad1148739b126925"
-		},
-		{
-			"ImportPath": "k8s.io/api/authentication/v1",
-			"Rev": "5d4d6f5eb46925a17a7411adad1148739b126925"
-		},
-		{
-			"ImportPath": "k8s.io/api/authentication/v1beta1",
-			"Rev": "5d4d6f5eb46925a17a7411adad1148739b126925"
-		},
-		{
-			"ImportPath": "k8s.io/api/authorization/v1",
-			"Rev": "5d4d6f5eb46925a17a7411adad1148739b126925"
-		},
-		{
-			"ImportPath": "k8s.io/api/authorization/v1beta1",
-			"Rev": "5d4d6f5eb46925a17a7411adad1148739b126925"
-		},
-		{
-			"ImportPath": "k8s.io/api/autoscaling/v1",
-			"Rev": "5d4d6f5eb46925a17a7411adad1148739b126925"
-		},
-		{
-			"ImportPath": "k8s.io/api/autoscaling/v2beta1",
-			"Rev": "5d4d6f5eb46925a17a7411adad1148739b126925"
-		},
-		{
-			"ImportPath": "k8s.io/api/autoscaling/v2beta2",
-			"Rev": "5d4d6f5eb46925a17a7411adad1148739b126925"
-		},
-		{
-			"ImportPath": "k8s.io/api/batch/v1",
-			"Rev": "5d4d6f5eb46925a17a7411adad1148739b126925"
-		},
-		{
-			"ImportPath": "k8s.io/api/batch/v1beta1",
-			"Rev": "5d4d6f5eb46925a17a7411adad1148739b126925"
-		},
-		{
-			"ImportPath": "k8s.io/api/batch/v2alpha1",
-			"Rev": "5d4d6f5eb46925a17a7411adad1148739b126925"
-		},
-		{
-			"ImportPath": "k8s.io/api/certificates/v1beta1",
-			"Rev": "5d4d6f5eb46925a17a7411adad1148739b126925"
-		},
-		{
-			"ImportPath": "k8s.io/api/coordination/v1beta1",
-			"Rev": "5d4d6f5eb46925a17a7411adad1148739b126925"
-		},
-		{
-			"ImportPath": "k8s.io/api/core/v1",
-			"Rev": "5d4d6f5eb46925a17a7411adad1148739b126925"
-		},
-		{
-			"ImportPath": "k8s.io/api/events/v1beta1",
-			"Rev": "5d4d6f5eb46925a17a7411adad1148739b126925"
-		},
-		{
-			"ImportPath": "k8s.io/api/extensions/v1beta1",
-			"Rev": "5d4d6f5eb46925a17a7411adad1148739b126925"
-		},
-		{
-			"ImportPath": "k8s.io/api/imagepolicy/v1alpha1",
-			"Rev": "5d4d6f5eb46925a17a7411adad1148739b126925"
-		},
-		{
-			"ImportPath": "k8s.io/api/networking/v1",
-			"Rev": "5d4d6f5eb46925a17a7411adad1148739b126925"
-		},
-		{
-			"ImportPath": "k8s.io/api/policy/v1beta1",
-			"Rev": "5d4d6f5eb46925a17a7411adad1148739b126925"
-		},
-		{
-			"ImportPath": "k8s.io/api/rbac/v1",
-			"Rev": "5d4d6f5eb46925a17a7411adad1148739b126925"
-		},
-		{
-			"ImportPath": "k8s.io/api/rbac/v1alpha1",
-			"Rev": "5d4d6f5eb46925a17a7411adad1148739b126925"
-		},
-		{
-			"ImportPath": "k8s.io/api/rbac/v1beta1",
-			"Rev": "5d4d6f5eb46925a17a7411adad1148739b126925"
-		},
-		{
-			"ImportPath": "k8s.io/api/scheduling/v1alpha1",
-			"Rev": "5d4d6f5eb46925a17a7411adad1148739b126925"
-		},
-		{
-			"ImportPath": "k8s.io/api/scheduling/v1beta1",
-			"Rev": "5d4d6f5eb46925a17a7411adad1148739b126925"
-		},
-		{
-			"ImportPath": "k8s.io/api/settings/v1alpha1",
-			"Rev": "5d4d6f5eb46925a17a7411adad1148739b126925"
-		},
-		{
-			"ImportPath": "k8s.io/api/storage/v1",
-			"Rev": "5d4d6f5eb46925a17a7411adad1148739b126925"
-		},
-		{
-			"ImportPath": "k8s.io/api/storage/v1alpha1",
-			"Rev": "5d4d6f5eb46925a17a7411adad1148739b126925"
-		},
-		{
-			"ImportPath": "k8s.io/api/storage/v1beta1",
-			"Rev": "5d4d6f5eb46925a17a7411adad1148739b126925"
-		},
-		{
-			"ImportPath": "k8s.io/apiextensions-apiserver/pkg/features",
-			"Rev": "1d3714e44bcd2cd4482b06496523f6051ca1def2"
-		},
-		{
-			"ImportPath": "k8s.io/apimachinery/pkg/api/equality",
-			"Rev": "71f5c0df86aa210c9d58de513c88bdc2207e4132"
-		},
-		{
-			"ImportPath": "k8s.io/apimachinery/pkg/api/errors",
-			"Rev": "71f5c0df86aa210c9d58de513c88bdc2207e4132"
-		},
-		{
-			"ImportPath": "k8s.io/apimachinery/pkg/api/meta",
-			"Rev": "71f5c0df86aa210c9d58de513c88bdc2207e4132"
-		},
-		{
-			"ImportPath": "k8s.io/apimachinery/pkg/api/resource",
-			"Rev": "71f5c0df86aa210c9d58de513c88bdc2207e4132"
-		},
-		{
-			"ImportPath": "k8s.io/apimachinery/pkg/api/validation",
-			"Rev": "71f5c0df86aa210c9d58de513c88bdc2207e4132"
-		},
-		{
-			"ImportPath": "k8s.io/apimachinery/pkg/api/validation/path",
-			"Rev": "71f5c0df86aa210c9d58de513c88bdc2207e4132"
-		},
-		{
-			"ImportPath": "k8s.io/apimachinery/pkg/apis/config",
-			"Rev": "71f5c0df86aa210c9d58de513c88bdc2207e4132"
-		},
-		{
-			"ImportPath": "k8s.io/apimachinery/pkg/apis/config/v1alpha1",
-			"Rev": "71f5c0df86aa210c9d58de513c88bdc2207e4132"
-		},
-		{
-			"ImportPath": "k8s.io/apimachinery/pkg/apis/meta/internalversion",
-			"Rev": "71f5c0df86aa210c9d58de513c88bdc2207e4132"
-		},
-		{
-			"ImportPath": "k8s.io/apimachinery/pkg/apis/meta/v1",
-			"Rev": "71f5c0df86aa210c9d58de513c88bdc2207e4132"
-		},
-		{
-			"ImportPath": "k8s.io/apimachinery/pkg/apis/meta/v1/unstructured",
-			"Rev": "71f5c0df86aa210c9d58de513c88bdc2207e4132"
-		},
-		{
-			"ImportPath": "k8s.io/apimachinery/pkg/apis/meta/v1/unstructured/unstructuredscheme",
-			"Rev": "71f5c0df86aa210c9d58de513c88bdc2207e4132"
-		},
-		{
-			"ImportPath": "k8s.io/apimachinery/pkg/apis/meta/v1/validation",
-			"Rev": "71f5c0df86aa210c9d58de513c88bdc2207e4132"
-		},
-		{
-			"ImportPath": "k8s.io/apimachinery/pkg/apis/meta/v1beta1",
-			"Rev": "71f5c0df86aa210c9d58de513c88bdc2207e4132"
-		},
-		{
-			"ImportPath": "k8s.io/apimachinery/pkg/conversion",
-			"Rev": "71f5c0df86aa210c9d58de513c88bdc2207e4132"
-		},
-		{
-			"ImportPath": "k8s.io/apimachinery/pkg/conversion/queryparams",
-			"Rev": "71f5c0df86aa210c9d58de513c88bdc2207e4132"
-		},
-		{
-			"ImportPath": "k8s.io/apimachinery/pkg/fields",
-			"Rev": "71f5c0df86aa210c9d58de513c88bdc2207e4132"
-		},
-		{
-			"ImportPath": "k8s.io/apimachinery/pkg/labels",
-			"Rev": "71f5c0df86aa210c9d58de513c88bdc2207e4132"
-		},
-		{
-			"ImportPath": "k8s.io/apimachinery/pkg/runtime",
-			"Rev": "71f5c0df86aa210c9d58de513c88bdc2207e4132"
-		},
-		{
-			"ImportPath": "k8s.io/apimachinery/pkg/runtime/schema",
-			"Rev": "71f5c0df86aa210c9d58de513c88bdc2207e4132"
-		},
-		{
-			"ImportPath": "k8s.io/apimachinery/pkg/runtime/serializer",
-			"Rev": "71f5c0df86aa210c9d58de513c88bdc2207e4132"
-		},
-		{
-			"ImportPath": "k8s.io/apimachinery/pkg/runtime/serializer/json",
-			"Rev": "71f5c0df86aa210c9d58de513c88bdc2207e4132"
-		},
-		{
-			"ImportPath": "k8s.io/apimachinery/pkg/runtime/serializer/protobuf",
-			"Rev": "71f5c0df86aa210c9d58de513c88bdc2207e4132"
-		},
-		{
-			"ImportPath": "k8s.io/apimachinery/pkg/runtime/serializer/recognizer",
-			"Rev": "71f5c0df86aa210c9d58de513c88bdc2207e4132"
-		},
-		{
-			"ImportPath": "k8s.io/apimachinery/pkg/runtime/serializer/streaming",
-			"Rev": "71f5c0df86aa210c9d58de513c88bdc2207e4132"
-		},
-		{
-			"ImportPath": "k8s.io/apimachinery/pkg/runtime/serializer/versioning",
-			"Rev": "71f5c0df86aa210c9d58de513c88bdc2207e4132"
-		},
-		{
-			"ImportPath": "k8s.io/apimachinery/pkg/selection",
-			"Rev": "71f5c0df86aa210c9d58de513c88bdc2207e4132"
-		},
-		{
-			"ImportPath": "k8s.io/apimachinery/pkg/types",
-			"Rev": "71f5c0df86aa210c9d58de513c88bdc2207e4132"
-		},
-		{
-			"ImportPath": "k8s.io/apimachinery/pkg/util/cache",
-			"Rev": "71f5c0df86aa210c9d58de513c88bdc2207e4132"
-		},
-		{
-			"ImportPath": "k8s.io/apimachinery/pkg/util/clock",
-			"Rev": "71f5c0df86aa210c9d58de513c88bdc2207e4132"
-		},
-		{
-			"ImportPath": "k8s.io/apimachinery/pkg/util/diff",
-			"Rev": "71f5c0df86aa210c9d58de513c88bdc2207e4132"
-		},
-		{
-			"ImportPath": "k8s.io/apimachinery/pkg/util/duration",
-			"Rev": "71f5c0df86aa210c9d58de513c88bdc2207e4132"
-		},
-		{
-			"ImportPath": "k8s.io/apimachinery/pkg/util/errors",
-			"Rev": "71f5c0df86aa210c9d58de513c88bdc2207e4132"
-		},
-		{
-			"ImportPath": "k8s.io/apimachinery/pkg/util/framer",
-			"Rev": "71f5c0df86aa210c9d58de513c88bdc2207e4132"
-		},
-		{
-			"ImportPath": "k8s.io/apimachinery/pkg/util/httpstream",
-			"Rev": "71f5c0df86aa210c9d58de513c88bdc2207e4132"
-		},
-		{
-			"ImportPath": "k8s.io/apimachinery/pkg/util/httpstream/spdy",
-			"Rev": "71f5c0df86aa210c9d58de513c88bdc2207e4132"
-		},
-		{
-			"ImportPath": "k8s.io/apimachinery/pkg/util/intstr",
-			"Rev": "71f5c0df86aa210c9d58de513c88bdc2207e4132"
-		},
-		{
-			"ImportPath": "k8s.io/apimachinery/pkg/util/json",
-			"Rev": "71f5c0df86aa210c9d58de513c88bdc2207e4132"
-		},
-		{
-			"ImportPath": "k8s.io/apimachinery/pkg/util/mergepatch",
-			"Rev": "71f5c0df86aa210c9d58de513c88bdc2207e4132"
-		},
-		{
-			"ImportPath": "k8s.io/apimachinery/pkg/util/naming",
-			"Rev": "71f5c0df86aa210c9d58de513c88bdc2207e4132"
-		},
-		{
-			"ImportPath": "k8s.io/apimachinery/pkg/util/net",
-			"Rev": "71f5c0df86aa210c9d58de513c88bdc2207e4132"
-		},
-		{
-			"ImportPath": "k8s.io/apimachinery/pkg/util/proxy",
-			"Rev": "71f5c0df86aa210c9d58de513c88bdc2207e4132"
-		},
-		{
-			"ImportPath": "k8s.io/apimachinery/pkg/util/rand",
-			"Rev": "71f5c0df86aa210c9d58de513c88bdc2207e4132"
-		},
-		{
-			"ImportPath": "k8s.io/apimachinery/pkg/util/remotecommand",
-			"Rev": "71f5c0df86aa210c9d58de513c88bdc2207e4132"
-		},
-		{
-			"ImportPath": "k8s.io/apimachinery/pkg/util/runtime",
-			"Rev": "71f5c0df86aa210c9d58de513c88bdc2207e4132"
-		},
-		{
-			"ImportPath": "k8s.io/apimachinery/pkg/util/sets",
-			"Rev": "71f5c0df86aa210c9d58de513c88bdc2207e4132"
-		},
-		{
-			"ImportPath": "k8s.io/apimachinery/pkg/util/strategicpatch",
-			"Rev": "71f5c0df86aa210c9d58de513c88bdc2207e4132"
-		},
-		{
-			"ImportPath": "k8s.io/apimachinery/pkg/util/uuid",
-			"Rev": "71f5c0df86aa210c9d58de513c88bdc2207e4132"
-		},
-		{
-			"ImportPath": "k8s.io/apimachinery/pkg/util/validation",
-			"Rev": "71f5c0df86aa210c9d58de513c88bdc2207e4132"
-		},
-		{
-			"ImportPath": "k8s.io/apimachinery/pkg/util/validation/field",
-			"Rev": "71f5c0df86aa210c9d58de513c88bdc2207e4132"
-		},
-		{
-			"ImportPath": "k8s.io/apimachinery/pkg/util/wait",
-			"Rev": "71f5c0df86aa210c9d58de513c88bdc2207e4132"
-		},
-		{
-			"ImportPath": "k8s.io/apimachinery/pkg/util/yaml",
-			"Rev": "71f5c0df86aa210c9d58de513c88bdc2207e4132"
-		},
-		{
-			"ImportPath": "k8s.io/apimachinery/pkg/version",
-			"Rev": "71f5c0df86aa210c9d58de513c88bdc2207e4132"
-		},
-		{
-			"ImportPath": "k8s.io/apimachinery/pkg/watch",
-			"Rev": "71f5c0df86aa210c9d58de513c88bdc2207e4132"
-		},
-		{
-			"ImportPath": "k8s.io/apimachinery/third_party/forked/golang/json",
-			"Rev": "71f5c0df86aa210c9d58de513c88bdc2207e4132"
-		},
-		{
-			"ImportPath": "k8s.io/apimachinery/third_party/forked/golang/netutil",
-			"Rev": "71f5c0df86aa210c9d58de513c88bdc2207e4132"
-		},
-		{
-			"ImportPath": "k8s.io/apimachinery/third_party/forked/golang/reflect",
-			"Rev": "71f5c0df86aa210c9d58de513c88bdc2207e4132"
-		},
-		{
-			"ImportPath": "k8s.io/apiserver/pkg/admission",
-			"Rev": "378c77eb524c444c0ea480087933cf3b55cc5f33"
-		},
-		{
-			"ImportPath": "k8s.io/apiserver/pkg/apis/apiserver",
-			"Rev": "378c77eb524c444c0ea480087933cf3b55cc5f33"
-		},
-		{
-			"ImportPath": "k8s.io/apiserver/pkg/apis/apiserver/v1alpha1",
-			"Rev": "378c77eb524c444c0ea480087933cf3b55cc5f33"
-		},
-		{
-			"ImportPath": "k8s.io/apiserver/pkg/apis/audit",
-			"Rev": "378c77eb524c444c0ea480087933cf3b55cc5f33"
-		},
-		{
-			"ImportPath": "k8s.io/apiserver/pkg/apis/audit/v1",
-			"Rev": "378c77eb524c444c0ea480087933cf3b55cc5f33"
-		},
-		{
-			"ImportPath": "k8s.io/apiserver/pkg/apis/audit/v1alpha1",
-			"Rev": "378c77eb524c444c0ea480087933cf3b55cc5f33"
-		},
-		{
-			"ImportPath": "k8s.io/apiserver/pkg/apis/audit/v1beta1",
-			"Rev": "378c77eb524c444c0ea480087933cf3b55cc5f33"
-		},
-		{
-			"ImportPath": "k8s.io/apiserver/pkg/apis/config",
-			"Rev": "378c77eb524c444c0ea480087933cf3b55cc5f33"
-		},
-		{
-			"ImportPath": "k8s.io/apiserver/pkg/audit",
-			"Rev": "378c77eb524c444c0ea480087933cf3b55cc5f33"
-		},
-		{
-			"ImportPath": "k8s.io/apiserver/pkg/authentication/authenticator",
-			"Rev": "378c77eb524c444c0ea480087933cf3b55cc5f33"
-		},
-		{
-			"ImportPath": "k8s.io/apiserver/pkg/authentication/authenticatorfactory",
-			"Rev": "378c77eb524c444c0ea480087933cf3b55cc5f33"
-		},
-		{
-			"ImportPath": "k8s.io/apiserver/pkg/authentication/group",
-			"Rev": "378c77eb524c444c0ea480087933cf3b55cc5f33"
-		},
-		{
-			"ImportPath": "k8s.io/apiserver/pkg/authentication/request/anonymous",
-			"Rev": "378c77eb524c444c0ea480087933cf3b55cc5f33"
-		},
-		{
-			"ImportPath": "k8s.io/apiserver/pkg/authentication/request/bearertoken",
-			"Rev": "378c77eb524c444c0ea480087933cf3b55cc5f33"
-		},
-		{
-			"ImportPath": "k8s.io/apiserver/pkg/authentication/request/headerrequest",
-			"Rev": "378c77eb524c444c0ea480087933cf3b55cc5f33"
-		},
-		{
-			"ImportPath": "k8s.io/apiserver/pkg/authentication/request/union",
-			"Rev": "378c77eb524c444c0ea480087933cf3b55cc5f33"
-		},
-		{
-			"ImportPath": "k8s.io/apiserver/pkg/authentication/request/websocket",
-			"Rev": "378c77eb524c444c0ea480087933cf3b55cc5f33"
-		},
-		{
-			"ImportPath": "k8s.io/apiserver/pkg/authentication/request/x509",
-			"Rev": "378c77eb524c444c0ea480087933cf3b55cc5f33"
-		},
-		{
-			"ImportPath": "k8s.io/apiserver/pkg/authentication/serviceaccount",
-			"Rev": "378c77eb524c444c0ea480087933cf3b55cc5f33"
-		},
-		{
-			"ImportPath": "k8s.io/apiserver/pkg/authentication/token/tokenfile",
-			"Rev": "378c77eb524c444c0ea480087933cf3b55cc5f33"
-		},
-		{
-			"ImportPath": "k8s.io/apiserver/pkg/authentication/user",
-			"Rev": "378c77eb524c444c0ea480087933cf3b55cc5f33"
-		},
-		{
-			"ImportPath": "k8s.io/apiserver/pkg/authorization/authorizer",
-			"Rev": "378c77eb524c444c0ea480087933cf3b55cc5f33"
-		},
-		{
-			"ImportPath": "k8s.io/apiserver/pkg/authorization/authorizerfactory",
-			"Rev": "378c77eb524c444c0ea480087933cf3b55cc5f33"
-		},
-		{
-			"ImportPath": "k8s.io/apiserver/pkg/endpoints/handlers/negotiation",
-			"Rev": "378c77eb524c444c0ea480087933cf3b55cc5f33"
-		},
-		{
-			"ImportPath": "k8s.io/apiserver/pkg/endpoints/handlers/responsewriters",
-			"Rev": "378c77eb524c444c0ea480087933cf3b55cc5f33"
-		},
-		{
-			"ImportPath": "k8s.io/apiserver/pkg/endpoints/metrics",
-			"Rev": "378c77eb524c444c0ea480087933cf3b55cc5f33"
-		},
-		{
-			"ImportPath": "k8s.io/apiserver/pkg/endpoints/request",
-			"Rev": "378c77eb524c444c0ea480087933cf3b55cc5f33"
-		},
-		{
-			"ImportPath": "k8s.io/apiserver/pkg/features",
-			"Rev": "378c77eb524c444c0ea480087933cf3b55cc5f33"
-		},
-		{
-			"ImportPath": "k8s.io/apiserver/pkg/registry/rest",
-			"Rev": "378c77eb524c444c0ea480087933cf3b55cc5f33"
-		},
-		{
-			"ImportPath": "k8s.io/apiserver/pkg/server/healthz",
-			"Rev": "378c77eb524c444c0ea480087933cf3b55cc5f33"
-		},
-		{
-			"ImportPath": "k8s.io/apiserver/pkg/server/httplog",
-			"Rev": "378c77eb524c444c0ea480087933cf3b55cc5f33"
-		},
-		{
-			"ImportPath": "k8s.io/apiserver/pkg/server/mux",
-			"Rev": "378c77eb524c444c0ea480087933cf3b55cc5f33"
-		},
-		{
-			"ImportPath": "k8s.io/apiserver/pkg/server/routes",
-			"Rev": "378c77eb524c444c0ea480087933cf3b55cc5f33"
-		},
-		{
-			"ImportPath": "k8s.io/apiserver/pkg/server/routes/data/swagger",
-			"Rev": "378c77eb524c444c0ea480087933cf3b55cc5f33"
-		},
-		{
-			"ImportPath": "k8s.io/apiserver/pkg/storage",
-			"Rev": "378c77eb524c444c0ea480087933cf3b55cc5f33"
-		},
-		{
-			"ImportPath": "k8s.io/apiserver/pkg/storage/etcd",
-			"Rev": "378c77eb524c444c0ea480087933cf3b55cc5f33"
-		},
-		{
-			"ImportPath": "k8s.io/apiserver/pkg/storage/etcd/metrics",
-			"Rev": "378c77eb524c444c0ea480087933cf3b55cc5f33"
-		},
-		{
-			"ImportPath": "k8s.io/apiserver/pkg/storage/etcd/util",
-			"Rev": "378c77eb524c444c0ea480087933cf3b55cc5f33"
-		},
-		{
-			"ImportPath": "k8s.io/apiserver/pkg/storage/names",
-			"Rev": "378c77eb524c444c0ea480087933cf3b55cc5f33"
-		},
-		{
-			"ImportPath": "k8s.io/apiserver/pkg/util/feature",
-			"Rev": "378c77eb524c444c0ea480087933cf3b55cc5f33"
-		},
-		{
-			"ImportPath": "k8s.io/apiserver/pkg/util/flag",
-			"Rev": "378c77eb524c444c0ea480087933cf3b55cc5f33"
-		},
-		{
-			"ImportPath": "k8s.io/apiserver/pkg/util/flushwriter",
-			"Rev": "378c77eb524c444c0ea480087933cf3b55cc5f33"
-		},
-		{
-			"ImportPath": "k8s.io/apiserver/pkg/util/logs",
-			"Rev": "378c77eb524c444c0ea480087933cf3b55cc5f33"
-		},
-		{
-			"ImportPath": "k8s.io/apiserver/pkg/util/trace",
-			"Rev": "378c77eb524c444c0ea480087933cf3b55cc5f33"
-		},
-		{
-			"ImportPath": "k8s.io/apiserver/pkg/util/webhook",
-			"Rev": "378c77eb524c444c0ea480087933cf3b55cc5f33"
-		},
-		{
-			"ImportPath": "k8s.io/apiserver/pkg/util/wsstream",
-			"Rev": "378c77eb524c444c0ea480087933cf3b55cc5f33"
-		},
-		{
-			"ImportPath": "k8s.io/apiserver/plugin/pkg/authenticator/token/webhook",
-			"Rev": "378c77eb524c444c0ea480087933cf3b55cc5f33"
-		},
-		{
-			"ImportPath": "k8s.io/apiserver/plugin/pkg/authorizer/webhook",
-			"Rev": "378c77eb524c444c0ea480087933cf3b55cc5f33"
-		},
-		{
-			"ImportPath": "k8s.io/cli-runtime/pkg/genericclioptions",
-			"Rev": "ba14ad55f1ebf43ec59bef7c7e0c4affab227233"
-		},
-		{
-			"ImportPath": "k8s.io/cli-runtime/pkg/genericclioptions/printers",
-			"Rev": "ba14ad55f1ebf43ec59bef7c7e0c4affab227233"
-		},
-		{
-			"ImportPath": "k8s.io/cli-runtime/pkg/genericclioptions/resource",
-			"Rev": "ba14ad55f1ebf43ec59bef7c7e0c4affab227233"
-		},
-		{
-			"ImportPath": "k8s.io/client-go/discovery",
-			"Rev": "8485feed9099506ca4ec5c9e5fd8ecb3e9f113f7"
-		},
-		{
-			"ImportPath": "k8s.io/client-go/discovery/fake",
-			"Rev": "8485feed9099506ca4ec5c9e5fd8ecb3e9f113f7"
-		},
-		{
-			"ImportPath": "k8s.io/client-go/dynamic",
-			"Rev": "8485feed9099506ca4ec5c9e5fd8ecb3e9f113f7"
-		},
-		{
-			"ImportPath": "k8s.io/client-go/informers",
-			"Rev": "8485feed9099506ca4ec5c9e5fd8ecb3e9f113f7"
-		},
-		{
-			"ImportPath": "k8s.io/client-go/informers/admissionregistration",
-			"Rev": "8485feed9099506ca4ec5c9e5fd8ecb3e9f113f7"
-		},
-		{
-			"ImportPath": "k8s.io/client-go/informers/admissionregistration/v1alpha1",
-			"Rev": "8485feed9099506ca4ec5c9e5fd8ecb3e9f113f7"
-		},
-		{
-			"ImportPath": "k8s.io/client-go/informers/admissionregistration/v1beta1",
-			"Rev": "8485feed9099506ca4ec5c9e5fd8ecb3e9f113f7"
-		},
-		{
-			"ImportPath": "k8s.io/client-go/informers/apps",
-			"Rev": "8485feed9099506ca4ec5c9e5fd8ecb3e9f113f7"
-		},
-		{
-			"ImportPath": "k8s.io/client-go/informers/apps/v1",
-			"Rev": "8485feed9099506ca4ec5c9e5fd8ecb3e9f113f7"
-		},
-		{
-			"ImportPath": "k8s.io/client-go/informers/apps/v1beta1",
-			"Rev": "8485feed9099506ca4ec5c9e5fd8ecb3e9f113f7"
-		},
-		{
-			"ImportPath": "k8s.io/client-go/informers/apps/v1beta2",
-			"Rev": "8485feed9099506ca4ec5c9e5fd8ecb3e9f113f7"
-		},
-		{
-			"ImportPath": "k8s.io/client-go/informers/autoscaling",
-			"Rev": "8485feed9099506ca4ec5c9e5fd8ecb3e9f113f7"
-		},
-		{
-			"ImportPath": "k8s.io/client-go/informers/autoscaling/v1",
-			"Rev": "8485feed9099506ca4ec5c9e5fd8ecb3e9f113f7"
-		},
-		{
-			"ImportPath": "k8s.io/client-go/informers/autoscaling/v2beta1",
-			"Rev": "8485feed9099506ca4ec5c9e5fd8ecb3e9f113f7"
-		},
-		{
-			"ImportPath": "k8s.io/client-go/informers/autoscaling/v2beta2",
-			"Rev": "8485feed9099506ca4ec5c9e5fd8ecb3e9f113f7"
-		},
-		{
-			"ImportPath": "k8s.io/client-go/informers/batch",
-			"Rev": "8485feed9099506ca4ec5c9e5fd8ecb3e9f113f7"
-		},
-		{
-			"ImportPath": "k8s.io/client-go/informers/batch/v1",
-			"Rev": "8485feed9099506ca4ec5c9e5fd8ecb3e9f113f7"
-		},
-		{
-			"ImportPath": "k8s.io/client-go/informers/batch/v1beta1",
-			"Rev": "8485feed9099506ca4ec5c9e5fd8ecb3e9f113f7"
-		},
-		{
-			"ImportPath": "k8s.io/client-go/informers/batch/v2alpha1",
-			"Rev": "8485feed9099506ca4ec5c9e5fd8ecb3e9f113f7"
-		},
-		{
-			"ImportPath": "k8s.io/client-go/informers/certificates",
-			"Rev": "8485feed9099506ca4ec5c9e5fd8ecb3e9f113f7"
-		},
-		{
-			"ImportPath": "k8s.io/client-go/informers/certificates/v1beta1",
-			"Rev": "8485feed9099506ca4ec5c9e5fd8ecb3e9f113f7"
-		},
-		{
-			"ImportPath": "k8s.io/client-go/informers/coordination",
-			"Rev": "8485feed9099506ca4ec5c9e5fd8ecb3e9f113f7"
-		},
-		{
-			"ImportPath": "k8s.io/client-go/informers/coordination/v1beta1",
-			"Rev": "8485feed9099506ca4ec5c9e5fd8ecb3e9f113f7"
-		},
-		{
-			"ImportPath": "k8s.io/client-go/informers/core",
-			"Rev": "8485feed9099506ca4ec5c9e5fd8ecb3e9f113f7"
-		},
-		{
-			"ImportPath": "k8s.io/client-go/informers/core/v1",
-			"Rev": "8485feed9099506ca4ec5c9e5fd8ecb3e9f113f7"
-		},
-		{
-			"ImportPath": "k8s.io/client-go/informers/events",
-			"Rev": "8485feed9099506ca4ec5c9e5fd8ecb3e9f113f7"
-		},
-		{
-			"ImportPath": "k8s.io/client-go/informers/events/v1beta1",
-			"Rev": "8485feed9099506ca4ec5c9e5fd8ecb3e9f113f7"
-		},
-		{
-			"ImportPath": "k8s.io/client-go/informers/extensions",
-			"Rev": "8485feed9099506ca4ec5c9e5fd8ecb3e9f113f7"
-		},
-		{
-			"ImportPath": "k8s.io/client-go/informers/extensions/v1beta1",
-			"Rev": "8485feed9099506ca4ec5c9e5fd8ecb3e9f113f7"
-		},
-		{
-			"ImportPath": "k8s.io/client-go/informers/internalinterfaces",
-			"Rev": "8485feed9099506ca4ec5c9e5fd8ecb3e9f113f7"
-		},
-		{
-			"ImportPath": "k8s.io/client-go/informers/networking",
-			"Rev": "8485feed9099506ca4ec5c9e5fd8ecb3e9f113f7"
-		},
-		{
-			"ImportPath": "k8s.io/client-go/informers/networking/v1",
-			"Rev": "8485feed9099506ca4ec5c9e5fd8ecb3e9f113f7"
-		},
-		{
-			"ImportPath": "k8s.io/client-go/informers/policy",
-			"Rev": "8485feed9099506ca4ec5c9e5fd8ecb3e9f113f7"
-		},
-		{
-			"ImportPath": "k8s.io/client-go/informers/policy/v1beta1",
-			"Rev": "8485feed9099506ca4ec5c9e5fd8ecb3e9f113f7"
-		},
-		{
-			"ImportPath": "k8s.io/client-go/informers/rbac",
-			"Rev": "8485feed9099506ca4ec5c9e5fd8ecb3e9f113f7"
-		},
-		{
-			"ImportPath": "k8s.io/client-go/informers/rbac/v1",
-			"Rev": "8485feed9099506ca4ec5c9e5fd8ecb3e9f113f7"
-		},
-		{
-			"ImportPath": "k8s.io/client-go/informers/rbac/v1alpha1",
-			"Rev": "8485feed9099506ca4ec5c9e5fd8ecb3e9f113f7"
-		},
-		{
-			"ImportPath": "k8s.io/client-go/informers/rbac/v1beta1",
-			"Rev": "8485feed9099506ca4ec5c9e5fd8ecb3e9f113f7"
-		},
-		{
-			"ImportPath": "k8s.io/client-go/informers/scheduling",
-			"Rev": "8485feed9099506ca4ec5c9e5fd8ecb3e9f113f7"
-		},
-		{
-			"ImportPath": "k8s.io/client-go/informers/scheduling/v1alpha1",
-			"Rev": "8485feed9099506ca4ec5c9e5fd8ecb3e9f113f7"
-		},
-		{
-			"ImportPath": "k8s.io/client-go/informers/scheduling/v1beta1",
-			"Rev": "8485feed9099506ca4ec5c9e5fd8ecb3e9f113f7"
-		},
-		{
-			"ImportPath": "k8s.io/client-go/informers/settings",
-			"Rev": "8485feed9099506ca4ec5c9e5fd8ecb3e9f113f7"
-		},
-		{
-			"ImportPath": "k8s.io/client-go/informers/settings/v1alpha1",
-			"Rev": "8485feed9099506ca4ec5c9e5fd8ecb3e9f113f7"
-		},
-		{
-			"ImportPath": "k8s.io/client-go/informers/storage",
-			"Rev": "8485feed9099506ca4ec5c9e5fd8ecb3e9f113f7"
-		},
-		{
-			"ImportPath": "k8s.io/client-go/informers/storage/v1",
-			"Rev": "8485feed9099506ca4ec5c9e5fd8ecb3e9f113f7"
-		},
-		{
-			"ImportPath": "k8s.io/client-go/informers/storage/v1alpha1",
-			"Rev": "8485feed9099506ca4ec5c9e5fd8ecb3e9f113f7"
-		},
-		{
-			"ImportPath": "k8s.io/client-go/informers/storage/v1beta1",
-			"Rev": "8485feed9099506ca4ec5c9e5fd8ecb3e9f113f7"
-		},
-		{
-			"ImportPath": "k8s.io/client-go/kubernetes",
-			"Rev": "8485feed9099506ca4ec5c9e5fd8ecb3e9f113f7"
-		},
-		{
-			"ImportPath": "k8s.io/client-go/kubernetes/fake",
-			"Rev": "8485feed9099506ca4ec5c9e5fd8ecb3e9f113f7"
-		},
-		{
-			"ImportPath": "k8s.io/client-go/kubernetes/scheme",
-			"Rev": "8485feed9099506ca4ec5c9e5fd8ecb3e9f113f7"
-		},
-		{
-			"ImportPath": "k8s.io/client-go/kubernetes/typed/admissionregistration/v1alpha1",
-			"Rev": "8485feed9099506ca4ec5c9e5fd8ecb3e9f113f7"
-		},
-		{
-			"ImportPath": "k8s.io/client-go/kubernetes/typed/admissionregistration/v1alpha1/fake",
-			"Rev": "8485feed9099506ca4ec5c9e5fd8ecb3e9f113f7"
-		},
-		{
-			"ImportPath": "k8s.io/client-go/kubernetes/typed/admissionregistration/v1beta1",
-			"Rev": "8485feed9099506ca4ec5c9e5fd8ecb3e9f113f7"
-		},
-		{
-			"ImportPath": "k8s.io/client-go/kubernetes/typed/admissionregistration/v1beta1/fake",
-			"Rev": "8485feed9099506ca4ec5c9e5fd8ecb3e9f113f7"
-		},
-		{
-			"ImportPath": "k8s.io/client-go/kubernetes/typed/apps/v1",
-			"Rev": "8485feed9099506ca4ec5c9e5fd8ecb3e9f113f7"
-		},
-		{
-			"ImportPath": "k8s.io/client-go/kubernetes/typed/apps/v1/fake",
-			"Rev": "8485feed9099506ca4ec5c9e5fd8ecb3e9f113f7"
-		},
-		{
-			"ImportPath": "k8s.io/client-go/kubernetes/typed/apps/v1beta1",
-			"Rev": "8485feed9099506ca4ec5c9e5fd8ecb3e9f113f7"
-		},
-		{
-			"ImportPath": "k8s.io/client-go/kubernetes/typed/apps/v1beta1/fake",
-			"Rev": "8485feed9099506ca4ec5c9e5fd8ecb3e9f113f7"
-		},
-		{
-			"ImportPath": "k8s.io/client-go/kubernetes/typed/apps/v1beta2",
-			"Rev": "8485feed9099506ca4ec5c9e5fd8ecb3e9f113f7"
-		},
-		{
-			"ImportPath": "k8s.io/client-go/kubernetes/typed/apps/v1beta2/fake",
-			"Rev": "8485feed9099506ca4ec5c9e5fd8ecb3e9f113f7"
-		},
-		{
-			"ImportPath": "k8s.io/client-go/kubernetes/typed/authentication/v1",
-			"Rev": "8485feed9099506ca4ec5c9e5fd8ecb3e9f113f7"
-		},
-		{
-			"ImportPath": "k8s.io/client-go/kubernetes/typed/authentication/v1/fake",
-			"Rev": "8485feed9099506ca4ec5c9e5fd8ecb3e9f113f7"
-		},
-		{
-			"ImportPath": "k8s.io/client-go/kubernetes/typed/authentication/v1beta1",
-			"Rev": "8485feed9099506ca4ec5c9e5fd8ecb3e9f113f7"
-		},
-		{
-			"ImportPath": "k8s.io/client-go/kubernetes/typed/authentication/v1beta1/fake",
-			"Rev": "8485feed9099506ca4ec5c9e5fd8ecb3e9f113f7"
-		},
-		{
-			"ImportPath": "k8s.io/client-go/kubernetes/typed/authorization/v1",
-			"Rev": "8485feed9099506ca4ec5c9e5fd8ecb3e9f113f7"
-		},
-		{
-			"ImportPath": "k8s.io/client-go/kubernetes/typed/authorization/v1/fake",
-			"Rev": "8485feed9099506ca4ec5c9e5fd8ecb3e9f113f7"
-		},
-		{
-			"ImportPath": "k8s.io/client-go/kubernetes/typed/authorization/v1beta1",
-			"Rev": "8485feed9099506ca4ec5c9e5fd8ecb3e9f113f7"
-		},
-		{
-			"ImportPath": "k8s.io/client-go/kubernetes/typed/authorization/v1beta1/fake",
-			"Rev": "8485feed9099506ca4ec5c9e5fd8ecb3e9f113f7"
-		},
-		{
-			"ImportPath": "k8s.io/client-go/kubernetes/typed/autoscaling/v1",
-			"Rev": "8485feed9099506ca4ec5c9e5fd8ecb3e9f113f7"
-		},
-		{
-			"ImportPath": "k8s.io/client-go/kubernetes/typed/autoscaling/v1/fake",
-			"Rev": "8485feed9099506ca4ec5c9e5fd8ecb3e9f113f7"
-		},
-		{
-			"ImportPath": "k8s.io/client-go/kubernetes/typed/autoscaling/v2beta1",
-			"Rev": "8485feed9099506ca4ec5c9e5fd8ecb3e9f113f7"
-		},
-		{
-			"ImportPath": "k8s.io/client-go/kubernetes/typed/autoscaling/v2beta1/fake",
-			"Rev": "8485feed9099506ca4ec5c9e5fd8ecb3e9f113f7"
-		},
-		{
-			"ImportPath": "k8s.io/client-go/kubernetes/typed/autoscaling/v2beta2",
-			"Rev": "8485feed9099506ca4ec5c9e5fd8ecb3e9f113f7"
-		},
-		{
-			"ImportPath": "k8s.io/client-go/kubernetes/typed/autoscaling/v2beta2/fake",
-			"Rev": "8485feed9099506ca4ec5c9e5fd8ecb3e9f113f7"
-		},
-		{
-			"ImportPath": "k8s.io/client-go/kubernetes/typed/batch/v1",
-			"Rev": "8485feed9099506ca4ec5c9e5fd8ecb3e9f113f7"
-		},
-		{
-			"ImportPath": "k8s.io/client-go/kubernetes/typed/batch/v1/fake",
-			"Rev": "8485feed9099506ca4ec5c9e5fd8ecb3e9f113f7"
-		},
-		{
-			"ImportPath": "k8s.io/client-go/kubernetes/typed/batch/v1beta1",
-			"Rev": "8485feed9099506ca4ec5c9e5fd8ecb3e9f113f7"
-		},
-		{
-			"ImportPath": "k8s.io/client-go/kubernetes/typed/batch/v1beta1/fake",
-			"Rev": "8485feed9099506ca4ec5c9e5fd8ecb3e9f113f7"
-		},
-		{
-			"ImportPath": "k8s.io/client-go/kubernetes/typed/batch/v2alpha1",
-			"Rev": "8485feed9099506ca4ec5c9e5fd8ecb3e9f113f7"
-		},
-		{
-			"ImportPath": "k8s.io/client-go/kubernetes/typed/batch/v2alpha1/fake",
-			"Rev": "8485feed9099506ca4ec5c9e5fd8ecb3e9f113f7"
-		},
-		{
-			"ImportPath": "k8s.io/client-go/kubernetes/typed/certificates/v1beta1",
-			"Rev": "8485feed9099506ca4ec5c9e5fd8ecb3e9f113f7"
-		},
-		{
-			"ImportPath": "k8s.io/client-go/kubernetes/typed/certificates/v1beta1/fake",
-			"Rev": "8485feed9099506ca4ec5c9e5fd8ecb3e9f113f7"
-		},
-		{
-			"ImportPath": "k8s.io/client-go/kubernetes/typed/coordination/v1beta1",
-			"Rev": "8485feed9099506ca4ec5c9e5fd8ecb3e9f113f7"
-		},
-		{
-			"ImportPath": "k8s.io/client-go/kubernetes/typed/coordination/v1beta1/fake",
-			"Rev": "8485feed9099506ca4ec5c9e5fd8ecb3e9f113f7"
-		},
-		{
-			"ImportPath": "k8s.io/client-go/kubernetes/typed/core/v1",
-			"Rev": "8485feed9099506ca4ec5c9e5fd8ecb3e9f113f7"
-		},
-		{
-			"ImportPath": "k8s.io/client-go/kubernetes/typed/core/v1/fake",
-			"Rev": "8485feed9099506ca4ec5c9e5fd8ecb3e9f113f7"
-		},
-		{
-			"ImportPath": "k8s.io/client-go/kubernetes/typed/events/v1beta1",
-			"Rev": "8485feed9099506ca4ec5c9e5fd8ecb3e9f113f7"
-		},
-		{
-			"ImportPath": "k8s.io/client-go/kubernetes/typed/events/v1beta1/fake",
-			"Rev": "8485feed9099506ca4ec5c9e5fd8ecb3e9f113f7"
-		},
-		{
-			"ImportPath": "k8s.io/client-go/kubernetes/typed/extensions/v1beta1",
-			"Rev": "8485feed9099506ca4ec5c9e5fd8ecb3e9f113f7"
-		},
-		{
-			"ImportPath": "k8s.io/client-go/kubernetes/typed/extensions/v1beta1/fake",
-			"Rev": "8485feed9099506ca4ec5c9e5fd8ecb3e9f113f7"
-		},
-		{
-			"ImportPath": "k8s.io/client-go/kubernetes/typed/networking/v1",
-			"Rev": "8485feed9099506ca4ec5c9e5fd8ecb3e9f113f7"
-		},
-		{
-			"ImportPath": "k8s.io/client-go/kubernetes/typed/networking/v1/fake",
-			"Rev": "8485feed9099506ca4ec5c9e5fd8ecb3e9f113f7"
-		},
-		{
-			"ImportPath": "k8s.io/client-go/kubernetes/typed/policy/v1beta1",
-			"Rev": "8485feed9099506ca4ec5c9e5fd8ecb3e9f113f7"
-		},
-		{
-			"ImportPath": "k8s.io/client-go/kubernetes/typed/policy/v1beta1/fake",
-			"Rev": "8485feed9099506ca4ec5c9e5fd8ecb3e9f113f7"
-		},
-		{
-			"ImportPath": "k8s.io/client-go/kubernetes/typed/rbac/v1",
-			"Rev": "8485feed9099506ca4ec5c9e5fd8ecb3e9f113f7"
-		},
-		{
-			"ImportPath": "k8s.io/client-go/kubernetes/typed/rbac/v1/fake",
-			"Rev": "8485feed9099506ca4ec5c9e5fd8ecb3e9f113f7"
-		},
-		{
-			"ImportPath": "k8s.io/client-go/kubernetes/typed/rbac/v1alpha1",
-			"Rev": "8485feed9099506ca4ec5c9e5fd8ecb3e9f113f7"
-		},
-		{
-			"ImportPath": "k8s.io/client-go/kubernetes/typed/rbac/v1alpha1/fake",
-			"Rev": "8485feed9099506ca4ec5c9e5fd8ecb3e9f113f7"
-		},
-		{
-			"ImportPath": "k8s.io/client-go/kubernetes/typed/rbac/v1beta1",
-			"Rev": "8485feed9099506ca4ec5c9e5fd8ecb3e9f113f7"
-		},
-		{
-			"ImportPath": "k8s.io/client-go/kubernetes/typed/rbac/v1beta1/fake",
-			"Rev": "8485feed9099506ca4ec5c9e5fd8ecb3e9f113f7"
-		},
-		{
-			"ImportPath": "k8s.io/client-go/kubernetes/typed/scheduling/v1alpha1",
-			"Rev": "8485feed9099506ca4ec5c9e5fd8ecb3e9f113f7"
-		},
-		{
-			"ImportPath": "k8s.io/client-go/kubernetes/typed/scheduling/v1alpha1/fake",
-			"Rev": "8485feed9099506ca4ec5c9e5fd8ecb3e9f113f7"
-		},
-		{
-			"ImportPath": "k8s.io/client-go/kubernetes/typed/scheduling/v1beta1",
-			"Rev": "8485feed9099506ca4ec5c9e5fd8ecb3e9f113f7"
-		},
-		{
-			"ImportPath": "k8s.io/client-go/kubernetes/typed/scheduling/v1beta1/fake",
-			"Rev": "8485feed9099506ca4ec5c9e5fd8ecb3e9f113f7"
-		},
-		{
-			"ImportPath": "k8s.io/client-go/kubernetes/typed/settings/v1alpha1",
-			"Rev": "8485feed9099506ca4ec5c9e5fd8ecb3e9f113f7"
-		},
-		{
-			"ImportPath": "k8s.io/client-go/kubernetes/typed/settings/v1alpha1/fake",
-			"Rev": "8485feed9099506ca4ec5c9e5fd8ecb3e9f113f7"
-		},
-		{
-			"ImportPath": "k8s.io/client-go/kubernetes/typed/storage/v1",
-			"Rev": "8485feed9099506ca4ec5c9e5fd8ecb3e9f113f7"
-		},
-		{
-			"ImportPath": "k8s.io/client-go/kubernetes/typed/storage/v1/fake",
-			"Rev": "8485feed9099506ca4ec5c9e5fd8ecb3e9f113f7"
-		},
-		{
-			"ImportPath": "k8s.io/client-go/kubernetes/typed/storage/v1alpha1",
-			"Rev": "8485feed9099506ca4ec5c9e5fd8ecb3e9f113f7"
-		},
-		{
-			"ImportPath": "k8s.io/client-go/kubernetes/typed/storage/v1alpha1/fake",
-			"Rev": "8485feed9099506ca4ec5c9e5fd8ecb3e9f113f7"
-		},
-		{
-			"ImportPath": "k8s.io/client-go/kubernetes/typed/storage/v1beta1",
-			"Rev": "8485feed9099506ca4ec5c9e5fd8ecb3e9f113f7"
-		},
-		{
-			"ImportPath": "k8s.io/client-go/kubernetes/typed/storage/v1beta1/fake",
-			"Rev": "8485feed9099506ca4ec5c9e5fd8ecb3e9f113f7"
-		},
-		{
-			"ImportPath": "k8s.io/client-go/listers/admissionregistration/v1alpha1",
-			"Rev": "8485feed9099506ca4ec5c9e5fd8ecb3e9f113f7"
-		},
-		{
-			"ImportPath": "k8s.io/client-go/listers/admissionregistration/v1beta1",
-			"Rev": "8485feed9099506ca4ec5c9e5fd8ecb3e9f113f7"
-		},
-		{
-			"ImportPath": "k8s.io/client-go/listers/apps/v1",
-			"Rev": "8485feed9099506ca4ec5c9e5fd8ecb3e9f113f7"
-		},
-		{
-			"ImportPath": "k8s.io/client-go/listers/apps/v1beta1",
-			"Rev": "8485feed9099506ca4ec5c9e5fd8ecb3e9f113f7"
-		},
-		{
-			"ImportPath": "k8s.io/client-go/listers/apps/v1beta2",
-			"Rev": "8485feed9099506ca4ec5c9e5fd8ecb3e9f113f7"
-		},
-		{
-			"ImportPath": "k8s.io/client-go/listers/autoscaling/v1",
-			"Rev": "8485feed9099506ca4ec5c9e5fd8ecb3e9f113f7"
-		},
-		{
-			"ImportPath": "k8s.io/client-go/listers/autoscaling/v2beta1",
-			"Rev": "8485feed9099506ca4ec5c9e5fd8ecb3e9f113f7"
-		},
-		{
-			"ImportPath": "k8s.io/client-go/listers/autoscaling/v2beta2",
-			"Rev": "8485feed9099506ca4ec5c9e5fd8ecb3e9f113f7"
-		},
-		{
-			"ImportPath": "k8s.io/client-go/listers/batch/v1",
-			"Rev": "8485feed9099506ca4ec5c9e5fd8ecb3e9f113f7"
-		},
-		{
-			"ImportPath": "k8s.io/client-go/listers/batch/v1beta1",
-			"Rev": "8485feed9099506ca4ec5c9e5fd8ecb3e9f113f7"
-		},
-		{
-			"ImportPath": "k8s.io/client-go/listers/batch/v2alpha1",
-			"Rev": "8485feed9099506ca4ec5c9e5fd8ecb3e9f113f7"
-		},
-		{
-			"ImportPath": "k8s.io/client-go/listers/certificates/v1beta1",
-			"Rev": "8485feed9099506ca4ec5c9e5fd8ecb3e9f113f7"
-		},
-		{
-			"ImportPath": "k8s.io/client-go/listers/coordination/v1beta1",
-			"Rev": "8485feed9099506ca4ec5c9e5fd8ecb3e9f113f7"
-		},
-		{
-			"ImportPath": "k8s.io/client-go/listers/core/v1",
-			"Rev": "8485feed9099506ca4ec5c9e5fd8ecb3e9f113f7"
-		},
-		{
-			"ImportPath": "k8s.io/client-go/listers/events/v1beta1",
-			"Rev": "8485feed9099506ca4ec5c9e5fd8ecb3e9f113f7"
-		},
-		{
-			"ImportPath": "k8s.io/client-go/listers/extensions/v1beta1",
-			"Rev": "8485feed9099506ca4ec5c9e5fd8ecb3e9f113f7"
-		},
-		{
-			"ImportPath": "k8s.io/client-go/listers/networking/v1",
-			"Rev": "8485feed9099506ca4ec5c9e5fd8ecb3e9f113f7"
-		},
-		{
-			"ImportPath": "k8s.io/client-go/listers/policy/v1beta1",
-			"Rev": "8485feed9099506ca4ec5c9e5fd8ecb3e9f113f7"
-		},
-		{
-			"ImportPath": "k8s.io/client-go/listers/rbac/v1",
-			"Rev": "8485feed9099506ca4ec5c9e5fd8ecb3e9f113f7"
-		},
-		{
-			"ImportPath": "k8s.io/client-go/listers/rbac/v1alpha1",
-			"Rev": "8485feed9099506ca4ec5c9e5fd8ecb3e9f113f7"
-		},
-		{
-			"ImportPath": "k8s.io/client-go/listers/rbac/v1beta1",
-			"Rev": "8485feed9099506ca4ec5c9e5fd8ecb3e9f113f7"
-		},
-		{
-			"ImportPath": "k8s.io/client-go/listers/scheduling/v1alpha1",
-			"Rev": "8485feed9099506ca4ec5c9e5fd8ecb3e9f113f7"
-		},
-		{
-			"ImportPath": "k8s.io/client-go/listers/scheduling/v1beta1",
-			"Rev": "8485feed9099506ca4ec5c9e5fd8ecb3e9f113f7"
-		},
-		{
-			"ImportPath": "k8s.io/client-go/listers/settings/v1alpha1",
-			"Rev": "8485feed9099506ca4ec5c9e5fd8ecb3e9f113f7"
-		},
-		{
-			"ImportPath": "k8s.io/client-go/listers/storage/v1",
-			"Rev": "8485feed9099506ca4ec5c9e5fd8ecb3e9f113f7"
-		},
-		{
-			"ImportPath": "k8s.io/client-go/listers/storage/v1alpha1",
-			"Rev": "8485feed9099506ca4ec5c9e5fd8ecb3e9f113f7"
-		},
-		{
-			"ImportPath": "k8s.io/client-go/listers/storage/v1beta1",
-			"Rev": "8485feed9099506ca4ec5c9e5fd8ecb3e9f113f7"
-		},
-		{
-			"ImportPath": "k8s.io/client-go/pkg/apis/clientauthentication",
-			"Rev": "8485feed9099506ca4ec5c9e5fd8ecb3e9f113f7"
-		},
-		{
-			"ImportPath": "k8s.io/client-go/pkg/apis/clientauthentication/v1alpha1",
-			"Rev": "8485feed9099506ca4ec5c9e5fd8ecb3e9f113f7"
-		},
-		{
-			"ImportPath": "k8s.io/client-go/pkg/apis/clientauthentication/v1beta1",
-			"Rev": "8485feed9099506ca4ec5c9e5fd8ecb3e9f113f7"
-		},
-		{
-			"ImportPath": "k8s.io/client-go/pkg/version",
-			"Rev": "8485feed9099506ca4ec5c9e5fd8ecb3e9f113f7"
-		},
-		{
-			"ImportPath": "k8s.io/client-go/plugin/pkg/client/auth/exec",
-			"Rev": "8485feed9099506ca4ec5c9e5fd8ecb3e9f113f7"
-		},
-		{
-			"ImportPath": "k8s.io/client-go/rest",
-			"Rev": "8485feed9099506ca4ec5c9e5fd8ecb3e9f113f7"
-		},
-		{
-			"ImportPath": "k8s.io/client-go/rest/watch",
-			"Rev": "8485feed9099506ca4ec5c9e5fd8ecb3e9f113f7"
-		},
-		{
-			"ImportPath": "k8s.io/client-go/restmapper",
-			"Rev": "8485feed9099506ca4ec5c9e5fd8ecb3e9f113f7"
-		},
-		{
-			"ImportPath": "k8s.io/client-go/scale",
-			"Rev": "8485feed9099506ca4ec5c9e5fd8ecb3e9f113f7"
-		},
-		{
-			"ImportPath": "k8s.io/client-go/scale/scheme",
-			"Rev": "8485feed9099506ca4ec5c9e5fd8ecb3e9f113f7"
-		},
-		{
-			"ImportPath": "k8s.io/client-go/scale/scheme/appsint",
-			"Rev": "8485feed9099506ca4ec5c9e5fd8ecb3e9f113f7"
-		},
-		{
-			"ImportPath": "k8s.io/client-go/scale/scheme/appsv1beta1",
-			"Rev": "8485feed9099506ca4ec5c9e5fd8ecb3e9f113f7"
-		},
-		{
-			"ImportPath": "k8s.io/client-go/scale/scheme/appsv1beta2",
-			"Rev": "8485feed9099506ca4ec5c9e5fd8ecb3e9f113f7"
-		},
-		{
-			"ImportPath": "k8s.io/client-go/scale/scheme/autoscalingv1",
-			"Rev": "8485feed9099506ca4ec5c9e5fd8ecb3e9f113f7"
-		},
-		{
-			"ImportPath": "k8s.io/client-go/scale/scheme/extensionsint",
-			"Rev": "8485feed9099506ca4ec5c9e5fd8ecb3e9f113f7"
-		},
-		{
-			"ImportPath": "k8s.io/client-go/scale/scheme/extensionsv1beta1",
-			"Rev": "8485feed9099506ca4ec5c9e5fd8ecb3e9f113f7"
-		},
-		{
-			"ImportPath": "k8s.io/client-go/testing",
-			"Rev": "8485feed9099506ca4ec5c9e5fd8ecb3e9f113f7"
-		},
-		{
-			"ImportPath": "k8s.io/client-go/third_party/forked/golang/template",
-			"Rev": "8485feed9099506ca4ec5c9e5fd8ecb3e9f113f7"
-		},
-		{
-			"ImportPath": "k8s.io/client-go/tools/auth",
-			"Rev": "8485feed9099506ca4ec5c9e5fd8ecb3e9f113f7"
-		},
-		{
-			"ImportPath": "k8s.io/client-go/tools/cache",
-			"Rev": "8485feed9099506ca4ec5c9e5fd8ecb3e9f113f7"
-		},
-		{
-			"ImportPath": "k8s.io/client-go/tools/clientcmd",
-			"Rev": "8485feed9099506ca4ec5c9e5fd8ecb3e9f113f7"
-		},
-		{
-			"ImportPath": "k8s.io/client-go/tools/clientcmd/api",
-			"Rev": "8485feed9099506ca4ec5c9e5fd8ecb3e9f113f7"
-		},
-		{
-			"ImportPath": "k8s.io/client-go/tools/clientcmd/api/latest",
-			"Rev": "8485feed9099506ca4ec5c9e5fd8ecb3e9f113f7"
-		},
-		{
-			"ImportPath": "k8s.io/client-go/tools/clientcmd/api/v1",
-			"Rev": "8485feed9099506ca4ec5c9e5fd8ecb3e9f113f7"
-		},
-		{
-			"ImportPath": "k8s.io/client-go/tools/leaderelection",
-			"Rev": "8485feed9099506ca4ec5c9e5fd8ecb3e9f113f7"
-		},
-		{
-			"ImportPath": "k8s.io/client-go/tools/leaderelection/resourcelock",
-			"Rev": "8485feed9099506ca4ec5c9e5fd8ecb3e9f113f7"
-		},
-		{
-			"ImportPath": "k8s.io/client-go/tools/metrics",
-			"Rev": "8485feed9099506ca4ec5c9e5fd8ecb3e9f113f7"
-		},
-		{
-			"ImportPath": "k8s.io/client-go/tools/pager",
-			"Rev": "8485feed9099506ca4ec5c9e5fd8ecb3e9f113f7"
-		},
-		{
-			"ImportPath": "k8s.io/client-go/tools/record",
-			"Rev": "8485feed9099506ca4ec5c9e5fd8ecb3e9f113f7"
-		},
-		{
-			"ImportPath": "k8s.io/client-go/tools/reference",
-			"Rev": "8485feed9099506ca4ec5c9e5fd8ecb3e9f113f7"
-		},
-		{
-			"ImportPath": "k8s.io/client-go/tools/remotecommand",
-			"Rev": "8485feed9099506ca4ec5c9e5fd8ecb3e9f113f7"
-		},
-		{
-			"ImportPath": "k8s.io/client-go/tools/watch",
-			"Rev": "8485feed9099506ca4ec5c9e5fd8ecb3e9f113f7"
-		},
-		{
-			"ImportPath": "k8s.io/client-go/transport",
-			"Rev": "8485feed9099506ca4ec5c9e5fd8ecb3e9f113f7"
-		},
-		{
-			"ImportPath": "k8s.io/client-go/transport/spdy",
-			"Rev": "8485feed9099506ca4ec5c9e5fd8ecb3e9f113f7"
-		},
-		{
-			"ImportPath": "k8s.io/client-go/util/buffer",
-			"Rev": "8485feed9099506ca4ec5c9e5fd8ecb3e9f113f7"
-		},
-		{
-			"ImportPath": "k8s.io/client-go/util/cert",
-			"Rev": "8485feed9099506ca4ec5c9e5fd8ecb3e9f113f7"
-		},
-		{
-			"ImportPath": "k8s.io/client-go/util/certificate",
-			"Rev": "8485feed9099506ca4ec5c9e5fd8ecb3e9f113f7"
-		},
-		{
-			"ImportPath": "k8s.io/client-go/util/certificate/csr",
-			"Rev": "8485feed9099506ca4ec5c9e5fd8ecb3e9f113f7"
-		},
-		{
-			"ImportPath": "k8s.io/client-go/util/connrotation",
-			"Rev": "8485feed9099506ca4ec5c9e5fd8ecb3e9f113f7"
-		},
-		{
-			"ImportPath": "k8s.io/client-go/util/exec",
-			"Rev": "8485feed9099506ca4ec5c9e5fd8ecb3e9f113f7"
-		},
-		{
-			"ImportPath": "k8s.io/client-go/util/flowcontrol",
-			"Rev": "8485feed9099506ca4ec5c9e5fd8ecb3e9f113f7"
-		},
-		{
-			"ImportPath": "k8s.io/client-go/util/homedir",
-			"Rev": "8485feed9099506ca4ec5c9e5fd8ecb3e9f113f7"
-		},
-		{
-			"ImportPath": "k8s.io/client-go/util/integer",
-			"Rev": "8485feed9099506ca4ec5c9e5fd8ecb3e9f113f7"
-		},
-		{
-			"ImportPath": "k8s.io/client-go/util/jsonpath",
-			"Rev": "8485feed9099506ca4ec5c9e5fd8ecb3e9f113f7"
-		},
-		{
-			"ImportPath": "k8s.io/client-go/util/retry",
-			"Rev": "8485feed9099506ca4ec5c9e5fd8ecb3e9f113f7"
-		},
-		{
-			"ImportPath": "k8s.io/client-go/util/workqueue",
-			"Rev": "8485feed9099506ca4ec5c9e5fd8ecb3e9f113f7"
-		},
-		{
-			"ImportPath": "k8s.io/csi-api/pkg/apis/csi/v1alpha1",
-			"Rev": "66c88e69e3b8bfc58784f0bb85d4924665a0cdf9"
-		},
-		{
-			"ImportPath": "k8s.io/csi-api/pkg/client/clientset/versioned",
-			"Rev": "66c88e69e3b8bfc58784f0bb85d4924665a0cdf9"
-		},
-		{
-			"ImportPath": "k8s.io/csi-api/pkg/client/clientset/versioned/scheme",
-			"Rev": "66c88e69e3b8bfc58784f0bb85d4924665a0cdf9"
-		},
-		{
-			"ImportPath": "k8s.io/csi-api/pkg/client/clientset/versioned/typed/csi/v1alpha1",
-			"Rev": "66c88e69e3b8bfc58784f0bb85d4924665a0cdf9"
-		},
-		{
-			"ImportPath": "k8s.io/csi-api/pkg/client/informers/externalversions",
-			"Rev": "66c88e69e3b8bfc58784f0bb85d4924665a0cdf9"
-		},
-		{
-			"ImportPath": "k8s.io/csi-api/pkg/client/informers/externalversions/csi",
-			"Rev": "66c88e69e3b8bfc58784f0bb85d4924665a0cdf9"
-		},
-		{
-			"ImportPath": "k8s.io/csi-api/pkg/client/informers/externalversions/csi/v1alpha1",
-			"Rev": "66c88e69e3b8bfc58784f0bb85d4924665a0cdf9"
-		},
-		{
-			"ImportPath": "k8s.io/csi-api/pkg/client/informers/externalversions/internalinterfaces",
-			"Rev": "66c88e69e3b8bfc58784f0bb85d4924665a0cdf9"
-		},
-		{
-			"ImportPath": "k8s.io/csi-api/pkg/client/listers/csi/v1alpha1",
-			"Rev": "66c88e69e3b8bfc58784f0bb85d4924665a0cdf9"
-		},
-		{
-			"ImportPath": "k8s.io/klog",
-			"Comment": "v0.1.0-31-g5a3af3e",
-			"Rev": "5a3af3e2572037ebf8b0ca75f3e6f3a8ff2ae0a8"
-=======
 			"Rev": "3fdb474e1ac5a3cdd0a6c5d40c708a4a93916853"
 		},
 		{
@@ -6049,7 +3603,6 @@
 		{
 			"ImportPath": "k8s.io/klog",
 			"Rev": "8139d8cb77af419532b33dfa7dd09fbc5f1d344f"
->>>>>>> d54edf18
 		},
 		{
 			"ImportPath": "k8s.io/kube-openapi/pkg/builder",
@@ -6073,1948 +3626,6 @@
 		},
 		{
 			"ImportPath": "k8s.io/kube-proxy/config/v1alpha1",
-<<<<<<< HEAD
-			"Rev": "150a55da91df8d71a5b2f8dbfd515095821675df"
-		},
-		{
-			"ImportPath": "k8s.io/kubelet/config/v1beta1",
-			"Rev": "d9621112645819c52994484b4b9ad725dad9491d"
-		},
-		{
-			"ImportPath": "k8s.io/kubernetes/cmd/kube-proxy/app",
-			"Comment": "v1.13.0-alpha.0-1135-g3b6b174a5c",
-			"Rev": "3b6b174a5cdf1ae3649fa081458aa7d0ddbe7227"
-		},
-		{
-			"ImportPath": "k8s.io/kubernetes/cmd/kubelet/app",
-			"Comment": "v1.13.0-alpha.0-1135-g3b6b174a5c",
-			"Rev": "3b6b174a5cdf1ae3649fa081458aa7d0ddbe7227"
-		},
-		{
-			"ImportPath": "k8s.io/kubernetes/cmd/kubelet/app/options",
-			"Comment": "v1.13.0-alpha.0-1135-g3b6b174a5c",
-			"Rev": "3b6b174a5cdf1ae3649fa081458aa7d0ddbe7227"
-		},
-		{
-			"ImportPath": "k8s.io/kubernetes/pkg/api/events",
-			"Comment": "v1.13.0-alpha.0-1135-g3b6b174a5c",
-			"Rev": "3b6b174a5cdf1ae3649fa081458aa7d0ddbe7227"
-		},
-		{
-			"ImportPath": "k8s.io/kubernetes/pkg/api/legacyscheme",
-			"Comment": "v1.13.0-alpha.0-1135-g3b6b174a5c",
-			"Rev": "3b6b174a5cdf1ae3649fa081458aa7d0ddbe7227"
-		},
-		{
-			"ImportPath": "k8s.io/kubernetes/pkg/api/pod",
-			"Comment": "v1.13.0-alpha.0-1135-g3b6b174a5c",
-			"Rev": "3b6b174a5cdf1ae3649fa081458aa7d0ddbe7227"
-		},
-		{
-			"ImportPath": "k8s.io/kubernetes/pkg/api/ref",
-			"Comment": "v1.13.0-alpha.0-1135-g3b6b174a5c",
-			"Rev": "3b6b174a5cdf1ae3649fa081458aa7d0ddbe7227"
-		},
-		{
-			"ImportPath": "k8s.io/kubernetes/pkg/api/resource",
-			"Comment": "v1.13.0-alpha.0-1135-g3b6b174a5c",
-			"Rev": "3b6b174a5cdf1ae3649fa081458aa7d0ddbe7227"
-		},
-		{
-			"ImportPath": "k8s.io/kubernetes/pkg/api/service",
-			"Comment": "v1.13.0-alpha.0-1135-g3b6b174a5c",
-			"Rev": "3b6b174a5cdf1ae3649fa081458aa7d0ddbe7227"
-		},
-		{
-			"ImportPath": "k8s.io/kubernetes/pkg/api/testapi",
-			"Comment": "v1.13.0-alpha.0-1135-g3b6b174a5c",
-			"Rev": "3b6b174a5cdf1ae3649fa081458aa7d0ddbe7227"
-		},
-		{
-			"ImportPath": "k8s.io/kubernetes/pkg/api/v1/pod",
-			"Comment": "v1.13.0-alpha.0-1135-g3b6b174a5c",
-			"Rev": "3b6b174a5cdf1ae3649fa081458aa7d0ddbe7227"
-		},
-		{
-			"ImportPath": "k8s.io/kubernetes/pkg/api/v1/resource",
-			"Comment": "v1.13.0-alpha.0-1135-g3b6b174a5c",
-			"Rev": "3b6b174a5cdf1ae3649fa081458aa7d0ddbe7227"
-		},
-		{
-			"ImportPath": "k8s.io/kubernetes/pkg/api/v1/service",
-			"Comment": "v1.13.0-alpha.0-1135-g3b6b174a5c",
-			"Rev": "3b6b174a5cdf1ae3649fa081458aa7d0ddbe7227"
-		},
-		{
-			"ImportPath": "k8s.io/kubernetes/pkg/apis/admission",
-			"Comment": "v1.13.0-alpha.0-1135-g3b6b174a5c",
-			"Rev": "3b6b174a5cdf1ae3649fa081458aa7d0ddbe7227"
-		},
-		{
-			"ImportPath": "k8s.io/kubernetes/pkg/apis/admission/install",
-			"Comment": "v1.13.0-alpha.0-1135-g3b6b174a5c",
-			"Rev": "3b6b174a5cdf1ae3649fa081458aa7d0ddbe7227"
-		},
-		{
-			"ImportPath": "k8s.io/kubernetes/pkg/apis/admission/v1beta1",
-			"Comment": "v1.13.0-alpha.0-1135-g3b6b174a5c",
-			"Rev": "3b6b174a5cdf1ae3649fa081458aa7d0ddbe7227"
-		},
-		{
-			"ImportPath": "k8s.io/kubernetes/pkg/apis/admissionregistration",
-			"Comment": "v1.13.0-alpha.0-1135-g3b6b174a5c",
-			"Rev": "3b6b174a5cdf1ae3649fa081458aa7d0ddbe7227"
-		},
-		{
-			"ImportPath": "k8s.io/kubernetes/pkg/apis/admissionregistration/install",
-			"Comment": "v1.13.0-alpha.0-1135-g3b6b174a5c",
-			"Rev": "3b6b174a5cdf1ae3649fa081458aa7d0ddbe7227"
-		},
-		{
-			"ImportPath": "k8s.io/kubernetes/pkg/apis/admissionregistration/v1alpha1",
-			"Comment": "v1.13.0-alpha.0-1135-g3b6b174a5c",
-			"Rev": "3b6b174a5cdf1ae3649fa081458aa7d0ddbe7227"
-		},
-		{
-			"ImportPath": "k8s.io/kubernetes/pkg/apis/admissionregistration/v1beta1",
-			"Comment": "v1.13.0-alpha.0-1135-g3b6b174a5c",
-			"Rev": "3b6b174a5cdf1ae3649fa081458aa7d0ddbe7227"
-		},
-		{
-			"ImportPath": "k8s.io/kubernetes/pkg/apis/apps",
-			"Comment": "v1.13.0-alpha.0-1135-g3b6b174a5c",
-			"Rev": "3b6b174a5cdf1ae3649fa081458aa7d0ddbe7227"
-		},
-		{
-			"ImportPath": "k8s.io/kubernetes/pkg/apis/apps/install",
-			"Comment": "v1.13.0-alpha.0-1135-g3b6b174a5c",
-			"Rev": "3b6b174a5cdf1ae3649fa081458aa7d0ddbe7227"
-		},
-		{
-			"ImportPath": "k8s.io/kubernetes/pkg/apis/apps/v1",
-			"Comment": "v1.13.0-alpha.0-1135-g3b6b174a5c",
-			"Rev": "3b6b174a5cdf1ae3649fa081458aa7d0ddbe7227"
-		},
-		{
-			"ImportPath": "k8s.io/kubernetes/pkg/apis/apps/v1beta1",
-			"Comment": "v1.13.0-alpha.0-1135-g3b6b174a5c",
-			"Rev": "3b6b174a5cdf1ae3649fa081458aa7d0ddbe7227"
-		},
-		{
-			"ImportPath": "k8s.io/kubernetes/pkg/apis/apps/v1beta2",
-			"Comment": "v1.13.0-alpha.0-1135-g3b6b174a5c",
-			"Rev": "3b6b174a5cdf1ae3649fa081458aa7d0ddbe7227"
-		},
-		{
-			"ImportPath": "k8s.io/kubernetes/pkg/apis/authentication",
-			"Comment": "v1.13.0-alpha.0-1135-g3b6b174a5c",
-			"Rev": "3b6b174a5cdf1ae3649fa081458aa7d0ddbe7227"
-		},
-		{
-			"ImportPath": "k8s.io/kubernetes/pkg/apis/authentication/install",
-			"Comment": "v1.13.0-alpha.0-1135-g3b6b174a5c",
-			"Rev": "3b6b174a5cdf1ae3649fa081458aa7d0ddbe7227"
-		},
-		{
-			"ImportPath": "k8s.io/kubernetes/pkg/apis/authentication/v1",
-			"Comment": "v1.13.0-alpha.0-1135-g3b6b174a5c",
-			"Rev": "3b6b174a5cdf1ae3649fa081458aa7d0ddbe7227"
-		},
-		{
-			"ImportPath": "k8s.io/kubernetes/pkg/apis/authentication/v1beta1",
-			"Comment": "v1.13.0-alpha.0-1135-g3b6b174a5c",
-			"Rev": "3b6b174a5cdf1ae3649fa081458aa7d0ddbe7227"
-		},
-		{
-			"ImportPath": "k8s.io/kubernetes/pkg/apis/authorization",
-			"Comment": "v1.13.0-alpha.0-1135-g3b6b174a5c",
-			"Rev": "3b6b174a5cdf1ae3649fa081458aa7d0ddbe7227"
-		},
-		{
-			"ImportPath": "k8s.io/kubernetes/pkg/apis/authorization/install",
-			"Comment": "v1.13.0-alpha.0-1135-g3b6b174a5c",
-			"Rev": "3b6b174a5cdf1ae3649fa081458aa7d0ddbe7227"
-		},
-		{
-			"ImportPath": "k8s.io/kubernetes/pkg/apis/authorization/v1",
-			"Comment": "v1.13.0-alpha.0-1135-g3b6b174a5c",
-			"Rev": "3b6b174a5cdf1ae3649fa081458aa7d0ddbe7227"
-		},
-		{
-			"ImportPath": "k8s.io/kubernetes/pkg/apis/authorization/v1beta1",
-			"Comment": "v1.13.0-alpha.0-1135-g3b6b174a5c",
-			"Rev": "3b6b174a5cdf1ae3649fa081458aa7d0ddbe7227"
-		},
-		{
-			"ImportPath": "k8s.io/kubernetes/pkg/apis/autoscaling",
-			"Comment": "v1.13.0-alpha.0-1135-g3b6b174a5c",
-			"Rev": "3b6b174a5cdf1ae3649fa081458aa7d0ddbe7227"
-		},
-		{
-			"ImportPath": "k8s.io/kubernetes/pkg/apis/autoscaling/install",
-			"Comment": "v1.13.0-alpha.0-1135-g3b6b174a5c",
-			"Rev": "3b6b174a5cdf1ae3649fa081458aa7d0ddbe7227"
-		},
-		{
-			"ImportPath": "k8s.io/kubernetes/pkg/apis/autoscaling/v1",
-			"Comment": "v1.13.0-alpha.0-1135-g3b6b174a5c",
-			"Rev": "3b6b174a5cdf1ae3649fa081458aa7d0ddbe7227"
-		},
-		{
-			"ImportPath": "k8s.io/kubernetes/pkg/apis/autoscaling/v2beta1",
-			"Comment": "v1.13.0-alpha.0-1135-g3b6b174a5c",
-			"Rev": "3b6b174a5cdf1ae3649fa081458aa7d0ddbe7227"
-		},
-		{
-			"ImportPath": "k8s.io/kubernetes/pkg/apis/autoscaling/v2beta2",
-			"Comment": "v1.13.0-alpha.0-1135-g3b6b174a5c",
-			"Rev": "3b6b174a5cdf1ae3649fa081458aa7d0ddbe7227"
-		},
-		{
-			"ImportPath": "k8s.io/kubernetes/pkg/apis/batch",
-			"Comment": "v1.13.0-alpha.0-1135-g3b6b174a5c",
-			"Rev": "3b6b174a5cdf1ae3649fa081458aa7d0ddbe7227"
-		},
-		{
-			"ImportPath": "k8s.io/kubernetes/pkg/apis/batch/install",
-			"Comment": "v1.13.0-alpha.0-1135-g3b6b174a5c",
-			"Rev": "3b6b174a5cdf1ae3649fa081458aa7d0ddbe7227"
-		},
-		{
-			"ImportPath": "k8s.io/kubernetes/pkg/apis/batch/v1",
-			"Comment": "v1.13.0-alpha.0-1135-g3b6b174a5c",
-			"Rev": "3b6b174a5cdf1ae3649fa081458aa7d0ddbe7227"
-		},
-		{
-			"ImportPath": "k8s.io/kubernetes/pkg/apis/batch/v1beta1",
-			"Comment": "v1.13.0-alpha.0-1135-g3b6b174a5c",
-			"Rev": "3b6b174a5cdf1ae3649fa081458aa7d0ddbe7227"
-		},
-		{
-			"ImportPath": "k8s.io/kubernetes/pkg/apis/batch/v2alpha1",
-			"Comment": "v1.13.0-alpha.0-1135-g3b6b174a5c",
-			"Rev": "3b6b174a5cdf1ae3649fa081458aa7d0ddbe7227"
-		},
-		{
-			"ImportPath": "k8s.io/kubernetes/pkg/apis/certificates",
-			"Comment": "v1.13.0-alpha.0-1135-g3b6b174a5c",
-			"Rev": "3b6b174a5cdf1ae3649fa081458aa7d0ddbe7227"
-		},
-		{
-			"ImportPath": "k8s.io/kubernetes/pkg/apis/certificates/install",
-			"Comment": "v1.13.0-alpha.0-1135-g3b6b174a5c",
-			"Rev": "3b6b174a5cdf1ae3649fa081458aa7d0ddbe7227"
-		},
-		{
-			"ImportPath": "k8s.io/kubernetes/pkg/apis/certificates/v1beta1",
-			"Comment": "v1.13.0-alpha.0-1135-g3b6b174a5c",
-			"Rev": "3b6b174a5cdf1ae3649fa081458aa7d0ddbe7227"
-		},
-		{
-			"ImportPath": "k8s.io/kubernetes/pkg/apis/coordination",
-			"Comment": "v1.13.0-alpha.0-1135-g3b6b174a5c",
-			"Rev": "3b6b174a5cdf1ae3649fa081458aa7d0ddbe7227"
-		},
-		{
-			"ImportPath": "k8s.io/kubernetes/pkg/apis/coordination/install",
-			"Comment": "v1.13.0-alpha.0-1135-g3b6b174a5c",
-			"Rev": "3b6b174a5cdf1ae3649fa081458aa7d0ddbe7227"
-		},
-		{
-			"ImportPath": "k8s.io/kubernetes/pkg/apis/coordination/v1beta1",
-			"Comment": "v1.13.0-alpha.0-1135-g3b6b174a5c",
-			"Rev": "3b6b174a5cdf1ae3649fa081458aa7d0ddbe7227"
-		},
-		{
-			"ImportPath": "k8s.io/kubernetes/pkg/apis/core",
-			"Comment": "v1.13.0-alpha.0-1135-g3b6b174a5c",
-			"Rev": "3b6b174a5cdf1ae3649fa081458aa7d0ddbe7227"
-		},
-		{
-			"ImportPath": "k8s.io/kubernetes/pkg/apis/core/helper",
-			"Comment": "v1.13.0-alpha.0-1135-g3b6b174a5c",
-			"Rev": "3b6b174a5cdf1ae3649fa081458aa7d0ddbe7227"
-		},
-		{
-			"ImportPath": "k8s.io/kubernetes/pkg/apis/core/helper/qos",
-			"Comment": "v1.13.0-alpha.0-1135-g3b6b174a5c",
-			"Rev": "3b6b174a5cdf1ae3649fa081458aa7d0ddbe7227"
-		},
-		{
-			"ImportPath": "k8s.io/kubernetes/pkg/apis/core/install",
-			"Comment": "v1.13.0-alpha.0-1135-g3b6b174a5c",
-			"Rev": "3b6b174a5cdf1ae3649fa081458aa7d0ddbe7227"
-		},
-		{
-			"ImportPath": "k8s.io/kubernetes/pkg/apis/core/pods",
-			"Comment": "v1.13.0-alpha.0-1135-g3b6b174a5c",
-			"Rev": "3b6b174a5cdf1ae3649fa081458aa7d0ddbe7227"
-		},
-		{
-			"ImportPath": "k8s.io/kubernetes/pkg/apis/core/v1",
-			"Comment": "v1.13.0-alpha.0-1135-g3b6b174a5c",
-			"Rev": "3b6b174a5cdf1ae3649fa081458aa7d0ddbe7227"
-		},
-		{
-			"ImportPath": "k8s.io/kubernetes/pkg/apis/core/v1/helper",
-			"Comment": "v1.13.0-alpha.0-1135-g3b6b174a5c",
-			"Rev": "3b6b174a5cdf1ae3649fa081458aa7d0ddbe7227"
-		},
-		{
-			"ImportPath": "k8s.io/kubernetes/pkg/apis/core/v1/helper/qos",
-			"Comment": "v1.13.0-alpha.0-1135-g3b6b174a5c",
-			"Rev": "3b6b174a5cdf1ae3649fa081458aa7d0ddbe7227"
-		},
-		{
-			"ImportPath": "k8s.io/kubernetes/pkg/apis/core/v1/validation",
-			"Comment": "v1.13.0-alpha.0-1135-g3b6b174a5c",
-			"Rev": "3b6b174a5cdf1ae3649fa081458aa7d0ddbe7227"
-		},
-		{
-			"ImportPath": "k8s.io/kubernetes/pkg/apis/core/validation",
-			"Comment": "v1.13.0-alpha.0-1135-g3b6b174a5c",
-			"Rev": "3b6b174a5cdf1ae3649fa081458aa7d0ddbe7227"
-		},
-		{
-			"ImportPath": "k8s.io/kubernetes/pkg/apis/events",
-			"Comment": "v1.13.0-alpha.0-1135-g3b6b174a5c",
-			"Rev": "3b6b174a5cdf1ae3649fa081458aa7d0ddbe7227"
-		},
-		{
-			"ImportPath": "k8s.io/kubernetes/pkg/apis/events/install",
-			"Comment": "v1.13.0-alpha.0-1135-g3b6b174a5c",
-			"Rev": "3b6b174a5cdf1ae3649fa081458aa7d0ddbe7227"
-		},
-		{
-			"ImportPath": "k8s.io/kubernetes/pkg/apis/events/v1beta1",
-			"Comment": "v1.13.0-alpha.0-1135-g3b6b174a5c",
-			"Rev": "3b6b174a5cdf1ae3649fa081458aa7d0ddbe7227"
-		},
-		{
-			"ImportPath": "k8s.io/kubernetes/pkg/apis/extensions",
-			"Comment": "v1.13.0-alpha.0-1135-g3b6b174a5c",
-			"Rev": "3b6b174a5cdf1ae3649fa081458aa7d0ddbe7227"
-		},
-		{
-			"ImportPath": "k8s.io/kubernetes/pkg/apis/extensions/install",
-			"Comment": "v1.13.0-alpha.0-1135-g3b6b174a5c",
-			"Rev": "3b6b174a5cdf1ae3649fa081458aa7d0ddbe7227"
-		},
-		{
-			"ImportPath": "k8s.io/kubernetes/pkg/apis/extensions/v1beta1",
-			"Comment": "v1.13.0-alpha.0-1135-g3b6b174a5c",
-			"Rev": "3b6b174a5cdf1ae3649fa081458aa7d0ddbe7227"
-		},
-		{
-			"ImportPath": "k8s.io/kubernetes/pkg/apis/extensions/validation",
-			"Comment": "v1.13.0-alpha.0-1135-g3b6b174a5c",
-			"Rev": "3b6b174a5cdf1ae3649fa081458aa7d0ddbe7227"
-		},
-		{
-			"ImportPath": "k8s.io/kubernetes/pkg/apis/imagepolicy",
-			"Comment": "v1.13.0-alpha.0-1135-g3b6b174a5c",
-			"Rev": "3b6b174a5cdf1ae3649fa081458aa7d0ddbe7227"
-		},
-		{
-			"ImportPath": "k8s.io/kubernetes/pkg/apis/imagepolicy/install",
-			"Comment": "v1.13.0-alpha.0-1135-g3b6b174a5c",
-			"Rev": "3b6b174a5cdf1ae3649fa081458aa7d0ddbe7227"
-		},
-		{
-			"ImportPath": "k8s.io/kubernetes/pkg/apis/imagepolicy/v1alpha1",
-			"Comment": "v1.13.0-alpha.0-1135-g3b6b174a5c",
-			"Rev": "3b6b174a5cdf1ae3649fa081458aa7d0ddbe7227"
-		},
-		{
-			"ImportPath": "k8s.io/kubernetes/pkg/apis/networking",
-			"Comment": "v1.13.0-alpha.0-1135-g3b6b174a5c",
-			"Rev": "3b6b174a5cdf1ae3649fa081458aa7d0ddbe7227"
-		},
-		{
-			"ImportPath": "k8s.io/kubernetes/pkg/apis/networking/install",
-			"Comment": "v1.13.0-alpha.0-1135-g3b6b174a5c",
-			"Rev": "3b6b174a5cdf1ae3649fa081458aa7d0ddbe7227"
-		},
-		{
-			"ImportPath": "k8s.io/kubernetes/pkg/apis/networking/v1",
-			"Comment": "v1.13.0-alpha.0-1135-g3b6b174a5c",
-			"Rev": "3b6b174a5cdf1ae3649fa081458aa7d0ddbe7227"
-		},
-		{
-			"ImportPath": "k8s.io/kubernetes/pkg/apis/policy",
-			"Comment": "v1.13.0-alpha.0-1135-g3b6b174a5c",
-			"Rev": "3b6b174a5cdf1ae3649fa081458aa7d0ddbe7227"
-		},
-		{
-			"ImportPath": "k8s.io/kubernetes/pkg/apis/policy/install",
-			"Comment": "v1.13.0-alpha.0-1135-g3b6b174a5c",
-			"Rev": "3b6b174a5cdf1ae3649fa081458aa7d0ddbe7227"
-		},
-		{
-			"ImportPath": "k8s.io/kubernetes/pkg/apis/policy/v1beta1",
-			"Comment": "v1.13.0-alpha.0-1135-g3b6b174a5c",
-			"Rev": "3b6b174a5cdf1ae3649fa081458aa7d0ddbe7227"
-		},
-		{
-			"ImportPath": "k8s.io/kubernetes/pkg/apis/policy/validation",
-			"Comment": "v1.13.0-alpha.0-1135-g3b6b174a5c",
-			"Rev": "3b6b174a5cdf1ae3649fa081458aa7d0ddbe7227"
-		},
-		{
-			"ImportPath": "k8s.io/kubernetes/pkg/apis/rbac",
-			"Comment": "v1.13.0-alpha.0-1135-g3b6b174a5c",
-			"Rev": "3b6b174a5cdf1ae3649fa081458aa7d0ddbe7227"
-		},
-		{
-			"ImportPath": "k8s.io/kubernetes/pkg/apis/rbac/install",
-			"Comment": "v1.13.0-alpha.0-1135-g3b6b174a5c",
-			"Rev": "3b6b174a5cdf1ae3649fa081458aa7d0ddbe7227"
-		},
-		{
-			"ImportPath": "k8s.io/kubernetes/pkg/apis/rbac/v1",
-			"Comment": "v1.13.0-alpha.0-1135-g3b6b174a5c",
-			"Rev": "3b6b174a5cdf1ae3649fa081458aa7d0ddbe7227"
-		},
-		{
-			"ImportPath": "k8s.io/kubernetes/pkg/apis/rbac/v1alpha1",
-			"Comment": "v1.13.0-alpha.0-1135-g3b6b174a5c",
-			"Rev": "3b6b174a5cdf1ae3649fa081458aa7d0ddbe7227"
-		},
-		{
-			"ImportPath": "k8s.io/kubernetes/pkg/apis/rbac/v1beta1",
-			"Comment": "v1.13.0-alpha.0-1135-g3b6b174a5c",
-			"Rev": "3b6b174a5cdf1ae3649fa081458aa7d0ddbe7227"
-		},
-		{
-			"ImportPath": "k8s.io/kubernetes/pkg/apis/scheduling",
-			"Comment": "v1.13.0-alpha.0-1135-g3b6b174a5c",
-			"Rev": "3b6b174a5cdf1ae3649fa081458aa7d0ddbe7227"
-		},
-		{
-			"ImportPath": "k8s.io/kubernetes/pkg/apis/scheduling/install",
-			"Comment": "v1.13.0-alpha.0-1135-g3b6b174a5c",
-			"Rev": "3b6b174a5cdf1ae3649fa081458aa7d0ddbe7227"
-		},
-		{
-			"ImportPath": "k8s.io/kubernetes/pkg/apis/scheduling/v1alpha1",
-			"Comment": "v1.13.0-alpha.0-1135-g3b6b174a5c",
-			"Rev": "3b6b174a5cdf1ae3649fa081458aa7d0ddbe7227"
-		},
-		{
-			"ImportPath": "k8s.io/kubernetes/pkg/apis/scheduling/v1beta1",
-			"Comment": "v1.13.0-alpha.0-1135-g3b6b174a5c",
-			"Rev": "3b6b174a5cdf1ae3649fa081458aa7d0ddbe7227"
-		},
-		{
-			"ImportPath": "k8s.io/kubernetes/pkg/apis/settings",
-			"Comment": "v1.13.0-alpha.0-1135-g3b6b174a5c",
-			"Rev": "3b6b174a5cdf1ae3649fa081458aa7d0ddbe7227"
-		},
-		{
-			"ImportPath": "k8s.io/kubernetes/pkg/apis/settings/install",
-			"Comment": "v1.13.0-alpha.0-1135-g3b6b174a5c",
-			"Rev": "3b6b174a5cdf1ae3649fa081458aa7d0ddbe7227"
-		},
-		{
-			"ImportPath": "k8s.io/kubernetes/pkg/apis/settings/v1alpha1",
-			"Comment": "v1.13.0-alpha.0-1135-g3b6b174a5c",
-			"Rev": "3b6b174a5cdf1ae3649fa081458aa7d0ddbe7227"
-		},
-		{
-			"ImportPath": "k8s.io/kubernetes/pkg/apis/storage",
-			"Comment": "v1.13.0-alpha.0-1135-g3b6b174a5c",
-			"Rev": "3b6b174a5cdf1ae3649fa081458aa7d0ddbe7227"
-		},
-		{
-			"ImportPath": "k8s.io/kubernetes/pkg/apis/storage/install",
-			"Comment": "v1.13.0-alpha.0-1135-g3b6b174a5c",
-			"Rev": "3b6b174a5cdf1ae3649fa081458aa7d0ddbe7227"
-		},
-		{
-			"ImportPath": "k8s.io/kubernetes/pkg/apis/storage/util",
-			"Comment": "v1.13.0-alpha.0-1135-g3b6b174a5c",
-			"Rev": "3b6b174a5cdf1ae3649fa081458aa7d0ddbe7227"
-		},
-		{
-			"ImportPath": "k8s.io/kubernetes/pkg/apis/storage/v1",
-			"Comment": "v1.13.0-alpha.0-1135-g3b6b174a5c",
-			"Rev": "3b6b174a5cdf1ae3649fa081458aa7d0ddbe7227"
-		},
-		{
-			"ImportPath": "k8s.io/kubernetes/pkg/apis/storage/v1alpha1",
-			"Comment": "v1.13.0-alpha.0-1135-g3b6b174a5c",
-			"Rev": "3b6b174a5cdf1ae3649fa081458aa7d0ddbe7227"
-		},
-		{
-			"ImportPath": "k8s.io/kubernetes/pkg/apis/storage/v1beta1",
-			"Comment": "v1.13.0-alpha.0-1135-g3b6b174a5c",
-			"Rev": "3b6b174a5cdf1ae3649fa081458aa7d0ddbe7227"
-		},
-		{
-			"ImportPath": "k8s.io/kubernetes/pkg/capabilities",
-			"Comment": "v1.13.0-alpha.0-1135-g3b6b174a5c",
-			"Rev": "3b6b174a5cdf1ae3649fa081458aa7d0ddbe7227"
-		},
-		{
-			"ImportPath": "k8s.io/kubernetes/pkg/client/chaosclient",
-			"Comment": "v1.13.0-alpha.0-1135-g3b6b174a5c",
-			"Rev": "3b6b174a5cdf1ae3649fa081458aa7d0ddbe7227"
-		},
-		{
-			"ImportPath": "k8s.io/kubernetes/pkg/client/clientset_generated/internalclientset",
-			"Comment": "v1.13.0-alpha.0-1135-g3b6b174a5c",
-			"Rev": "3b6b174a5cdf1ae3649fa081458aa7d0ddbe7227"
-		},
-		{
-			"ImportPath": "k8s.io/kubernetes/pkg/client/clientset_generated/internalclientset/scheme",
-			"Comment": "v1.13.0-alpha.0-1135-g3b6b174a5c",
-			"Rev": "3b6b174a5cdf1ae3649fa081458aa7d0ddbe7227"
-		},
-		{
-			"ImportPath": "k8s.io/kubernetes/pkg/client/clientset_generated/internalclientset/typed/admissionregistration/internalversion",
-			"Comment": "v1.13.0-alpha.0-1135-g3b6b174a5c",
-			"Rev": "3b6b174a5cdf1ae3649fa081458aa7d0ddbe7227"
-		},
-		{
-			"ImportPath": "k8s.io/kubernetes/pkg/client/clientset_generated/internalclientset/typed/apps/internalversion",
-			"Comment": "v1.13.0-alpha.0-1135-g3b6b174a5c",
-			"Rev": "3b6b174a5cdf1ae3649fa081458aa7d0ddbe7227"
-		},
-		{
-			"ImportPath": "k8s.io/kubernetes/pkg/client/clientset_generated/internalclientset/typed/authentication/internalversion",
-			"Comment": "v1.13.0-alpha.0-1135-g3b6b174a5c",
-			"Rev": "3b6b174a5cdf1ae3649fa081458aa7d0ddbe7227"
-		},
-		{
-			"ImportPath": "k8s.io/kubernetes/pkg/client/clientset_generated/internalclientset/typed/authorization/internalversion",
-			"Comment": "v1.13.0-alpha.0-1135-g3b6b174a5c",
-			"Rev": "3b6b174a5cdf1ae3649fa081458aa7d0ddbe7227"
-		},
-		{
-			"ImportPath": "k8s.io/kubernetes/pkg/client/clientset_generated/internalclientset/typed/autoscaling/internalversion",
-			"Comment": "v1.13.0-alpha.0-1135-g3b6b174a5c",
-			"Rev": "3b6b174a5cdf1ae3649fa081458aa7d0ddbe7227"
-		},
-		{
-			"ImportPath": "k8s.io/kubernetes/pkg/client/clientset_generated/internalclientset/typed/batch/internalversion",
-			"Comment": "v1.13.0-alpha.0-1135-g3b6b174a5c",
-			"Rev": "3b6b174a5cdf1ae3649fa081458aa7d0ddbe7227"
-		},
-		{
-			"ImportPath": "k8s.io/kubernetes/pkg/client/clientset_generated/internalclientset/typed/certificates/internalversion",
-			"Comment": "v1.13.0-alpha.0-1135-g3b6b174a5c",
-			"Rev": "3b6b174a5cdf1ae3649fa081458aa7d0ddbe7227"
-		},
-		{
-			"ImportPath": "k8s.io/kubernetes/pkg/client/clientset_generated/internalclientset/typed/coordination/internalversion",
-			"Comment": "v1.13.0-alpha.0-1135-g3b6b174a5c",
-			"Rev": "3b6b174a5cdf1ae3649fa081458aa7d0ddbe7227"
-		},
-		{
-			"ImportPath": "k8s.io/kubernetes/pkg/client/clientset_generated/internalclientset/typed/core/internalversion",
-			"Comment": "v1.13.0-alpha.0-1135-g3b6b174a5c",
-			"Rev": "3b6b174a5cdf1ae3649fa081458aa7d0ddbe7227"
-		},
-		{
-			"ImportPath": "k8s.io/kubernetes/pkg/client/clientset_generated/internalclientset/typed/events/internalversion",
-			"Comment": "v1.13.0-alpha.0-1135-g3b6b174a5c",
-			"Rev": "3b6b174a5cdf1ae3649fa081458aa7d0ddbe7227"
-		},
-		{
-			"ImportPath": "k8s.io/kubernetes/pkg/client/clientset_generated/internalclientset/typed/extensions/internalversion",
-			"Comment": "v1.13.0-alpha.0-1135-g3b6b174a5c",
-			"Rev": "3b6b174a5cdf1ae3649fa081458aa7d0ddbe7227"
-		},
-		{
-			"ImportPath": "k8s.io/kubernetes/pkg/client/clientset_generated/internalclientset/typed/networking/internalversion",
-			"Comment": "v1.13.0-alpha.0-1135-g3b6b174a5c",
-			"Rev": "3b6b174a5cdf1ae3649fa081458aa7d0ddbe7227"
-		},
-		{
-			"ImportPath": "k8s.io/kubernetes/pkg/client/clientset_generated/internalclientset/typed/policy/internalversion",
-			"Comment": "v1.13.0-alpha.0-1135-g3b6b174a5c",
-			"Rev": "3b6b174a5cdf1ae3649fa081458aa7d0ddbe7227"
-		},
-		{
-			"ImportPath": "k8s.io/kubernetes/pkg/client/clientset_generated/internalclientset/typed/rbac/internalversion",
-			"Comment": "v1.13.0-alpha.0-1135-g3b6b174a5c",
-			"Rev": "3b6b174a5cdf1ae3649fa081458aa7d0ddbe7227"
-		},
-		{
-			"ImportPath": "k8s.io/kubernetes/pkg/client/clientset_generated/internalclientset/typed/scheduling/internalversion",
-			"Comment": "v1.13.0-alpha.0-1135-g3b6b174a5c",
-			"Rev": "3b6b174a5cdf1ae3649fa081458aa7d0ddbe7227"
-		},
-		{
-			"ImportPath": "k8s.io/kubernetes/pkg/client/clientset_generated/internalclientset/typed/settings/internalversion",
-			"Comment": "v1.13.0-alpha.0-1135-g3b6b174a5c",
-			"Rev": "3b6b174a5cdf1ae3649fa081458aa7d0ddbe7227"
-		},
-		{
-			"ImportPath": "k8s.io/kubernetes/pkg/client/clientset_generated/internalclientset/typed/storage/internalversion",
-			"Comment": "v1.13.0-alpha.0-1135-g3b6b174a5c",
-			"Rev": "3b6b174a5cdf1ae3649fa081458aa7d0ddbe7227"
-		},
-		{
-			"ImportPath": "k8s.io/kubernetes/pkg/client/leaderelectionconfig",
-			"Comment": "v1.13.0-alpha.0-1135-g3b6b174a5c",
-			"Rev": "3b6b174a5cdf1ae3649fa081458aa7d0ddbe7227"
-		},
-		{
-			"ImportPath": "k8s.io/kubernetes/pkg/client/metrics/prometheus",
-			"Comment": "v1.13.0-alpha.0-1135-g3b6b174a5c",
-			"Rev": "3b6b174a5cdf1ae3649fa081458aa7d0ddbe7227"
-		},
-		{
-			"ImportPath": "k8s.io/kubernetes/pkg/cloudprovider",
-			"Comment": "v1.13.0-alpha.0-1135-g3b6b174a5c",
-			"Rev": "3b6b174a5cdf1ae3649fa081458aa7d0ddbe7227"
-		},
-		{
-			"ImportPath": "k8s.io/kubernetes/pkg/cloudprovider/providers",
-			"Comment": "v1.13.0-alpha.0-1135-g3b6b174a5c",
-			"Rev": "3b6b174a5cdf1ae3649fa081458aa7d0ddbe7227"
-		},
-		{
-			"ImportPath": "k8s.io/kubernetes/pkg/cloudprovider/providers/aws",
-			"Comment": "v1.13.0-alpha.0-1135-g3b6b174a5c",
-			"Rev": "3b6b174a5cdf1ae3649fa081458aa7d0ddbe7227"
-		},
-		{
-			"ImportPath": "k8s.io/kubernetes/pkg/cloudprovider/providers/azure",
-			"Comment": "v1.13.0-alpha.0-1135-g3b6b174a5c",
-			"Rev": "3b6b174a5cdf1ae3649fa081458aa7d0ddbe7227"
-		},
-		{
-			"ImportPath": "k8s.io/kubernetes/pkg/cloudprovider/providers/azure/auth",
-			"Comment": "v1.13.0-alpha.0-1135-g3b6b174a5c",
-			"Rev": "3b6b174a5cdf1ae3649fa081458aa7d0ddbe7227"
-		},
-		{
-			"ImportPath": "k8s.io/kubernetes/pkg/cloudprovider/providers/cloudstack",
-			"Comment": "v1.13.0-alpha.0-1135-g3b6b174a5c",
-			"Rev": "3b6b174a5cdf1ae3649fa081458aa7d0ddbe7227"
-		},
-		{
-			"ImportPath": "k8s.io/kubernetes/pkg/cloudprovider/providers/gce",
-			"Comment": "v1.13.0-alpha.0-1135-g3b6b174a5c",
-			"Rev": "3b6b174a5cdf1ae3649fa081458aa7d0ddbe7227"
-		},
-		{
-			"ImportPath": "k8s.io/kubernetes/pkg/cloudprovider/providers/gce/cloud",
-			"Comment": "v1.13.0-alpha.0-1135-g3b6b174a5c",
-			"Rev": "3b6b174a5cdf1ae3649fa081458aa7d0ddbe7227"
-		},
-		{
-			"ImportPath": "k8s.io/kubernetes/pkg/cloudprovider/providers/gce/cloud/filter",
-			"Comment": "v1.13.0-alpha.0-1135-g3b6b174a5c",
-			"Rev": "3b6b174a5cdf1ae3649fa081458aa7d0ddbe7227"
-		},
-		{
-			"ImportPath": "k8s.io/kubernetes/pkg/cloudprovider/providers/gce/cloud/meta",
-			"Comment": "v1.13.0-alpha.0-1135-g3b6b174a5c",
-			"Rev": "3b6b174a5cdf1ae3649fa081458aa7d0ddbe7227"
-		},
-		{
-			"ImportPath": "k8s.io/kubernetes/pkg/cloudprovider/providers/openstack",
-			"Comment": "v1.13.0-alpha.0-1135-g3b6b174a5c",
-			"Rev": "3b6b174a5cdf1ae3649fa081458aa7d0ddbe7227"
-		},
-		{
-			"ImportPath": "k8s.io/kubernetes/pkg/cloudprovider/providers/ovirt",
-			"Comment": "v1.13.0-alpha.0-1135-g3b6b174a5c",
-			"Rev": "3b6b174a5cdf1ae3649fa081458aa7d0ddbe7227"
-		},
-		{
-			"ImportPath": "k8s.io/kubernetes/pkg/cloudprovider/providers/photon",
-			"Comment": "v1.13.0-alpha.0-1135-g3b6b174a5c",
-			"Rev": "3b6b174a5cdf1ae3649fa081458aa7d0ddbe7227"
-		},
-		{
-			"ImportPath": "k8s.io/kubernetes/pkg/cloudprovider/providers/vsphere",
-			"Comment": "v1.13.0-alpha.0-1135-g3b6b174a5c",
-			"Rev": "3b6b174a5cdf1ae3649fa081458aa7d0ddbe7227"
-		},
-		{
-			"ImportPath": "k8s.io/kubernetes/pkg/cloudprovider/providers/vsphere/vclib",
-			"Comment": "v1.13.0-alpha.0-1135-g3b6b174a5c",
-			"Rev": "3b6b174a5cdf1ae3649fa081458aa7d0ddbe7227"
-		},
-		{
-			"ImportPath": "k8s.io/kubernetes/pkg/cloudprovider/providers/vsphere/vclib/diskmanagers",
-			"Comment": "v1.13.0-alpha.0-1135-g3b6b174a5c",
-			"Rev": "3b6b174a5cdf1ae3649fa081458aa7d0ddbe7227"
-		},
-		{
-			"ImportPath": "k8s.io/kubernetes/pkg/controller",
-			"Comment": "v1.13.0-alpha.0-1135-g3b6b174a5c",
-			"Rev": "3b6b174a5cdf1ae3649fa081458aa7d0ddbe7227"
-		},
-		{
-			"ImportPath": "k8s.io/kubernetes/pkg/controller/deployment/util",
-			"Comment": "v1.13.0-alpha.0-1135-g3b6b174a5c",
-			"Rev": "3b6b174a5cdf1ae3649fa081458aa7d0ddbe7227"
-		},
-		{
-			"ImportPath": "k8s.io/kubernetes/pkg/controller/volume/events",
-			"Comment": "v1.13.0-alpha.0-1135-g3b6b174a5c",
-			"Rev": "3b6b174a5cdf1ae3649fa081458aa7d0ddbe7227"
-		},
-		{
-			"ImportPath": "k8s.io/kubernetes/pkg/controller/volume/expand/cache",
-			"Comment": "v1.13.0-alpha.0-1135-g3b6b174a5c",
-			"Rev": "3b6b174a5cdf1ae3649fa081458aa7d0ddbe7227"
-		},
-		{
-			"ImportPath": "k8s.io/kubernetes/pkg/controller/volume/persistentvolume",
-			"Comment": "v1.13.0-alpha.0-1135-g3b6b174a5c",
-			"Rev": "3b6b174a5cdf1ae3649fa081458aa7d0ddbe7227"
-		},
-		{
-			"ImportPath": "k8s.io/kubernetes/pkg/controller/volume/persistentvolume/metrics",
-			"Comment": "v1.13.0-alpha.0-1135-g3b6b174a5c",
-			"Rev": "3b6b174a5cdf1ae3649fa081458aa7d0ddbe7227"
-		},
-		{
-			"ImportPath": "k8s.io/kubernetes/pkg/credentialprovider",
-			"Comment": "v1.13.0-alpha.0-1135-g3b6b174a5c",
-			"Rev": "3b6b174a5cdf1ae3649fa081458aa7d0ddbe7227"
-		},
-		{
-			"ImportPath": "k8s.io/kubernetes/pkg/credentialprovider/aws",
-			"Comment": "v1.13.0-alpha.0-1135-g3b6b174a5c",
-			"Rev": "3b6b174a5cdf1ae3649fa081458aa7d0ddbe7227"
-		},
-		{
-			"ImportPath": "k8s.io/kubernetes/pkg/credentialprovider/azure",
-			"Comment": "v1.13.0-alpha.0-1135-g3b6b174a5c",
-			"Rev": "3b6b174a5cdf1ae3649fa081458aa7d0ddbe7227"
-		},
-		{
-			"ImportPath": "k8s.io/kubernetes/pkg/credentialprovider/gcp",
-			"Comment": "v1.13.0-alpha.0-1135-g3b6b174a5c",
-			"Rev": "3b6b174a5cdf1ae3649fa081458aa7d0ddbe7227"
-		},
-		{
-			"ImportPath": "k8s.io/kubernetes/pkg/credentialprovider/rancher",
-			"Comment": "v1.13.0-alpha.0-1135-g3b6b174a5c",
-			"Rev": "3b6b174a5cdf1ae3649fa081458aa7d0ddbe7227"
-		},
-		{
-			"ImportPath": "k8s.io/kubernetes/pkg/credentialprovider/secrets",
-			"Comment": "v1.13.0-alpha.0-1135-g3b6b174a5c",
-			"Rev": "3b6b174a5cdf1ae3649fa081458aa7d0ddbe7227"
-		},
-		{
-			"ImportPath": "k8s.io/kubernetes/pkg/features",
-			"Comment": "v1.13.0-alpha.0-1135-g3b6b174a5c",
-			"Rev": "3b6b174a5cdf1ae3649fa081458aa7d0ddbe7227"
-		},
-		{
-			"ImportPath": "k8s.io/kubernetes/pkg/fieldpath",
-			"Comment": "v1.13.0-alpha.0-1135-g3b6b174a5c",
-			"Rev": "3b6b174a5cdf1ae3649fa081458aa7d0ddbe7227"
-		},
-		{
-			"ImportPath": "k8s.io/kubernetes/pkg/kubectl",
-			"Comment": "v1.13.0-alpha.0-1135-g3b6b174a5c",
-			"Rev": "3b6b174a5cdf1ae3649fa081458aa7d0ddbe7227"
-		},
-		{
-			"ImportPath": "k8s.io/kubernetes/pkg/kubectl/apps",
-			"Comment": "v1.13.0-alpha.0-1135-g3b6b174a5c",
-			"Rev": "3b6b174a5cdf1ae3649fa081458aa7d0ddbe7227"
-		},
-		{
-			"ImportPath": "k8s.io/kubernetes/pkg/kubectl/scheme",
-			"Comment": "v1.13.0-alpha.0-1135-g3b6b174a5c",
-			"Rev": "3b6b174a5cdf1ae3649fa081458aa7d0ddbe7227"
-		},
-		{
-			"ImportPath": "k8s.io/kubernetes/pkg/kubectl/util",
-			"Comment": "v1.13.0-alpha.0-1135-g3b6b174a5c",
-			"Rev": "3b6b174a5cdf1ae3649fa081458aa7d0ddbe7227"
-		},
-		{
-			"ImportPath": "k8s.io/kubernetes/pkg/kubectl/util/hash",
-			"Comment": "v1.13.0-alpha.0-1135-g3b6b174a5c",
-			"Rev": "3b6b174a5cdf1ae3649fa081458aa7d0ddbe7227"
-		},
-		{
-			"ImportPath": "k8s.io/kubernetes/pkg/kubectl/util/slice",
-			"Comment": "v1.13.0-alpha.0-1135-g3b6b174a5c",
-			"Rev": "3b6b174a5cdf1ae3649fa081458aa7d0ddbe7227"
-		},
-		{
-			"ImportPath": "k8s.io/kubernetes/pkg/kubelet",
-			"Comment": "v1.13.0-alpha.0-1135-g3b6b174a5c",
-			"Rev": "3b6b174a5cdf1ae3649fa081458aa7d0ddbe7227"
-		},
-		{
-			"ImportPath": "k8s.io/kubernetes/pkg/kubelet/apis",
-			"Comment": "v1.13.0-alpha.0-1135-g3b6b174a5c",
-			"Rev": "3b6b174a5cdf1ae3649fa081458aa7d0ddbe7227"
-		},
-		{
-			"ImportPath": "k8s.io/kubernetes/pkg/kubelet/apis/config",
-			"Comment": "v1.13.0-alpha.0-1135-g3b6b174a5c",
-			"Rev": "3b6b174a5cdf1ae3649fa081458aa7d0ddbe7227"
-		},
-		{
-			"ImportPath": "k8s.io/kubernetes/pkg/kubelet/apis/config/scheme",
-			"Comment": "v1.13.0-alpha.0-1135-g3b6b174a5c",
-			"Rev": "3b6b174a5cdf1ae3649fa081458aa7d0ddbe7227"
-		},
-		{
-			"ImportPath": "k8s.io/kubernetes/pkg/kubelet/apis/config/v1beta1",
-			"Comment": "v1.13.0-alpha.0-1135-g3b6b174a5c",
-			"Rev": "3b6b174a5cdf1ae3649fa081458aa7d0ddbe7227"
-		},
-		{
-			"ImportPath": "k8s.io/kubernetes/pkg/kubelet/apis/config/validation",
-			"Comment": "v1.13.0-alpha.0-1135-g3b6b174a5c",
-			"Rev": "3b6b174a5cdf1ae3649fa081458aa7d0ddbe7227"
-		},
-		{
-			"ImportPath": "k8s.io/kubernetes/pkg/kubelet/apis/cri",
-			"Comment": "v1.13.0-alpha.0-1135-g3b6b174a5c",
-			"Rev": "3b6b174a5cdf1ae3649fa081458aa7d0ddbe7227"
-		},
-		{
-			"ImportPath": "k8s.io/kubernetes/pkg/kubelet/apis/cri/runtime/v1alpha2",
-			"Comment": "v1.13.0-alpha.0-1135-g3b6b174a5c",
-			"Rev": "3b6b174a5cdf1ae3649fa081458aa7d0ddbe7227"
-		},
-		{
-			"ImportPath": "k8s.io/kubernetes/pkg/kubelet/apis/deviceplugin/v1beta1",
-			"Comment": "v1.13.0-alpha.0-1135-g3b6b174a5c",
-			"Rev": "3b6b174a5cdf1ae3649fa081458aa7d0ddbe7227"
-		},
-		{
-			"ImportPath": "k8s.io/kubernetes/pkg/kubelet/apis/pluginregistration/v1alpha1",
-			"Comment": "v1.13.0-alpha.0-1135-g3b6b174a5c",
-			"Rev": "3b6b174a5cdf1ae3649fa081458aa7d0ddbe7227"
-		},
-		{
-			"ImportPath": "k8s.io/kubernetes/pkg/kubelet/apis/stats/v1alpha1",
-			"Comment": "v1.13.0-alpha.0-1135-g3b6b174a5c",
-			"Rev": "3b6b174a5cdf1ae3649fa081458aa7d0ddbe7227"
-		},
-		{
-			"ImportPath": "k8s.io/kubernetes/pkg/kubelet/cadvisor",
-			"Comment": "v1.13.0-alpha.0-1135-g3b6b174a5c",
-			"Rev": "3b6b174a5cdf1ae3649fa081458aa7d0ddbe7227"
-		},
-		{
-			"ImportPath": "k8s.io/kubernetes/pkg/kubelet/certificate",
-			"Comment": "v1.13.0-alpha.0-1135-g3b6b174a5c",
-			"Rev": "3b6b174a5cdf1ae3649fa081458aa7d0ddbe7227"
-		},
-		{
-			"ImportPath": "k8s.io/kubernetes/pkg/kubelet/certificate/bootstrap",
-			"Comment": "v1.13.0-alpha.0-1135-g3b6b174a5c",
-			"Rev": "3b6b174a5cdf1ae3649fa081458aa7d0ddbe7227"
-		},
-		{
-			"ImportPath": "k8s.io/kubernetes/pkg/kubelet/checkpoint",
-			"Comment": "v1.13.0-alpha.0-1135-g3b6b174a5c",
-			"Rev": "3b6b174a5cdf1ae3649fa081458aa7d0ddbe7227"
-		},
-		{
-			"ImportPath": "k8s.io/kubernetes/pkg/kubelet/checkpointmanager",
-			"Comment": "v1.13.0-alpha.0-1135-g3b6b174a5c",
-			"Rev": "3b6b174a5cdf1ae3649fa081458aa7d0ddbe7227"
-		},
-		{
-			"ImportPath": "k8s.io/kubernetes/pkg/kubelet/checkpointmanager/checksum",
-			"Comment": "v1.13.0-alpha.0-1135-g3b6b174a5c",
-			"Rev": "3b6b174a5cdf1ae3649fa081458aa7d0ddbe7227"
-		},
-		{
-			"ImportPath": "k8s.io/kubernetes/pkg/kubelet/checkpointmanager/errors",
-			"Comment": "v1.13.0-alpha.0-1135-g3b6b174a5c",
-			"Rev": "3b6b174a5cdf1ae3649fa081458aa7d0ddbe7227"
-		},
-		{
-			"ImportPath": "k8s.io/kubernetes/pkg/kubelet/cloudresource",
-			"Comment": "v1.13.0-alpha.0-1135-g3b6b174a5c",
-			"Rev": "3b6b174a5cdf1ae3649fa081458aa7d0ddbe7227"
-		},
-		{
-			"ImportPath": "k8s.io/kubernetes/pkg/kubelet/cm",
-			"Comment": "v1.13.0-alpha.0-1135-g3b6b174a5c",
-			"Rev": "3b6b174a5cdf1ae3649fa081458aa7d0ddbe7227"
-		},
-		{
-			"ImportPath": "k8s.io/kubernetes/pkg/kubelet/cm/cpumanager",
-			"Comment": "v1.13.0-alpha.0-1135-g3b6b174a5c",
-			"Rev": "3b6b174a5cdf1ae3649fa081458aa7d0ddbe7227"
-		},
-		{
-			"ImportPath": "k8s.io/kubernetes/pkg/kubelet/cm/cpumanager/state",
-			"Comment": "v1.13.0-alpha.0-1135-g3b6b174a5c",
-			"Rev": "3b6b174a5cdf1ae3649fa081458aa7d0ddbe7227"
-		},
-		{
-			"ImportPath": "k8s.io/kubernetes/pkg/kubelet/cm/cpumanager/topology",
-			"Comment": "v1.13.0-alpha.0-1135-g3b6b174a5c",
-			"Rev": "3b6b174a5cdf1ae3649fa081458aa7d0ddbe7227"
-		},
-		{
-			"ImportPath": "k8s.io/kubernetes/pkg/kubelet/cm/cpuset",
-			"Comment": "v1.13.0-alpha.0-1135-g3b6b174a5c",
-			"Rev": "3b6b174a5cdf1ae3649fa081458aa7d0ddbe7227"
-		},
-		{
-			"ImportPath": "k8s.io/kubernetes/pkg/kubelet/cm/devicemanager",
-			"Comment": "v1.13.0-alpha.0-1135-g3b6b174a5c",
-			"Rev": "3b6b174a5cdf1ae3649fa081458aa7d0ddbe7227"
-		},
-		{
-			"ImportPath": "k8s.io/kubernetes/pkg/kubelet/cm/devicemanager/checkpoint",
-			"Comment": "v1.13.0-alpha.0-1135-g3b6b174a5c",
-			"Rev": "3b6b174a5cdf1ae3649fa081458aa7d0ddbe7227"
-		},
-		{
-			"ImportPath": "k8s.io/kubernetes/pkg/kubelet/cm/util",
-			"Comment": "v1.13.0-alpha.0-1135-g3b6b174a5c",
-			"Rev": "3b6b174a5cdf1ae3649fa081458aa7d0ddbe7227"
-		},
-		{
-			"ImportPath": "k8s.io/kubernetes/pkg/kubelet/config",
-			"Comment": "v1.13.0-alpha.0-1135-g3b6b174a5c",
-			"Rev": "3b6b174a5cdf1ae3649fa081458aa7d0ddbe7227"
-		},
-		{
-			"ImportPath": "k8s.io/kubernetes/pkg/kubelet/configmap",
-			"Comment": "v1.13.0-alpha.0-1135-g3b6b174a5c",
-			"Rev": "3b6b174a5cdf1ae3649fa081458aa7d0ddbe7227"
-		},
-		{
-			"ImportPath": "k8s.io/kubernetes/pkg/kubelet/container",
-			"Comment": "v1.13.0-alpha.0-1135-g3b6b174a5c",
-			"Rev": "3b6b174a5cdf1ae3649fa081458aa7d0ddbe7227"
-		},
-		{
-			"ImportPath": "k8s.io/kubernetes/pkg/kubelet/container/testing",
-			"Comment": "v1.13.0-alpha.0-1135-g3b6b174a5c",
-			"Rev": "3b6b174a5cdf1ae3649fa081458aa7d0ddbe7227"
-		},
-		{
-			"ImportPath": "k8s.io/kubernetes/pkg/kubelet/dockershim",
-			"Comment": "v1.13.0-alpha.0-1135-g3b6b174a5c",
-			"Rev": "3b6b174a5cdf1ae3649fa081458aa7d0ddbe7227"
-		},
-		{
-			"ImportPath": "k8s.io/kubernetes/pkg/kubelet/dockershim/cm",
-			"Comment": "v1.13.0-alpha.0-1135-g3b6b174a5c",
-			"Rev": "3b6b174a5cdf1ae3649fa081458aa7d0ddbe7227"
-		},
-		{
-			"ImportPath": "k8s.io/kubernetes/pkg/kubelet/dockershim/libdocker",
-			"Comment": "v1.13.0-alpha.0-1135-g3b6b174a5c",
-			"Rev": "3b6b174a5cdf1ae3649fa081458aa7d0ddbe7227"
-		},
-		{
-			"ImportPath": "k8s.io/kubernetes/pkg/kubelet/dockershim/metrics",
-			"Comment": "v1.13.0-alpha.0-1135-g3b6b174a5c",
-			"Rev": "3b6b174a5cdf1ae3649fa081458aa7d0ddbe7227"
-		},
-		{
-			"ImportPath": "k8s.io/kubernetes/pkg/kubelet/dockershim/network",
-			"Comment": "v1.13.0-alpha.0-1135-g3b6b174a5c",
-			"Rev": "3b6b174a5cdf1ae3649fa081458aa7d0ddbe7227"
-		},
-		{
-			"ImportPath": "k8s.io/kubernetes/pkg/kubelet/dockershim/network/cni",
-			"Comment": "v1.13.0-alpha.0-1135-g3b6b174a5c",
-			"Rev": "3b6b174a5cdf1ae3649fa081458aa7d0ddbe7227"
-		},
-		{
-			"ImportPath": "k8s.io/kubernetes/pkg/kubelet/dockershim/network/hostport",
-			"Comment": "v1.13.0-alpha.0-1135-g3b6b174a5c",
-			"Rev": "3b6b174a5cdf1ae3649fa081458aa7d0ddbe7227"
-		},
-		{
-			"ImportPath": "k8s.io/kubernetes/pkg/kubelet/dockershim/network/kubenet",
-			"Comment": "v1.13.0-alpha.0-1135-g3b6b174a5c",
-			"Rev": "3b6b174a5cdf1ae3649fa081458aa7d0ddbe7227"
-		},
-		{
-			"ImportPath": "k8s.io/kubernetes/pkg/kubelet/dockershim/network/metrics",
-			"Comment": "v1.13.0-alpha.0-1135-g3b6b174a5c",
-			"Rev": "3b6b174a5cdf1ae3649fa081458aa7d0ddbe7227"
-		},
-		{
-			"ImportPath": "k8s.io/kubernetes/pkg/kubelet/dockershim/remote",
-			"Comment": "v1.13.0-alpha.0-1135-g3b6b174a5c",
-			"Rev": "3b6b174a5cdf1ae3649fa081458aa7d0ddbe7227"
-		},
-		{
-			"ImportPath": "k8s.io/kubernetes/pkg/kubelet/envvars",
-			"Comment": "v1.13.0-alpha.0-1135-g3b6b174a5c",
-			"Rev": "3b6b174a5cdf1ae3649fa081458aa7d0ddbe7227"
-		},
-		{
-			"ImportPath": "k8s.io/kubernetes/pkg/kubelet/events",
-			"Comment": "v1.13.0-alpha.0-1135-g3b6b174a5c",
-			"Rev": "3b6b174a5cdf1ae3649fa081458aa7d0ddbe7227"
-		},
-		{
-			"ImportPath": "k8s.io/kubernetes/pkg/kubelet/eviction",
-			"Comment": "v1.13.0-alpha.0-1135-g3b6b174a5c",
-			"Rev": "3b6b174a5cdf1ae3649fa081458aa7d0ddbe7227"
-		},
-		{
-			"ImportPath": "k8s.io/kubernetes/pkg/kubelet/eviction/api",
-			"Comment": "v1.13.0-alpha.0-1135-g3b6b174a5c",
-			"Rev": "3b6b174a5cdf1ae3649fa081458aa7d0ddbe7227"
-		},
-		{
-			"ImportPath": "k8s.io/kubernetes/pkg/kubelet/images",
-			"Comment": "v1.13.0-alpha.0-1135-g3b6b174a5c",
-			"Rev": "3b6b174a5cdf1ae3649fa081458aa7d0ddbe7227"
-		},
-		{
-			"ImportPath": "k8s.io/kubernetes/pkg/kubelet/kubeletconfig",
-			"Comment": "v1.13.0-alpha.0-1135-g3b6b174a5c",
-			"Rev": "3b6b174a5cdf1ae3649fa081458aa7d0ddbe7227"
-		},
-		{
-			"ImportPath": "k8s.io/kubernetes/pkg/kubelet/kubeletconfig/checkpoint",
-			"Comment": "v1.13.0-alpha.0-1135-g3b6b174a5c",
-			"Rev": "3b6b174a5cdf1ae3649fa081458aa7d0ddbe7227"
-		},
-		{
-			"ImportPath": "k8s.io/kubernetes/pkg/kubelet/kubeletconfig/checkpoint/store",
-			"Comment": "v1.13.0-alpha.0-1135-g3b6b174a5c",
-			"Rev": "3b6b174a5cdf1ae3649fa081458aa7d0ddbe7227"
-		},
-		{
-			"ImportPath": "k8s.io/kubernetes/pkg/kubelet/kubeletconfig/configfiles",
-			"Comment": "v1.13.0-alpha.0-1135-g3b6b174a5c",
-			"Rev": "3b6b174a5cdf1ae3649fa081458aa7d0ddbe7227"
-		},
-		{
-			"ImportPath": "k8s.io/kubernetes/pkg/kubelet/kubeletconfig/status",
-			"Comment": "v1.13.0-alpha.0-1135-g3b6b174a5c",
-			"Rev": "3b6b174a5cdf1ae3649fa081458aa7d0ddbe7227"
-		},
-		{
-			"ImportPath": "k8s.io/kubernetes/pkg/kubelet/kubeletconfig/util/codec",
-			"Comment": "v1.13.0-alpha.0-1135-g3b6b174a5c",
-			"Rev": "3b6b174a5cdf1ae3649fa081458aa7d0ddbe7227"
-		},
-		{
-			"ImportPath": "k8s.io/kubernetes/pkg/kubelet/kubeletconfig/util/files",
-			"Comment": "v1.13.0-alpha.0-1135-g3b6b174a5c",
-			"Rev": "3b6b174a5cdf1ae3649fa081458aa7d0ddbe7227"
-		},
-		{
-			"ImportPath": "k8s.io/kubernetes/pkg/kubelet/kubeletconfig/util/log",
-			"Comment": "v1.13.0-alpha.0-1135-g3b6b174a5c",
-			"Rev": "3b6b174a5cdf1ae3649fa081458aa7d0ddbe7227"
-		},
-		{
-			"ImportPath": "k8s.io/kubernetes/pkg/kubelet/kubeletconfig/util/panic",
-			"Comment": "v1.13.0-alpha.0-1135-g3b6b174a5c",
-			"Rev": "3b6b174a5cdf1ae3649fa081458aa7d0ddbe7227"
-		},
-		{
-			"ImportPath": "k8s.io/kubernetes/pkg/kubelet/kuberuntime",
-			"Comment": "v1.13.0-alpha.0-1135-g3b6b174a5c",
-			"Rev": "3b6b174a5cdf1ae3649fa081458aa7d0ddbe7227"
-		},
-		{
-			"ImportPath": "k8s.io/kubernetes/pkg/kubelet/kuberuntime/logs",
-			"Comment": "v1.13.0-alpha.0-1135-g3b6b174a5c",
-			"Rev": "3b6b174a5cdf1ae3649fa081458aa7d0ddbe7227"
-		},
-		{
-			"ImportPath": "k8s.io/kubernetes/pkg/kubelet/leaky",
-			"Comment": "v1.13.0-alpha.0-1135-g3b6b174a5c",
-			"Rev": "3b6b174a5cdf1ae3649fa081458aa7d0ddbe7227"
-		},
-		{
-			"ImportPath": "k8s.io/kubernetes/pkg/kubelet/lifecycle",
-			"Comment": "v1.13.0-alpha.0-1135-g3b6b174a5c",
-			"Rev": "3b6b174a5cdf1ae3649fa081458aa7d0ddbe7227"
-		},
-		{
-			"ImportPath": "k8s.io/kubernetes/pkg/kubelet/logs",
-			"Comment": "v1.13.0-alpha.0-1135-g3b6b174a5c",
-			"Rev": "3b6b174a5cdf1ae3649fa081458aa7d0ddbe7227"
-		},
-		{
-			"ImportPath": "k8s.io/kubernetes/pkg/kubelet/metrics",
-			"Comment": "v1.13.0-alpha.0-1135-g3b6b174a5c",
-			"Rev": "3b6b174a5cdf1ae3649fa081458aa7d0ddbe7227"
-		},
-		{
-			"ImportPath": "k8s.io/kubernetes/pkg/kubelet/metrics/collectors",
-			"Comment": "v1.13.0-alpha.0-1135-g3b6b174a5c",
-			"Rev": "3b6b174a5cdf1ae3649fa081458aa7d0ddbe7227"
-		},
-		{
-			"ImportPath": "k8s.io/kubernetes/pkg/kubelet/mountpod",
-			"Comment": "v1.13.0-alpha.0-1135-g3b6b174a5c",
-			"Rev": "3b6b174a5cdf1ae3649fa081458aa7d0ddbe7227"
-		},
-		{
-			"ImportPath": "k8s.io/kubernetes/pkg/kubelet/network/dns",
-			"Comment": "v1.13.0-alpha.0-1135-g3b6b174a5c",
-			"Rev": "3b6b174a5cdf1ae3649fa081458aa7d0ddbe7227"
-		},
-		{
-			"ImportPath": "k8s.io/kubernetes/pkg/kubelet/nodelease",
-			"Comment": "v1.13.0-alpha.0-1135-g3b6b174a5c",
-			"Rev": "3b6b174a5cdf1ae3649fa081458aa7d0ddbe7227"
-		},
-		{
-			"ImportPath": "k8s.io/kubernetes/pkg/kubelet/nodestatus",
-			"Comment": "v1.13.0-alpha.0-1135-g3b6b174a5c",
-			"Rev": "3b6b174a5cdf1ae3649fa081458aa7d0ddbe7227"
-		},
-		{
-			"ImportPath": "k8s.io/kubernetes/pkg/kubelet/pleg",
-			"Comment": "v1.13.0-alpha.0-1135-g3b6b174a5c",
-			"Rev": "3b6b174a5cdf1ae3649fa081458aa7d0ddbe7227"
-		},
-		{
-			"ImportPath": "k8s.io/kubernetes/pkg/kubelet/pod",
-			"Comment": "v1.13.0-alpha.0-1135-g3b6b174a5c",
-			"Rev": "3b6b174a5cdf1ae3649fa081458aa7d0ddbe7227"
-		},
-		{
-			"ImportPath": "k8s.io/kubernetes/pkg/kubelet/preemption",
-			"Comment": "v1.13.0-alpha.0-1135-g3b6b174a5c",
-			"Rev": "3b6b174a5cdf1ae3649fa081458aa7d0ddbe7227"
-		},
-		{
-			"ImportPath": "k8s.io/kubernetes/pkg/kubelet/prober",
-			"Comment": "v1.13.0-alpha.0-1135-g3b6b174a5c",
-			"Rev": "3b6b174a5cdf1ae3649fa081458aa7d0ddbe7227"
-		},
-		{
-			"ImportPath": "k8s.io/kubernetes/pkg/kubelet/prober/results",
-			"Comment": "v1.13.0-alpha.0-1135-g3b6b174a5c",
-			"Rev": "3b6b174a5cdf1ae3649fa081458aa7d0ddbe7227"
-		},
-		{
-			"ImportPath": "k8s.io/kubernetes/pkg/kubelet/qos",
-			"Comment": "v1.13.0-alpha.0-1135-g3b6b174a5c",
-			"Rev": "3b6b174a5cdf1ae3649fa081458aa7d0ddbe7227"
-		},
-		{
-			"ImportPath": "k8s.io/kubernetes/pkg/kubelet/remote",
-			"Comment": "v1.13.0-alpha.0-1135-g3b6b174a5c",
-			"Rev": "3b6b174a5cdf1ae3649fa081458aa7d0ddbe7227"
-		},
-		{
-			"ImportPath": "k8s.io/kubernetes/pkg/kubelet/runtimeclass",
-			"Comment": "v1.13.0-alpha.0-1135-g3b6b174a5c",
-			"Rev": "3b6b174a5cdf1ae3649fa081458aa7d0ddbe7227"
-		},
-		{
-			"ImportPath": "k8s.io/kubernetes/pkg/kubelet/secret",
-			"Comment": "v1.13.0-alpha.0-1135-g3b6b174a5c",
-			"Rev": "3b6b174a5cdf1ae3649fa081458aa7d0ddbe7227"
-		},
-		{
-			"ImportPath": "k8s.io/kubernetes/pkg/kubelet/server",
-			"Comment": "v1.13.0-alpha.0-1135-g3b6b174a5c",
-			"Rev": "3b6b174a5cdf1ae3649fa081458aa7d0ddbe7227"
-		},
-		{
-			"ImportPath": "k8s.io/kubernetes/pkg/kubelet/server/portforward",
-			"Comment": "v1.13.0-alpha.0-1135-g3b6b174a5c",
-			"Rev": "3b6b174a5cdf1ae3649fa081458aa7d0ddbe7227"
-		},
-		{
-			"ImportPath": "k8s.io/kubernetes/pkg/kubelet/server/remotecommand",
-			"Comment": "v1.13.0-alpha.0-1135-g3b6b174a5c",
-			"Rev": "3b6b174a5cdf1ae3649fa081458aa7d0ddbe7227"
-		},
-		{
-			"ImportPath": "k8s.io/kubernetes/pkg/kubelet/server/stats",
-			"Comment": "v1.13.0-alpha.0-1135-g3b6b174a5c",
-			"Rev": "3b6b174a5cdf1ae3649fa081458aa7d0ddbe7227"
-		},
-		{
-			"ImportPath": "k8s.io/kubernetes/pkg/kubelet/server/streaming",
-			"Comment": "v1.13.0-alpha.0-1135-g3b6b174a5c",
-			"Rev": "3b6b174a5cdf1ae3649fa081458aa7d0ddbe7227"
-		},
-		{
-			"ImportPath": "k8s.io/kubernetes/pkg/kubelet/stats",
-			"Comment": "v1.13.0-alpha.0-1135-g3b6b174a5c",
-			"Rev": "3b6b174a5cdf1ae3649fa081458aa7d0ddbe7227"
-		},
-		{
-			"ImportPath": "k8s.io/kubernetes/pkg/kubelet/status",
-			"Comment": "v1.13.0-alpha.0-1135-g3b6b174a5c",
-			"Rev": "3b6b174a5cdf1ae3649fa081458aa7d0ddbe7227"
-		},
-		{
-			"ImportPath": "k8s.io/kubernetes/pkg/kubelet/sysctl",
-			"Comment": "v1.13.0-alpha.0-1135-g3b6b174a5c",
-			"Rev": "3b6b174a5cdf1ae3649fa081458aa7d0ddbe7227"
-		},
-		{
-			"ImportPath": "k8s.io/kubernetes/pkg/kubelet/token",
-			"Comment": "v1.13.0-alpha.0-1135-g3b6b174a5c",
-			"Rev": "3b6b174a5cdf1ae3649fa081458aa7d0ddbe7227"
-		},
-		{
-			"ImportPath": "k8s.io/kubernetes/pkg/kubelet/types",
-			"Comment": "v1.13.0-alpha.0-1135-g3b6b174a5c",
-			"Rev": "3b6b174a5cdf1ae3649fa081458aa7d0ddbe7227"
-		},
-		{
-			"ImportPath": "k8s.io/kubernetes/pkg/kubelet/util",
-			"Comment": "v1.13.0-alpha.0-1135-g3b6b174a5c",
-			"Rev": "3b6b174a5cdf1ae3649fa081458aa7d0ddbe7227"
-		},
-		{
-			"ImportPath": "k8s.io/kubernetes/pkg/kubelet/util/cache",
-			"Comment": "v1.13.0-alpha.0-1135-g3b6b174a5c",
-			"Rev": "3b6b174a5cdf1ae3649fa081458aa7d0ddbe7227"
-		},
-		{
-			"ImportPath": "k8s.io/kubernetes/pkg/kubelet/util/format",
-			"Comment": "v1.13.0-alpha.0-1135-g3b6b174a5c",
-			"Rev": "3b6b174a5cdf1ae3649fa081458aa7d0ddbe7227"
-		},
-		{
-			"ImportPath": "k8s.io/kubernetes/pkg/kubelet/util/ioutils",
-			"Comment": "v1.13.0-alpha.0-1135-g3b6b174a5c",
-			"Rev": "3b6b174a5cdf1ae3649fa081458aa7d0ddbe7227"
-		},
-		{
-			"ImportPath": "k8s.io/kubernetes/pkg/kubelet/util/manager",
-			"Comment": "v1.13.0-alpha.0-1135-g3b6b174a5c",
-			"Rev": "3b6b174a5cdf1ae3649fa081458aa7d0ddbe7227"
-		},
-		{
-			"ImportPath": "k8s.io/kubernetes/pkg/kubelet/util/pluginwatcher",
-			"Comment": "v1.13.0-alpha.0-1135-g3b6b174a5c",
-			"Rev": "3b6b174a5cdf1ae3649fa081458aa7d0ddbe7227"
-		},
-		{
-			"ImportPath": "k8s.io/kubernetes/pkg/kubelet/util/pluginwatcher/example_plugin_apis/v1beta1",
-			"Comment": "v1.13.0-alpha.0-1135-g3b6b174a5c",
-			"Rev": "3b6b174a5cdf1ae3649fa081458aa7d0ddbe7227"
-		},
-		{
-			"ImportPath": "k8s.io/kubernetes/pkg/kubelet/util/pluginwatcher/example_plugin_apis/v1beta2",
-			"Comment": "v1.13.0-alpha.0-1135-g3b6b174a5c",
-			"Rev": "3b6b174a5cdf1ae3649fa081458aa7d0ddbe7227"
-		},
-		{
-			"ImportPath": "k8s.io/kubernetes/pkg/kubelet/util/queue",
-			"Comment": "v1.13.0-alpha.0-1135-g3b6b174a5c",
-			"Rev": "3b6b174a5cdf1ae3649fa081458aa7d0ddbe7227"
-		},
-		{
-			"ImportPath": "k8s.io/kubernetes/pkg/kubelet/util/sliceutils",
-			"Comment": "v1.13.0-alpha.0-1135-g3b6b174a5c",
-			"Rev": "3b6b174a5cdf1ae3649fa081458aa7d0ddbe7227"
-		},
-		{
-			"ImportPath": "k8s.io/kubernetes/pkg/kubelet/util/store",
-			"Comment": "v1.13.0-alpha.0-1135-g3b6b174a5c",
-			"Rev": "3b6b174a5cdf1ae3649fa081458aa7d0ddbe7227"
-		},
-		{
-			"ImportPath": "k8s.io/kubernetes/pkg/kubelet/volumemanager",
-			"Comment": "v1.13.0-alpha.0-1135-g3b6b174a5c",
-			"Rev": "3b6b174a5cdf1ae3649fa081458aa7d0ddbe7227"
-		},
-		{
-			"ImportPath": "k8s.io/kubernetes/pkg/kubelet/volumemanager/cache",
-			"Comment": "v1.13.0-alpha.0-1135-g3b6b174a5c",
-			"Rev": "3b6b174a5cdf1ae3649fa081458aa7d0ddbe7227"
-		},
-		{
-			"ImportPath": "k8s.io/kubernetes/pkg/kubelet/volumemanager/metrics",
-			"Comment": "v1.13.0-alpha.0-1135-g3b6b174a5c",
-			"Rev": "3b6b174a5cdf1ae3649fa081458aa7d0ddbe7227"
-		},
-		{
-			"ImportPath": "k8s.io/kubernetes/pkg/kubelet/volumemanager/populator",
-			"Comment": "v1.13.0-alpha.0-1135-g3b6b174a5c",
-			"Rev": "3b6b174a5cdf1ae3649fa081458aa7d0ddbe7227"
-		},
-		{
-			"ImportPath": "k8s.io/kubernetes/pkg/kubelet/volumemanager/reconciler",
-			"Comment": "v1.13.0-alpha.0-1135-g3b6b174a5c",
-			"Rev": "3b6b174a5cdf1ae3649fa081458aa7d0ddbe7227"
-		},
-		{
-			"ImportPath": "k8s.io/kubernetes/pkg/kubelet/winstats",
-			"Comment": "v1.13.0-alpha.0-1135-g3b6b174a5c",
-			"Rev": "3b6b174a5cdf1ae3649fa081458aa7d0ddbe7227"
-		},
-		{
-			"ImportPath": "k8s.io/kubernetes/pkg/kubemark",
-			"Comment": "v1.13.0-alpha.0-1135-g3b6b174a5c",
-			"Rev": "3b6b174a5cdf1ae3649fa081458aa7d0ddbe7227"
-		},
-		{
-			"ImportPath": "k8s.io/kubernetes/pkg/master/ports",
-			"Comment": "v1.13.0-alpha.0-1135-g3b6b174a5c",
-			"Rev": "3b6b174a5cdf1ae3649fa081458aa7d0ddbe7227"
-		},
-		{
-			"ImportPath": "k8s.io/kubernetes/pkg/printers",
-			"Comment": "v1.13.0-alpha.0-1135-g3b6b174a5c",
-			"Rev": "3b6b174a5cdf1ae3649fa081458aa7d0ddbe7227"
-		},
-		{
-			"ImportPath": "k8s.io/kubernetes/pkg/printers/internalversion",
-			"Comment": "v1.13.0-alpha.0-1135-g3b6b174a5c",
-			"Rev": "3b6b174a5cdf1ae3649fa081458aa7d0ddbe7227"
-		},
-		{
-			"ImportPath": "k8s.io/kubernetes/pkg/probe",
-			"Comment": "v1.13.0-alpha.0-1135-g3b6b174a5c",
-			"Rev": "3b6b174a5cdf1ae3649fa081458aa7d0ddbe7227"
-		},
-		{
-			"ImportPath": "k8s.io/kubernetes/pkg/probe/exec",
-			"Comment": "v1.13.0-alpha.0-1135-g3b6b174a5c",
-			"Rev": "3b6b174a5cdf1ae3649fa081458aa7d0ddbe7227"
-		},
-		{
-			"ImportPath": "k8s.io/kubernetes/pkg/probe/http",
-			"Comment": "v1.13.0-alpha.0-1135-g3b6b174a5c",
-			"Rev": "3b6b174a5cdf1ae3649fa081458aa7d0ddbe7227"
-		},
-		{
-			"ImportPath": "k8s.io/kubernetes/pkg/probe/tcp",
-			"Comment": "v1.13.0-alpha.0-1135-g3b6b174a5c",
-			"Rev": "3b6b174a5cdf1ae3649fa081458aa7d0ddbe7227"
-		},
-		{
-			"ImportPath": "k8s.io/kubernetes/pkg/proxy",
-			"Comment": "v1.13.0-alpha.0-1135-g3b6b174a5c",
-			"Rev": "3b6b174a5cdf1ae3649fa081458aa7d0ddbe7227"
-		},
-		{
-			"ImportPath": "k8s.io/kubernetes/pkg/proxy/apis/config",
-			"Comment": "v1.13.0-alpha.0-1135-g3b6b174a5c",
-			"Rev": "3b6b174a5cdf1ae3649fa081458aa7d0ddbe7227"
-		},
-		{
-			"ImportPath": "k8s.io/kubernetes/pkg/proxy/apis/config/scheme",
-			"Comment": "v1.13.0-alpha.0-1135-g3b6b174a5c",
-			"Rev": "3b6b174a5cdf1ae3649fa081458aa7d0ddbe7227"
-		},
-		{
-			"ImportPath": "k8s.io/kubernetes/pkg/proxy/apis/config/v1alpha1",
-			"Comment": "v1.13.0-alpha.0-1135-g3b6b174a5c",
-			"Rev": "3b6b174a5cdf1ae3649fa081458aa7d0ddbe7227"
-		},
-		{
-			"ImportPath": "k8s.io/kubernetes/pkg/proxy/apis/config/validation",
-			"Comment": "v1.13.0-alpha.0-1135-g3b6b174a5c",
-			"Rev": "3b6b174a5cdf1ae3649fa081458aa7d0ddbe7227"
-		},
-		{
-			"ImportPath": "k8s.io/kubernetes/pkg/proxy/config",
-			"Comment": "v1.13.0-alpha.0-1135-g3b6b174a5c",
-			"Rev": "3b6b174a5cdf1ae3649fa081458aa7d0ddbe7227"
-		},
-		{
-			"ImportPath": "k8s.io/kubernetes/pkg/proxy/healthcheck",
-			"Comment": "v1.13.0-alpha.0-1135-g3b6b174a5c",
-			"Rev": "3b6b174a5cdf1ae3649fa081458aa7d0ddbe7227"
-		},
-		{
-			"ImportPath": "k8s.io/kubernetes/pkg/proxy/iptables",
-			"Comment": "v1.13.0-alpha.0-1135-g3b6b174a5c",
-			"Rev": "3b6b174a5cdf1ae3649fa081458aa7d0ddbe7227"
-		},
-		{
-			"ImportPath": "k8s.io/kubernetes/pkg/proxy/ipvs",
-			"Comment": "v1.13.0-alpha.0-1135-g3b6b174a5c",
-			"Rev": "3b6b174a5cdf1ae3649fa081458aa7d0ddbe7227"
-		},
-		{
-			"ImportPath": "k8s.io/kubernetes/pkg/proxy/metrics",
-			"Comment": "v1.13.0-alpha.0-1135-g3b6b174a5c",
-			"Rev": "3b6b174a5cdf1ae3649fa081458aa7d0ddbe7227"
-		},
-		{
-			"ImportPath": "k8s.io/kubernetes/pkg/proxy/userspace",
-			"Comment": "v1.13.0-alpha.0-1135-g3b6b174a5c",
-			"Rev": "3b6b174a5cdf1ae3649fa081458aa7d0ddbe7227"
-		},
-		{
-			"ImportPath": "k8s.io/kubernetes/pkg/proxy/util",
-			"Comment": "v1.13.0-alpha.0-1135-g3b6b174a5c",
-			"Rev": "3b6b174a5cdf1ae3649fa081458aa7d0ddbe7227"
-		},
-		{
-			"ImportPath": "k8s.io/kubernetes/pkg/proxy/winkernel",
-			"Comment": "v1.13.0-alpha.0-1135-g3b6b174a5c",
-			"Rev": "3b6b174a5cdf1ae3649fa081458aa7d0ddbe7227"
-		},
-		{
-			"ImportPath": "k8s.io/kubernetes/pkg/proxy/winuserspace",
-			"Comment": "v1.13.0-alpha.0-1135-g3b6b174a5c",
-			"Rev": "3b6b174a5cdf1ae3649fa081458aa7d0ddbe7227"
-		},
-		{
-			"ImportPath": "k8s.io/kubernetes/pkg/quota",
-			"Comment": "v1.13.0-alpha.0-1135-g3b6b174a5c",
-			"Rev": "3b6b174a5cdf1ae3649fa081458aa7d0ddbe7227"
-		},
-		{
-			"ImportPath": "k8s.io/kubernetes/pkg/registry/rbac/validation",
-			"Comment": "v1.13.0-alpha.0-1135-g3b6b174a5c",
-			"Rev": "3b6b174a5cdf1ae3649fa081458aa7d0ddbe7227"
-		},
-		{
-			"ImportPath": "k8s.io/kubernetes/pkg/scheduler",
-			"Comment": "v1.13.0-alpha.0-1135-g3b6b174a5c",
-			"Rev": "3b6b174a5cdf1ae3649fa081458aa7d0ddbe7227"
-		},
-		{
-			"ImportPath": "k8s.io/kubernetes/pkg/scheduler/algorithm",
-			"Comment": "v1.13.0-alpha.0-1135-g3b6b174a5c",
-			"Rev": "3b6b174a5cdf1ae3649fa081458aa7d0ddbe7227"
-		},
-		{
-			"ImportPath": "k8s.io/kubernetes/pkg/scheduler/algorithm/predicates",
-			"Comment": "v1.13.0-alpha.0-1135-g3b6b174a5c",
-			"Rev": "3b6b174a5cdf1ae3649fa081458aa7d0ddbe7227"
-		},
-		{
-			"ImportPath": "k8s.io/kubernetes/pkg/scheduler/algorithm/priorities",
-			"Comment": "v1.13.0-alpha.0-1135-g3b6b174a5c",
-			"Rev": "3b6b174a5cdf1ae3649fa081458aa7d0ddbe7227"
-		},
-		{
-			"ImportPath": "k8s.io/kubernetes/pkg/scheduler/algorithm/priorities/util",
-			"Comment": "v1.13.0-alpha.0-1135-g3b6b174a5c",
-			"Rev": "3b6b174a5cdf1ae3649fa081458aa7d0ddbe7227"
-		},
-		{
-			"ImportPath": "k8s.io/kubernetes/pkg/scheduler/algorithmprovider",
-			"Comment": "v1.13.0-alpha.0-1135-g3b6b174a5c",
-			"Rev": "3b6b174a5cdf1ae3649fa081458aa7d0ddbe7227"
-		},
-		{
-			"ImportPath": "k8s.io/kubernetes/pkg/scheduler/algorithmprovider/defaults",
-			"Comment": "v1.13.0-alpha.0-1135-g3b6b174a5c",
-			"Rev": "3b6b174a5cdf1ae3649fa081458aa7d0ddbe7227"
-		},
-		{
-			"ImportPath": "k8s.io/kubernetes/pkg/scheduler/api",
-			"Comment": "v1.13.0-alpha.0-1135-g3b6b174a5c",
-			"Rev": "3b6b174a5cdf1ae3649fa081458aa7d0ddbe7227"
-		},
-		{
-			"ImportPath": "k8s.io/kubernetes/pkg/scheduler/api/validation",
-			"Comment": "v1.13.0-alpha.0-1135-g3b6b174a5c",
-			"Rev": "3b6b174a5cdf1ae3649fa081458aa7d0ddbe7227"
-		},
-		{
-			"ImportPath": "k8s.io/kubernetes/pkg/scheduler/cache",
-			"Comment": "v1.13.0-alpha.0-1135-g3b6b174a5c",
-			"Rev": "3b6b174a5cdf1ae3649fa081458aa7d0ddbe7227"
-		},
-		{
-			"ImportPath": "k8s.io/kubernetes/pkg/scheduler/core",
-			"Comment": "v1.13.0-alpha.0-1135-g3b6b174a5c",
-			"Rev": "3b6b174a5cdf1ae3649fa081458aa7d0ddbe7227"
-		},
-		{
-			"ImportPath": "k8s.io/kubernetes/pkg/scheduler/core/equivalence",
-			"Comment": "v1.13.0-alpha.0-1135-g3b6b174a5c",
-			"Rev": "3b6b174a5cdf1ae3649fa081458aa7d0ddbe7227"
-		},
-		{
-			"ImportPath": "k8s.io/kubernetes/pkg/scheduler/factory",
-			"Comment": "v1.13.0-alpha.0-1135-g3b6b174a5c",
-			"Rev": "3b6b174a5cdf1ae3649fa081458aa7d0ddbe7227"
-		},
-		{
-			"ImportPath": "k8s.io/kubernetes/pkg/scheduler/metrics",
-			"Comment": "v1.13.0-alpha.0-1135-g3b6b174a5c",
-			"Rev": "3b6b174a5cdf1ae3649fa081458aa7d0ddbe7227"
-		},
-		{
-			"ImportPath": "k8s.io/kubernetes/pkg/scheduler/util",
-			"Comment": "v1.13.0-alpha.0-1135-g3b6b174a5c",
-			"Rev": "3b6b174a5cdf1ae3649fa081458aa7d0ddbe7227"
-		},
-		{
-			"ImportPath": "k8s.io/kubernetes/pkg/scheduler/volumebinder",
-			"Comment": "v1.13.0-alpha.0-1135-g3b6b174a5c",
-			"Rev": "3b6b174a5cdf1ae3649fa081458aa7d0ddbe7227"
-		},
-		{
-			"ImportPath": "k8s.io/kubernetes/pkg/security/apparmor",
-			"Comment": "v1.13.0-alpha.0-1135-g3b6b174a5c",
-			"Rev": "3b6b174a5cdf1ae3649fa081458aa7d0ddbe7227"
-		},
-		{
-			"ImportPath": "k8s.io/kubernetes/pkg/security/podsecuritypolicy/seccomp",
-			"Comment": "v1.13.0-alpha.0-1135-g3b6b174a5c",
-			"Rev": "3b6b174a5cdf1ae3649fa081458aa7d0ddbe7227"
-		},
-		{
-			"ImportPath": "k8s.io/kubernetes/pkg/security/podsecuritypolicy/sysctl",
-			"Comment": "v1.13.0-alpha.0-1135-g3b6b174a5c",
-			"Rev": "3b6b174a5cdf1ae3649fa081458aa7d0ddbe7227"
-		},
-		{
-			"ImportPath": "k8s.io/kubernetes/pkg/security/podsecuritypolicy/util",
-			"Comment": "v1.13.0-alpha.0-1135-g3b6b174a5c",
-			"Rev": "3b6b174a5cdf1ae3649fa081458aa7d0ddbe7227"
-		},
-		{
-			"ImportPath": "k8s.io/kubernetes/pkg/securitycontext",
-			"Comment": "v1.13.0-alpha.0-1135-g3b6b174a5c",
-			"Rev": "3b6b174a5cdf1ae3649fa081458aa7d0ddbe7227"
-		},
-		{
-			"ImportPath": "k8s.io/kubernetes/pkg/serviceaccount",
-			"Comment": "v1.13.0-alpha.0-1135-g3b6b174a5c",
-			"Rev": "3b6b174a5cdf1ae3649fa081458aa7d0ddbe7227"
-		},
-		{
-			"ImportPath": "k8s.io/kubernetes/pkg/util/async",
-			"Comment": "v1.13.0-alpha.0-1135-g3b6b174a5c",
-			"Rev": "3b6b174a5cdf1ae3649fa081458aa7d0ddbe7227"
-		},
-		{
-			"ImportPath": "k8s.io/kubernetes/pkg/util/bandwidth",
-			"Comment": "v1.13.0-alpha.0-1135-g3b6b174a5c",
-			"Rev": "3b6b174a5cdf1ae3649fa081458aa7d0ddbe7227"
-		},
-		{
-			"ImportPath": "k8s.io/kubernetes/pkg/util/config",
-			"Comment": "v1.13.0-alpha.0-1135-g3b6b174a5c",
-			"Rev": "3b6b174a5cdf1ae3649fa081458aa7d0ddbe7227"
-		},
-		{
-			"ImportPath": "k8s.io/kubernetes/pkg/util/configz",
-			"Comment": "v1.13.0-alpha.0-1135-g3b6b174a5c",
-			"Rev": "3b6b174a5cdf1ae3649fa081458aa7d0ddbe7227"
-		},
-		{
-			"ImportPath": "k8s.io/kubernetes/pkg/util/conntrack",
-			"Comment": "v1.13.0-alpha.0-1135-g3b6b174a5c",
-			"Rev": "3b6b174a5cdf1ae3649fa081458aa7d0ddbe7227"
-		},
-		{
-			"ImportPath": "k8s.io/kubernetes/pkg/util/dbus",
-			"Comment": "v1.13.0-alpha.0-1135-g3b6b174a5c",
-			"Rev": "3b6b174a5cdf1ae3649fa081458aa7d0ddbe7227"
-		},
-		{
-			"ImportPath": "k8s.io/kubernetes/pkg/util/ebtables",
-			"Comment": "v1.13.0-alpha.0-1135-g3b6b174a5c",
-			"Rev": "3b6b174a5cdf1ae3649fa081458aa7d0ddbe7227"
-		},
-		{
-			"ImportPath": "k8s.io/kubernetes/pkg/util/env",
-			"Comment": "v1.13.0-alpha.0-1135-g3b6b174a5c",
-			"Rev": "3b6b174a5cdf1ae3649fa081458aa7d0ddbe7227"
-		},
-		{
-			"ImportPath": "k8s.io/kubernetes/pkg/util/file",
-			"Comment": "v1.13.0-alpha.0-1135-g3b6b174a5c",
-			"Rev": "3b6b174a5cdf1ae3649fa081458aa7d0ddbe7227"
-		},
-		{
-			"ImportPath": "k8s.io/kubernetes/pkg/util/filesystem",
-			"Comment": "v1.13.0-alpha.0-1135-g3b6b174a5c",
-			"Rev": "3b6b174a5cdf1ae3649fa081458aa7d0ddbe7227"
-		},
-		{
-			"ImportPath": "k8s.io/kubernetes/pkg/util/flag",
-			"Comment": "v1.13.0-alpha.0-1135-g3b6b174a5c",
-			"Rev": "3b6b174a5cdf1ae3649fa081458aa7d0ddbe7227"
-		},
-		{
-			"ImportPath": "k8s.io/kubernetes/pkg/util/flock",
-			"Comment": "v1.13.0-alpha.0-1135-g3b6b174a5c",
-			"Rev": "3b6b174a5cdf1ae3649fa081458aa7d0ddbe7227"
-		},
-		{
-			"ImportPath": "k8s.io/kubernetes/pkg/util/goroutinemap",
-			"Comment": "v1.13.0-alpha.0-1135-g3b6b174a5c",
-			"Rev": "3b6b174a5cdf1ae3649fa081458aa7d0ddbe7227"
-		},
-		{
-			"ImportPath": "k8s.io/kubernetes/pkg/util/goroutinemap/exponentialbackoff",
-			"Comment": "v1.13.0-alpha.0-1135-g3b6b174a5c",
-			"Rev": "3b6b174a5cdf1ae3649fa081458aa7d0ddbe7227"
-		},
-		{
-			"ImportPath": "k8s.io/kubernetes/pkg/util/hash",
-			"Comment": "v1.13.0-alpha.0-1135-g3b6b174a5c",
-			"Rev": "3b6b174a5cdf1ae3649fa081458aa7d0ddbe7227"
-		},
-		{
-			"ImportPath": "k8s.io/kubernetes/pkg/util/io",
-			"Comment": "v1.13.0-alpha.0-1135-g3b6b174a5c",
-			"Rev": "3b6b174a5cdf1ae3649fa081458aa7d0ddbe7227"
-		},
-		{
-			"ImportPath": "k8s.io/kubernetes/pkg/util/ipconfig",
-			"Comment": "v1.13.0-alpha.0-1135-g3b6b174a5c",
-			"Rev": "3b6b174a5cdf1ae3649fa081458aa7d0ddbe7227"
-		},
-		{
-			"ImportPath": "k8s.io/kubernetes/pkg/util/ipset",
-			"Comment": "v1.13.0-alpha.0-1135-g3b6b174a5c",
-			"Rev": "3b6b174a5cdf1ae3649fa081458aa7d0ddbe7227"
-		},
-		{
-			"ImportPath": "k8s.io/kubernetes/pkg/util/iptables",
-			"Comment": "v1.13.0-alpha.0-1135-g3b6b174a5c",
-			"Rev": "3b6b174a5cdf1ae3649fa081458aa7d0ddbe7227"
-		},
-		{
-			"ImportPath": "k8s.io/kubernetes/pkg/util/ipvs",
-			"Comment": "v1.13.0-alpha.0-1135-g3b6b174a5c",
-			"Rev": "3b6b174a5cdf1ae3649fa081458aa7d0ddbe7227"
-		},
-		{
-			"ImportPath": "k8s.io/kubernetes/pkg/util/keymutex",
-			"Comment": "v1.13.0-alpha.0-1135-g3b6b174a5c",
-			"Rev": "3b6b174a5cdf1ae3649fa081458aa7d0ddbe7227"
-		},
-		{
-			"ImportPath": "k8s.io/kubernetes/pkg/util/labels",
-			"Comment": "v1.13.0-alpha.0-1135-g3b6b174a5c",
-			"Rev": "3b6b174a5cdf1ae3649fa081458aa7d0ddbe7227"
-		},
-		{
-			"ImportPath": "k8s.io/kubernetes/pkg/util/mount",
-			"Comment": "v1.13.0-alpha.0-1135-g3b6b174a5c",
-			"Rev": "3b6b174a5cdf1ae3649fa081458aa7d0ddbe7227"
-		},
-		{
-			"ImportPath": "k8s.io/kubernetes/pkg/util/net",
-			"Comment": "v1.13.0-alpha.0-1135-g3b6b174a5c",
-			"Rev": "3b6b174a5cdf1ae3649fa081458aa7d0ddbe7227"
-		},
-		{
-			"ImportPath": "k8s.io/kubernetes/pkg/util/net/sets",
-			"Comment": "v1.13.0-alpha.0-1135-g3b6b174a5c",
-			"Rev": "3b6b174a5cdf1ae3649fa081458aa7d0ddbe7227"
-		},
-		{
-			"ImportPath": "k8s.io/kubernetes/pkg/util/netsh",
-			"Comment": "v1.13.0-alpha.0-1135-g3b6b174a5c",
-			"Rev": "3b6b174a5cdf1ae3649fa081458aa7d0ddbe7227"
-		},
-		{
-			"ImportPath": "k8s.io/kubernetes/pkg/util/node",
-			"Comment": "v1.13.0-alpha.0-1135-g3b6b174a5c",
-			"Rev": "3b6b174a5cdf1ae3649fa081458aa7d0ddbe7227"
-		},
-		{
-			"ImportPath": "k8s.io/kubernetes/pkg/util/nsenter",
-			"Comment": "v1.13.0-alpha.0-1135-g3b6b174a5c",
-			"Rev": "3b6b174a5cdf1ae3649fa081458aa7d0ddbe7227"
-		},
-		{
-			"ImportPath": "k8s.io/kubernetes/pkg/util/oom",
-			"Comment": "v1.13.0-alpha.0-1135-g3b6b174a5c",
-			"Rev": "3b6b174a5cdf1ae3649fa081458aa7d0ddbe7227"
-		},
-		{
-			"ImportPath": "k8s.io/kubernetes/pkg/util/parsers",
-			"Comment": "v1.13.0-alpha.0-1135-g3b6b174a5c",
-			"Rev": "3b6b174a5cdf1ae3649fa081458aa7d0ddbe7227"
-		},
-		{
-			"ImportPath": "k8s.io/kubernetes/pkg/util/pod",
-			"Comment": "v1.13.0-alpha.0-1135-g3b6b174a5c",
-			"Rev": "3b6b174a5cdf1ae3649fa081458aa7d0ddbe7227"
-		},
-		{
-			"ImportPath": "k8s.io/kubernetes/pkg/util/procfs",
-			"Comment": "v1.13.0-alpha.0-1135-g3b6b174a5c",
-			"Rev": "3b6b174a5cdf1ae3649fa081458aa7d0ddbe7227"
-		},
-		{
-			"ImportPath": "k8s.io/kubernetes/pkg/util/removeall",
-			"Comment": "v1.13.0-alpha.0-1135-g3b6b174a5c",
-			"Rev": "3b6b174a5cdf1ae3649fa081458aa7d0ddbe7227"
-		},
-		{
-			"ImportPath": "k8s.io/kubernetes/pkg/util/resizefs",
-			"Comment": "v1.13.0-alpha.0-1135-g3b6b174a5c",
-			"Rev": "3b6b174a5cdf1ae3649fa081458aa7d0ddbe7227"
-		},
-		{
-			"ImportPath": "k8s.io/kubernetes/pkg/util/resourcecontainer",
-			"Comment": "v1.13.0-alpha.0-1135-g3b6b174a5c",
-			"Rev": "3b6b174a5cdf1ae3649fa081458aa7d0ddbe7227"
-		},
-		{
-			"ImportPath": "k8s.io/kubernetes/pkg/util/rlimit",
-			"Comment": "v1.13.0-alpha.0-1135-g3b6b174a5c",
-			"Rev": "3b6b174a5cdf1ae3649fa081458aa7d0ddbe7227"
-		},
-		{
-			"ImportPath": "k8s.io/kubernetes/pkg/util/selinux",
-			"Comment": "v1.13.0-alpha.0-1135-g3b6b174a5c",
-			"Rev": "3b6b174a5cdf1ae3649fa081458aa7d0ddbe7227"
-		},
-		{
-			"ImportPath": "k8s.io/kubernetes/pkg/util/slice",
-			"Comment": "v1.13.0-alpha.0-1135-g3b6b174a5c",
-			"Rev": "3b6b174a5cdf1ae3649fa081458aa7d0ddbe7227"
-		},
-		{
-			"ImportPath": "k8s.io/kubernetes/pkg/util/strings",
-			"Comment": "v1.13.0-alpha.0-1135-g3b6b174a5c",
-			"Rev": "3b6b174a5cdf1ae3649fa081458aa7d0ddbe7227"
-		},
-		{
-			"ImportPath": "k8s.io/kubernetes/pkg/util/sysctl",
-			"Comment": "v1.13.0-alpha.0-1135-g3b6b174a5c",
-			"Rev": "3b6b174a5cdf1ae3649fa081458aa7d0ddbe7227"
-		},
-		{
-			"ImportPath": "k8s.io/kubernetes/pkg/util/tail",
-			"Comment": "v1.13.0-alpha.0-1135-g3b6b174a5c",
-			"Rev": "3b6b174a5cdf1ae3649fa081458aa7d0ddbe7227"
-		},
-		{
-			"ImportPath": "k8s.io/kubernetes/pkg/util/taints",
-			"Comment": "v1.13.0-alpha.0-1135-g3b6b174a5c",
-			"Rev": "3b6b174a5cdf1ae3649fa081458aa7d0ddbe7227"
-		},
-		{
-			"ImportPath": "k8s.io/kubernetes/pkg/util/version",
-			"Comment": "v1.13.0-alpha.0-1135-g3b6b174a5c",
-			"Rev": "3b6b174a5cdf1ae3649fa081458aa7d0ddbe7227"
-		},
-		{
-			"ImportPath": "k8s.io/kubernetes/pkg/version",
-			"Comment": "v1.13.0-alpha.0-1135-g3b6b174a5c",
-			"Rev": "3b6b174a5cdf1ae3649fa081458aa7d0ddbe7227"
-		},
-		{
-			"ImportPath": "k8s.io/kubernetes/pkg/version/verflag",
-			"Comment": "v1.13.0-alpha.0-1135-g3b6b174a5c",
-			"Rev": "3b6b174a5cdf1ae3649fa081458aa7d0ddbe7227"
-		},
-		{
-			"ImportPath": "k8s.io/kubernetes/pkg/volume",
-			"Comment": "v1.13.0-alpha.0-1135-g3b6b174a5c",
-			"Rev": "3b6b174a5cdf1ae3649fa081458aa7d0ddbe7227"
-		},
-		{
-			"ImportPath": "k8s.io/kubernetes/pkg/volume/aws_ebs",
-			"Comment": "v1.13.0-alpha.0-1135-g3b6b174a5c",
-			"Rev": "3b6b174a5cdf1ae3649fa081458aa7d0ddbe7227"
-		},
-		{
-			"ImportPath": "k8s.io/kubernetes/pkg/volume/azure_dd",
-			"Comment": "v1.13.0-alpha.0-1135-g3b6b174a5c",
-			"Rev": "3b6b174a5cdf1ae3649fa081458aa7d0ddbe7227"
-		},
-		{
-			"ImportPath": "k8s.io/kubernetes/pkg/volume/azure_file",
-			"Comment": "v1.13.0-alpha.0-1135-g3b6b174a5c",
-			"Rev": "3b6b174a5cdf1ae3649fa081458aa7d0ddbe7227"
-		},
-		{
-			"ImportPath": "k8s.io/kubernetes/pkg/volume/cephfs",
-			"Comment": "v1.13.0-alpha.0-1135-g3b6b174a5c",
-			"Rev": "3b6b174a5cdf1ae3649fa081458aa7d0ddbe7227"
-		},
-		{
-			"ImportPath": "k8s.io/kubernetes/pkg/volume/cinder",
-			"Comment": "v1.13.0-alpha.0-1135-g3b6b174a5c",
-			"Rev": "3b6b174a5cdf1ae3649fa081458aa7d0ddbe7227"
-		},
-		{
-			"ImportPath": "k8s.io/kubernetes/pkg/volume/configmap",
-			"Comment": "v1.13.0-alpha.0-1135-g3b6b174a5c",
-			"Rev": "3b6b174a5cdf1ae3649fa081458aa7d0ddbe7227"
-		},
-		{
-			"ImportPath": "k8s.io/kubernetes/pkg/volume/csi",
-			"Comment": "v1.13.0-alpha.0-1135-g3b6b174a5c",
-			"Rev": "3b6b174a5cdf1ae3649fa081458aa7d0ddbe7227"
-		},
-		{
-			"ImportPath": "k8s.io/kubernetes/pkg/volume/csi/nodeupdater",
-			"Comment": "v1.13.0-alpha.0-1135-g3b6b174a5c",
-			"Rev": "3b6b174a5cdf1ae3649fa081458aa7d0ddbe7227"
-		},
-		{
-			"ImportPath": "k8s.io/kubernetes/pkg/volume/downwardapi",
-			"Comment": "v1.13.0-alpha.0-1135-g3b6b174a5c",
-			"Rev": "3b6b174a5cdf1ae3649fa081458aa7d0ddbe7227"
-		},
-		{
-			"ImportPath": "k8s.io/kubernetes/pkg/volume/empty_dir",
-			"Comment": "v1.13.0-alpha.0-1135-g3b6b174a5c",
-			"Rev": "3b6b174a5cdf1ae3649fa081458aa7d0ddbe7227"
-		},
-		{
-			"ImportPath": "k8s.io/kubernetes/pkg/volume/fc",
-			"Comment": "v1.13.0-alpha.0-1135-g3b6b174a5c",
-			"Rev": "3b6b174a5cdf1ae3649fa081458aa7d0ddbe7227"
-		},
-		{
-			"ImportPath": "k8s.io/kubernetes/pkg/volume/flexvolume",
-			"Comment": "v1.13.0-alpha.0-1135-g3b6b174a5c",
-			"Rev": "3b6b174a5cdf1ae3649fa081458aa7d0ddbe7227"
-		},
-		{
-			"ImportPath": "k8s.io/kubernetes/pkg/volume/flocker",
-			"Comment": "v1.13.0-alpha.0-1135-g3b6b174a5c",
-			"Rev": "3b6b174a5cdf1ae3649fa081458aa7d0ddbe7227"
-		},
-		{
-			"ImportPath": "k8s.io/kubernetes/pkg/volume/gce_pd",
-			"Comment": "v1.13.0-alpha.0-1135-g3b6b174a5c",
-			"Rev": "3b6b174a5cdf1ae3649fa081458aa7d0ddbe7227"
-		},
-		{
-			"ImportPath": "k8s.io/kubernetes/pkg/volume/git_repo",
-			"Comment": "v1.13.0-alpha.0-1135-g3b6b174a5c",
-			"Rev": "3b6b174a5cdf1ae3649fa081458aa7d0ddbe7227"
-		},
-		{
-			"ImportPath": "k8s.io/kubernetes/pkg/volume/glusterfs",
-			"Comment": "v1.13.0-alpha.0-1135-g3b6b174a5c",
-			"Rev": "3b6b174a5cdf1ae3649fa081458aa7d0ddbe7227"
-		},
-		{
-			"ImportPath": "k8s.io/kubernetes/pkg/volume/host_path",
-			"Comment": "v1.13.0-alpha.0-1135-g3b6b174a5c",
-			"Rev": "3b6b174a5cdf1ae3649fa081458aa7d0ddbe7227"
-		},
-		{
-			"ImportPath": "k8s.io/kubernetes/pkg/volume/iscsi",
-			"Comment": "v1.13.0-alpha.0-1135-g3b6b174a5c",
-			"Rev": "3b6b174a5cdf1ae3649fa081458aa7d0ddbe7227"
-		},
-		{
-			"ImportPath": "k8s.io/kubernetes/pkg/volume/local",
-			"Comment": "v1.13.0-alpha.0-1135-g3b6b174a5c",
-			"Rev": "3b6b174a5cdf1ae3649fa081458aa7d0ddbe7227"
-		},
-		{
-			"ImportPath": "k8s.io/kubernetes/pkg/volume/nfs",
-			"Comment": "v1.13.0-alpha.0-1135-g3b6b174a5c",
-			"Rev": "3b6b174a5cdf1ae3649fa081458aa7d0ddbe7227"
-		},
-		{
-			"ImportPath": "k8s.io/kubernetes/pkg/volume/photon_pd",
-			"Comment": "v1.13.0-alpha.0-1135-g3b6b174a5c",
-			"Rev": "3b6b174a5cdf1ae3649fa081458aa7d0ddbe7227"
-		},
-		{
-			"ImportPath": "k8s.io/kubernetes/pkg/volume/portworx",
-			"Comment": "v1.13.0-alpha.0-1135-g3b6b174a5c",
-			"Rev": "3b6b174a5cdf1ae3649fa081458aa7d0ddbe7227"
-		},
-		{
-			"ImportPath": "k8s.io/kubernetes/pkg/volume/projected",
-			"Comment": "v1.13.0-alpha.0-1135-g3b6b174a5c",
-			"Rev": "3b6b174a5cdf1ae3649fa081458aa7d0ddbe7227"
-		},
-		{
-			"ImportPath": "k8s.io/kubernetes/pkg/volume/quobyte",
-			"Comment": "v1.13.0-alpha.0-1135-g3b6b174a5c",
-			"Rev": "3b6b174a5cdf1ae3649fa081458aa7d0ddbe7227"
-		},
-		{
-			"ImportPath": "k8s.io/kubernetes/pkg/volume/rbd",
-			"Comment": "v1.13.0-alpha.0-1135-g3b6b174a5c",
-			"Rev": "3b6b174a5cdf1ae3649fa081458aa7d0ddbe7227"
-		},
-		{
-			"ImportPath": "k8s.io/kubernetes/pkg/volume/scaleio",
-			"Comment": "v1.13.0-alpha.0-1135-g3b6b174a5c",
-			"Rev": "3b6b174a5cdf1ae3649fa081458aa7d0ddbe7227"
-		},
-		{
-			"ImportPath": "k8s.io/kubernetes/pkg/volume/secret",
-			"Comment": "v1.13.0-alpha.0-1135-g3b6b174a5c",
-			"Rev": "3b6b174a5cdf1ae3649fa081458aa7d0ddbe7227"
-		},
-		{
-			"ImportPath": "k8s.io/kubernetes/pkg/volume/storageos",
-			"Comment": "v1.13.0-alpha.0-1135-g3b6b174a5c",
-			"Rev": "3b6b174a5cdf1ae3649fa081458aa7d0ddbe7227"
-		},
-		{
-			"ImportPath": "k8s.io/kubernetes/pkg/volume/util",
-			"Comment": "v1.13.0-alpha.0-1135-g3b6b174a5c",
-			"Rev": "3b6b174a5cdf1ae3649fa081458aa7d0ddbe7227"
-		},
-		{
-			"ImportPath": "k8s.io/kubernetes/pkg/volume/util/fs",
-			"Comment": "v1.13.0-alpha.0-1135-g3b6b174a5c",
-			"Rev": "3b6b174a5cdf1ae3649fa081458aa7d0ddbe7227"
-		},
-		{
-			"ImportPath": "k8s.io/kubernetes/pkg/volume/util/nestedpendingoperations",
-			"Comment": "v1.13.0-alpha.0-1135-g3b6b174a5c",
-			"Rev": "3b6b174a5cdf1ae3649fa081458aa7d0ddbe7227"
-		},
-		{
-			"ImportPath": "k8s.io/kubernetes/pkg/volume/util/operationexecutor",
-			"Comment": "v1.13.0-alpha.0-1135-g3b6b174a5c",
-			"Rev": "3b6b174a5cdf1ae3649fa081458aa7d0ddbe7227"
-		},
-		{
-			"ImportPath": "k8s.io/kubernetes/pkg/volume/util/recyclerclient",
-			"Comment": "v1.13.0-alpha.0-1135-g3b6b174a5c",
-			"Rev": "3b6b174a5cdf1ae3649fa081458aa7d0ddbe7227"
-		},
-		{
-			"ImportPath": "k8s.io/kubernetes/pkg/volume/util/types",
-			"Comment": "v1.13.0-alpha.0-1135-g3b6b174a5c",
-			"Rev": "3b6b174a5cdf1ae3649fa081458aa7d0ddbe7227"
-		},
-		{
-			"ImportPath": "k8s.io/kubernetes/pkg/volume/util/volumepathhandler",
-			"Comment": "v1.13.0-alpha.0-1135-g3b6b174a5c",
-			"Rev": "3b6b174a5cdf1ae3649fa081458aa7d0ddbe7227"
-		},
-		{
-			"ImportPath": "k8s.io/kubernetes/pkg/volume/validation",
-			"Comment": "v1.13.0-alpha.0-1135-g3b6b174a5c",
-			"Rev": "3b6b174a5cdf1ae3649fa081458aa7d0ddbe7227"
-		},
-		{
-			"ImportPath": "k8s.io/kubernetes/pkg/volume/vsphere_volume",
-			"Comment": "v1.13.0-alpha.0-1135-g3b6b174a5c",
-			"Rev": "3b6b174a5cdf1ae3649fa081458aa7d0ddbe7227"
-		},
-		{
-			"ImportPath": "k8s.io/kubernetes/pkg/windows/service",
-			"Comment": "v1.13.0-alpha.0-1135-g3b6b174a5c",
-			"Rev": "3b6b174a5cdf1ae3649fa081458aa7d0ddbe7227"
-		},
-		{
-			"ImportPath": "k8s.io/kubernetes/test/utils",
-			"Comment": "v1.13.0-alpha.0-1135-g3b6b174a5c",
-			"Rev": "3b6b174a5cdf1ae3649fa081458aa7d0ddbe7227"
-		},
-		{
-			"ImportPath": "k8s.io/kubernetes/third_party/forked/golang/expansion",
-			"Comment": "v1.13.0-alpha.0-1135-g3b6b174a5c",
-			"Rev": "3b6b174a5cdf1ae3649fa081458aa7d0ddbe7227"
-=======
 			"Rev": "ac24c0ed3fc840396460c8da3b5038c9ec763854"
 		},
 		{
@@ -10000,7 +5611,6 @@
 			"ImportPath": "k8s.io/kubernetes/third_party/forked/golang/expansion",
 			"Comment": "v1.13.0-beta.2-12-g80b400f60b",
 			"Rev": "80b400f60b7980558614cc3dca1cffa452d8dd57"
->>>>>>> d54edf18
 		},
 		{
 			"ImportPath": "k8s.io/utils/clock",
@@ -10009,18 +5619,6 @@
 		{
 			"ImportPath": "k8s.io/utils/exec",
 			"Rev": "66066c83e385e385ccc3c964b44fd7dcd413d0ed"
-<<<<<<< HEAD
-		},
-		{
-			"ImportPath": "k8s.io/utils/pointer",
-			"Rev": "66066c83e385e385ccc3c964b44fd7dcd413d0ed"
-		},
-		{
-			"ImportPath": "sigs.k8s.io/controller-runtime/pkg/runtime/scheme",
-			"Comment": "v0.1.1-1-gc76f5f24",
-			"Rev": "c76f5f2428810f45d23095bac6df629060e3c9e0"
-=======
->>>>>>> d54edf18
 		},
 		{
 			"ImportPath": "k8s.io/utils/pointer",
